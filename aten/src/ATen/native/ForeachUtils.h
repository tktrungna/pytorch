#pragma once
#include <ATen/ATen.h>

#include <c10/util/irange.h>

namespace at {
namespace native {
namespace {

// Check foreach API restrictions
// - Tensor lists must be non-empty.
// - All tensors in all lists must have the same dtype.
// - All TensorLists and ScalarLists must have the same number of elements.
// - Corresponding tensors must have the same size.

// Check if tensor list has a boolean tensor
bool has_int_or_bool_tensor(TensorList tensors) {
    bool has_integral = false;
    for (auto t : tensors) {
        if (at::isIntegralType(t.scalar_type(), /*includeBool=*/true)) {
            has_integral = true;
        }
    }
    return has_integral;
}

void check_foreach_api_restrictions(TensorList tensors) {
  TORCH_CHECK(tensors.size() > 0, "Tensor list must have at least one tensor.");
}

void check_foreach_api_restrictions(TensorList tensors, ArrayRef<Scalar> scalars) {
  check_foreach_api_restrictions(tensors);
  TORCH_CHECK(tensors.size() == scalars.size(), "Tensor list must have same number of elements as scalar list.");
}

void check_foreach_api_restrictions(TensorList tensors1, TensorList tensors2) {
  TORCH_CHECK(tensors1.size() > 0, "Tensor list must have at least one tensor.");
  TORCH_CHECK(tensors2.size() > 0, "Tensor list must have at least one tensor.");
  TORCH_CHECK(tensors1.size() == tensors2.size(), "Tensor lists must have the same number of tensors, got ", tensors1.size(), " and ", tensors2.size());
<<<<<<< HEAD
=======

  for (const auto i : c10::irange(tensors1.size())) {
    TORCH_CHECK(tensors1[i].sizes() == tensors2[i].sizes(), "Corresponding tensors in lists must have the same size, got ", tensors1[i].sizes(), " and ", tensors2[i].sizes());
  }
>>>>>>> 156288b0
}

void check_foreach_api_restrictions(TensorList tensors1, TensorList tensors2, TensorList tensors3) {
  TORCH_CHECK(tensors1.size() > 0, "Tensor list must have at least one tensor.");
  TORCH_CHECK(tensors2.size() > 0, "Tensor list must have at least one tensor.");
  TORCH_CHECK(tensors3.size() > 0, "Tensor list must have at least one tensor.");
  TORCH_CHECK(tensors1.size() == tensors2.size(), "Tensor lists must have the same number of tensors, got ", tensors1.size(), " and ", tensors2.size());
  TORCH_CHECK(tensors1.size() == tensors3.size(), "Tensor lists must have the same number of tensors, got ", tensors1.size(), " and ", tensors3.size());
<<<<<<< HEAD
=======

  for (const auto i : c10::irange(tensors1.size())) {
    TORCH_CHECK(tensors1[i].sizes() == tensors2[i].sizes(), "Corresponding tensors in lists must have the same size, got ", tensors1[i].sizes(), " and ", tensors2[i].sizes());
    TORCH_CHECK(tensors1[i].sizes() == tensors3[i].sizes(), "Corresponding tensors in lists must have the same size, got ", tensors1[i].sizes(), " and ", tensors3[i].sizes());
  }
>>>>>>> 156288b0
}

void check_foreach_api_restrictions(TensorList tensors1, TensorList tensors2, TensorList tensors3, ArrayRef<Scalar> scalars) {
  check_foreach_api_restrictions(tensors1, tensors2, tensors3);
  TORCH_CHECK(tensors1.size() == scalars.size(), "Tensor list must have same number of elements as scalar list, got ", tensors1.size(), " and ", scalars.size());
}

// To go via 'fast' path, several conditions must be satisfied
// - All tensors must be on the same device
// - All tensors must have strided layout
// - All tensors must be non-overlapping and dense
// - Resulting tensor must have the same dtype as the input one

bool will_promote_tensor(const Tensor& tensor, const Scalar& scalar, bool does_op_promote_integer_inputs_to_float = false) {
  // complex scalar + integral or boolean tensor will result in complex tensor
  if (scalar.isComplex() && at::isIntegralType(tensor.scalar_type(), /*includeBool*/ true)) {
    return true;
  }

  // complex scalar + float tensor will result in complex tensor
  if (scalar.isComplex() && at::isFloatingType(tensor.scalar_type())) {
    return true;
  }

  // float scalar + integral or boolean tensor will result in float tensor
  if (scalar.isFloatingPoint() && at::isIntegralType(tensor.scalar_type(), /*includeBool*/ true)) {
    return true;
  }

  // integral scalar + boolean tensor will result in integral tensor
  if (scalar.isIntegral(/*includeBool*/ false) && tensor.dtype() == at::kBool) {
    return true;
  }

  // In case of division, integer inputs will result in float
  if (does_op_promote_integer_inputs_to_float) {
    if (at::isIntegralType(tensor.scalar_type(), /*includeBool*/ true)) {
      return true;
    }
  }

  return false;
}

// Please, make sure to call check_foreach_api_restrictions before calling this method.
// There is a set of preconditions that have to be satisfied.
bool check_fast_path_restrictions(
  ArrayRef<TensorList> tensorLists,
  ArrayRef<Scalar> scalarList = {},
  bool does_op_promote_integer_inputs_to_float = false) {
    auto expected_device = tensorLists[0][0].device();
    auto expected_dtype = tensorLists[0][0].dtype();
    auto expected_size = tensorLists[0][0].sizes();

    auto is_tensor_okay = [&](const Tensor& tensor) {
      return tensor.dtype() == expected_dtype &&
             tensor.device() == expected_device &&
             tensor.layout() == at::kStrided &&
             tensor.sizes() == expected_size &&
             tensor.is_non_overlapping_and_dense();
    };

    for (const auto& tensorList : tensorLists) {
      for (const auto& tensor : tensorList) {
        if (!is_tensor_okay(tensor)) {
          return false;
        }
      }
    }

    // Check if corresponding tensors in tensor lists have the same strides.
    for (int i=0; i < tensorLists.size(); i++) {
      for (int j=0; j < tensorLists[0].size(); j++) {
        if (tensorLists[0][j].strides() != tensorLists[i][j].strides()) {
          return false;
        }
      }
    }

    // For all j, tensorList[j][0] have the same shape and dtype. (this was a precondition
    // checked by `check_foreach_api_restrictions`). This means we only need to check if
    // {tensorList[0][0], tensorList[0][1], tensorList[0][2], ...} do type promotion with scalarLIst.
    for (int i=0; i < tensorLists[0].size(); i++) {
      if (does_op_promote_integer_inputs_to_float) {
        if (at::isIntegralType(tensorLists[0][i].scalar_type(), /*includeBool*/ true)) {
          return false;
        }
      }

      if (scalarList.size() == 1) {
        if (will_promote_tensor(tensorLists[0][i], scalarList[0])) {
          return false;
        }
      } else if (scalarList.size() > 1) {
        // Complex scalar list is not supported due to the limit for kernel launch argument (4KB)
        if (scalarList[i].isComplex()) {
          return false;
        }

        if (will_promote_tensor(tensorLists[0][i], scalarList[i])) {
          return false;
        }
      }
    }

    return true;
}

bool can_use_fast_route(ArrayRef<TensorList> tensorLists,
                        ArrayRef<Scalar> scalarList = {},
                        bool does_op_promote_integer_inputs_to_float = false) {
#ifdef __HIP_PLATFORM_HCC__
  return false;
#else
  return check_fast_path_restrictions(tensorLists, scalarList, does_op_promote_integer_inputs_to_float);
#endif
}

bool can_use_fast_route(TensorList tensors1, TensorList tensors2, bool does_op_promote_integer_inputs_to_float = false) {
#ifdef __HIP_PLATFORM_HCC__
  return false;
#else
  return can_use_fast_route({tensors1, tensors2}, {}, does_op_promote_integer_inputs_to_float);
#endif
}

}
}} // at::native<|MERGE_RESOLUTION|>--- conflicted
+++ resolved
@@ -37,13 +37,6 @@
   TORCH_CHECK(tensors1.size() > 0, "Tensor list must have at least one tensor.");
   TORCH_CHECK(tensors2.size() > 0, "Tensor list must have at least one tensor.");
   TORCH_CHECK(tensors1.size() == tensors2.size(), "Tensor lists must have the same number of tensors, got ", tensors1.size(), " and ", tensors2.size());
-<<<<<<< HEAD
-=======
-
-  for (const auto i : c10::irange(tensors1.size())) {
-    TORCH_CHECK(tensors1[i].sizes() == tensors2[i].sizes(), "Corresponding tensors in lists must have the same size, got ", tensors1[i].sizes(), " and ", tensors2[i].sizes());
-  }
->>>>>>> 156288b0
 }
 
 void check_foreach_api_restrictions(TensorList tensors1, TensorList tensors2, TensorList tensors3) {
@@ -52,14 +45,6 @@
   TORCH_CHECK(tensors3.size() > 0, "Tensor list must have at least one tensor.");
   TORCH_CHECK(tensors1.size() == tensors2.size(), "Tensor lists must have the same number of tensors, got ", tensors1.size(), " and ", tensors2.size());
   TORCH_CHECK(tensors1.size() == tensors3.size(), "Tensor lists must have the same number of tensors, got ", tensors1.size(), " and ", tensors3.size());
-<<<<<<< HEAD
-=======
-
-  for (const auto i : c10::irange(tensors1.size())) {
-    TORCH_CHECK(tensors1[i].sizes() == tensors2[i].sizes(), "Corresponding tensors in lists must have the same size, got ", tensors1[i].sizes(), " and ", tensors2[i].sizes());
-    TORCH_CHECK(tensors1[i].sizes() == tensors3[i].sizes(), "Corresponding tensors in lists must have the same size, got ", tensors1[i].sizes(), " and ", tensors3[i].sizes());
-  }
->>>>>>> 156288b0
 }
 
 void check_foreach_api_restrictions(TensorList tensors1, TensorList tensors2, TensorList tensors3, ArrayRef<Scalar> scalars) {
