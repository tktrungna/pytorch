#pragma once

#ifdef USE_VULKAN_API

#include <ATen/native/vulkan/api/Common.h>
#include <ATen/native/vulkan/api/Adapter.h>
#include <ATen/native/vulkan/api/Command.h>
#include <ATen/native/vulkan/api/Descriptor.h>
#include <ATen/native/vulkan/api/Pipeline.h>
#include <ATen/native/vulkan/api/Resource.h>
#include <ATen/native/vulkan/api/Shader.h>

namespace at {
namespace native {
namespace vulkan {
namespace api {

//
// Vulkan Context holds onto all relevant Vulkan state as it pertains to our
// use of Vulkan in PyTorch.  A Context is associated with one, and only one,
// Adapter as a precursor to multi-GPU support.  All Vulkan tensors in PyTorch
// are associated with a Context to make tensor <-> device affinity explicit.
// The context is currently a global object, but technically it does not need
// to be if we were to make it explicit to the user.
//

class Context final {
 public:
  explicit Context(const Adapter& adapter);
  Context(const Context&) = delete;
  Context(Context&&) = default;
  Context& operator=(const Context&) = delete;
  Context& operator=(Context&&) = default;
  ~Context();

  GPU gpu();
  Command& command();
  Shader& shader();
  Pipeline& pipeline();
  Descriptor& descriptor();
  Resource& resource();

  // GPU RPC

  template<typename... Arguments>
  void dispatch(
      Command::Buffer& command_buffer,
      const Shader::Layout::Signature& shader_layout_signature,
      const Shader::Descriptor& shader_descriptor,
      const Shader::WorkGroup& local_work_group,
      const Shader::WorkGroup& global_work_group,
      Arguments&&... arguments);

  // This function is expensive and its use consequential for performance. Only
  // use this function for debugging or as a short term hack on way to a more
  // performant solution.

  void flush();

 private:
  VkDevice device();
  VkQueue queue();

 private:
  // Construction and destruction order matters.  Do not move members around.
  Adapter adapter_;
  Handle<VkDevice, decltype(&VK_DELETER(Device))> device_;
  VkQueue queue_;
  Command command_;
  Shader shader_;
  Pipeline pipeline_;
  Descriptor descriptor_;
  Resource resource_;
};

<<<<<<< HEAD
C10_EXPORT bool available();
=======
bool available();
>>>>>>> 84be4f43
Context* context();

//
// Impl
//

inline GPU Context::gpu() {
  // A GPU is simply a (physical device, logical device, device queue) trio.
  return {
    &adapter_,
    device(),
    queue(),
  };
}

inline Command& Context::command() {
  return command_;
}

inline Shader& Context::shader() {
  return shader_;
}

inline Pipeline& Context::pipeline() {
  return pipeline_;
}

inline Descriptor& Context::descriptor() {
  return descriptor_;
}

inline Resource& Context::resource() {
  return resource_;
}

inline VkDevice Context::device() {
  TORCH_INTERNAL_ASSERT_DEBUG_ONLY(device_);
  return device_.get();
}

inline VkQueue Context::queue() {
  TORCH_INTERNAL_ASSERT_DEBUG_ONLY(queue_);
  return queue_;
}

namespace detail {

template<
    size_t...Indices,
    typename ...Arguments>
inline void bind(
    Descriptor::Set& descriptor_set,
    const std::index_sequence<Indices...>,
    Arguments&&...arguments) {
  C10_UNUSED const int _[]{
    (descriptor_set.bind(Indices, arguments), 0)...,
  };
}

} // namespace detail

template<typename... Arguments>
inline void Context::dispatch(
    Command::Buffer& command_buffer,
    const Shader::Layout::Signature& shader_layout_signature,
    const Shader::Descriptor& shader_descriptor,
    const Shader::WorkGroup& local_work_group,
    const Shader::WorkGroup& global_work_group,
    Arguments&&... arguments) {
  // Forward declaration
  Descriptor::Set dispatch_prologue(
      Command::Buffer&,
      const Shader::Layout::Signature&,
      const Shader::Descriptor&,
      const Shader::WorkGroup&);

  // Factor out template parameter independent code to minimize code bloat.
  Descriptor::Set descriptor_set = dispatch_prologue(
      command_buffer,
      shader_layout_signature,
      shader_descriptor,
      local_work_group);

  detail::bind(
      descriptor_set,
      std::index_sequence_for<Arguments...>{},
      std::forward<Arguments>(arguments)...);

  // Forward declaration
  void dispatch_epilogue(
      Command::Buffer&,
      const Descriptor::Set&,
      const Shader::WorkGroup&);

  // Factor out template parameter independent code to minimize code bloat.
  dispatch_epilogue(
      command_buffer,
      descriptor_set,
      global_work_group);
}

} // namespace api
} // namespace vulkan
} // namespace native
} // namespace at

#endif /* USE_VULKAN_API */<|MERGE_RESOLUTION|>--- conflicted
+++ resolved
@@ -73,11 +73,7 @@
   Resource resource_;
 };
 
-<<<<<<< HEAD
-C10_EXPORT bool available();
-=======
 bool available();
->>>>>>> 84be4f43
 Context* context();
 
 //
