import torch
import math
from typing import Tuple
from torch.quantization import (
    FakeQuantize,
    MovingAverageMinMaxObserver,
    default_observer,
    default_affine_fixed_qparams_fake_quant,
)

from torch.quantization._learnable_fake_quantize import _LearnableFakeQuantize
from torch.testing._internal.common_quantized import (
    _fake_quantize_per_channel_affine_reference,
    _fake_quantize_per_channel_affine_grad_reference,
    to_tensor,
)
import torch.nn as nn

# Standard library
import io
import itertools
import unittest
import numpy as np

# Testing utils
from hypothesis import given, settings
from hypothesis import strategies as st
import torch.testing._internal.hypothesis_utils as hu
hu.assert_deadline_disabled()
from torch.testing._internal.common_cuda import TEST_CUDA
from torch.testing._internal.common_utils import TestCase

# Reference method for fake quantize
# Note: because scale/zero_point are left as float in the actual kernel, this mimics how fake_quant works for float16/64
def _fake_quantize_per_tensor_affine_reference(X, scale, zero_point, quant_min, quant_max):
    dtype = X.dtype
    res = ((torch.clamp(torch.round(X.to(torch.float32) * (1.0 / scale) + zero_point), quant_min, quant_max) - zero_point) * scale)
    return res.to(dtype)

# Reference method for the gradient of the fake quantize operator
# Note: because scale/zero_point are left as float in the actual kernel, this mimics how fake_quant works for float16/64
def _fake_quantize_per_tensor_affine_grad_reference(dY, X, scale, zero_point, quant_min, quant_max):
    dtype = X.dtype
    Xq = torch.round(X.to(torch.float32) * (1.0 / scale) + zero_point)
    mask = (Xq >= quant_min) * (Xq <= quant_max)
    res = torch.zeros_like(dY)
    res[mask] = dY[mask]
    return res.to(dtype)

# Reference method for the gradients of the fake quantize operator
def _fake_quantize_learnable_per_tensor_affine_grad_reference(dY, X, scale, zero_point, quant_min, quant_max, device):
    r"""This method references the following literatures for back propagation on scale and zero point.
    - https://arxiv.org/pdf/1902.08153.pdf
    - https://arxiv.org/pdf/1903.08066.pdf
    """
    zero_point_rounded = int((zero_point + 0.5).clamp(quant_min, quant_max).item())
    Xq = torch.round(X * (1.0 / scale) + zero_point_rounded)

    indicate_small_scale = (Xq < quant_min).float().to(device)
    indicate_big_scale = (Xq > quant_max).float().to(device)
    indicate_middle_scale = torch.ones(indicate_small_scale.shape).to(device) - \
        indicate_small_scale - indicate_big_scale

    indicate_saturate_zp = ((Xq < quant_min).float() + (Xq > quant_max).float()).to(device)
    indicate_unsaturate_zp = torch.ones(indicate_saturate_zp.shape).to(device) - indicate_saturate_zp

    Xq = Xq.clamp(quant_min, quant_max)
    Xfq = (Xq - zero_point_rounded) * scale

    grad_small_scale = quant_min - zero_point_rounded
    grad_big_scale = quant_max - zero_point_rounded
    grad_middle_scale = ((Xfq - X) / scale).to(device)

    grad_saturate_zp = -scale.to(device)
    grad_unsaturate_zp = 0

    grad_scale = indicate_small_scale * grad_small_scale + \
        indicate_big_scale * grad_big_scale + \
        indicate_middle_scale * grad_middle_scale
    grad_zp = indicate_saturate_zp * grad_saturate_zp + \
        indicate_unsaturate_zp * grad_unsaturate_zp
    grad_X = _fake_quantize_per_tensor_affine_grad_reference(
        dY, X, scale, zero_point, quant_min, quant_max).to(device)

    grad_scale = (grad_scale * dY).sum().unsqueeze(dim=0)
    grad_zp = (grad_zp * dY).sum().unsqueeze(dim=0)
    return grad_X, grad_scale, grad_zp


# Reference method for quantization.
def _quantize_per_tensor(x, scale, zero_point, quant_min, quant_max):
    return ((x / scale) + zero_point).round().clamp(quant_min, quant_max)

# Reference method for the per channel gradients of the learnable fake quantize operator
def _fake_quantize_learnable_per_channel_affine_grad_reference(
        dY, X, per_channel_scale, per_channel_zero_point, axis, quant_min, quant_max, device):
    r"""This method references the following literatures for back propagation on scale and zero point.
    - https://arxiv.org/pdf/1902.08153.pdf
    - https://arxiv.org/pdf/1903.08066.pdf
    """
    per_channel_zero_point = ((per_channel_zero_point.detach() + 0.5).clamp(quant_min, quant_max)).type(torch.int32)
    grad_X = _fake_quantize_per_channel_affine_grad_reference(
        dY, X, per_channel_scale, per_channel_zero_point, axis, quant_min, quant_max).to(device)
    per_channel_scale = per_channel_scale.detach().type(torch.float)

    grad_scale = torch.zeros([per_channel_scale.size(0)]).to(device)
    grad_zero_point = torch.zeros([per_channel_zero_point.size(0)]).to(device)

    X_flattened = torch.unbind(X, dim=axis)
    dY_flattened = torch.unbind(dY, dim=axis)

    for i, X_i in enumerate(torch.unbind(X, dim=axis), 0):
        scale_i = per_channel_scale[i]
        zero_point_i = per_channel_zero_point[i]
        X_i = X_flattened[i]
        dY_i = dY_flattened[i]

        Xq_i = ((X_i / scale_i) + zero_point_i).round()
        Xfq_i = (Xq_i - zero_point_i) * scale_i

        indicate_small_scale_i = (Xq_i < quant_min).float().to(device)
        indicate_big_scale_i = (Xq_i > quant_max).float().to(device)
        indicate_middle_scale_i = torch.ones(indicate_small_scale_i.shape).to(device) - \
            indicate_small_scale_i - indicate_big_scale_i

        indicate_saturate_zp_i = ((Xq_i < quant_min).float() +
                                  (Xq_i > quant_max).float()).to(device)
        indicate_unsaturate_zp_i = torch.ones(indicate_saturate_zp_i.shape).to(device) - \
            indicate_saturate_zp_i

        Xq_i = Xq_i.clamp(quant_min, quant_max)
        Xfq_i = (Xq_i - zero_point_i) * scale_i

        grad_small_scale_i = quant_min - zero_point_i
        grad_big_scale_i = quant_max - zero_point_i
        grad_middle_scale_i = ((Xfq_i - X_i) / scale_i).to(device)

        grad_saturate_zp_i = -scale_i.to(device)
        grad_unsaturate_zp_i = 0

        grad_scale_i = indicate_small_scale_i * grad_small_scale_i + \
            indicate_middle_scale_i * grad_middle_scale_i + \
            indicate_big_scale_i * grad_big_scale_i
        grad_zp_i = indicate_saturate_zp_i * grad_saturate_zp_i + \
            indicate_unsaturate_zp_i * grad_unsaturate_zp_i

        grad_scale_i = (grad_scale_i * dY_i).sum().unsqueeze(dim=0)
        grad_zp_i = (grad_zp_i * dY_i).sum().unsqueeze(dim=0)

        grad_scale[i] = grad_scale_i
        grad_zero_point[i] = grad_zp_i
    return grad_X, grad_scale, grad_zero_point

def _get_tensor_min_max(
        X: torch.Tensor,
        running_min: float = float("inf"),
        running_max: float = float("-inf"),
        averaging_const: float = 0.01) -> Tuple[float, float]:
    min_val = X.min().to(dtype=torch.float32).item()
    max_val = X.max().to(dtype=torch.float32).item()

    if not math.isinf(running_min):
        min_val = running_min + averaging_const * (min_val - running_min)
    if not math.isinf(running_max):
        max_val = running_max + averaging_const * (max_val - running_max)

    return min_val, max_val

def _get_per_row_min_max(
        x: torch.Tensor,
        min_vals: torch.Tensor,
        max_vals: torch.Tensor,
        axis: int = 0,
        averaging_const: float = 0.01) -> Tuple[torch.Tensor, torch.Tensor]:
    x_dim = x.size()
    new_axis_list = [i for i in range(len(x_dim))]  # noqa: C416
    new_axis_list[axis] = 0
    new_axis_list[0] = axis
    y = x.permute(*new_axis_list)

    y = torch.flatten(y, start_dim=1)
    # min_vals, max_vals = torch._aminmax(y, 1)
    if math.isinf(min_vals[0]) or math.isinf(max_vals[0]):
        min_vals, max_vals = torch._aminmax(y, 1)
    else:
        min_vals_cur, max_vals_cur = torch._aminmax(y, 1)
        min_vals = min_vals + averaging_const * (min_vals_cur - min_vals)
        max_vals = max_vals + averaging_const * (max_vals_cur - max_vals)
    return min_vals, max_vals

def _get_scale_zp(
        min_val: float,
        max_val: float,
        dtype: torch.dtype,
        reduce_range: bool = False,
        preserve_sparsity: bool = False) -> Tuple[float, int]:
    """
    Calculate the quantization parameters (scale, zero_point)
    based on the min and max element of the tensor
    """
    if dtype == torch.qint8:
        if reduce_range:
            qmin, qmax = -64, 63
        else:
            qmin, qmax = -128, 127
    else:
        if reduce_range:
            qmin, qmax = 0, 127
        else:
            qmin, qmax = 0, 255

    if min_val < 0 and max_val > 0 and preserve_sparsity:
        symmetric_qmin = int(-((qmax - qmin) / 2 + 1))
        symmetric_qmax = int((qmax - qmin) / 2)
        max_scale = max(
            abs(min_val / symmetric_qmin), abs(max_val / symmetric_qmax)
        )
        min_val = max_scale * symmetric_qmin
        max_val = max_scale * symmetric_qmax
    min_val = min(min_val, 0.0)
    max_val = max(max_val, 0.0)
    scale = (max_val - min_val) / (qmax - qmin)
    if scale == 0.0 or math.isinf(1.0 / scale):
        scale = 0.1
        zero_point = 0

    zero_point_from_min = qmin - min_val / float(scale)
    zero_point_from_max = qmax - max_val / float(scale)
    zero_point_from_min_error = abs(qmin) - abs(min_val / float(scale))
    zero_point_from_max_error = abs(qmax) - abs(max_val / float(scale))
    if zero_point_from_min_error < zero_point_from_max_error:
        initial_zero_point = zero_point_from_min
    else:
        initial_zero_point = zero_point_from_max

    if min_val < 0 and max_val > 0 and preserve_sparsity:
        initial_zero_point = (qmin + qmax) / 2 + 1

    nudged_zero_point = 0

    if initial_zero_point < qmin:
        nudged_zero_point = qmin
    elif initial_zero_point > qmax:
        nudged_zero_point = qmax
    else:
        nudged_zero_point = int(round(initial_zero_point))

    return (scale, int(nudged_zero_point))

NP_RANDOM_SEED = 19
tolerance = 1e-6

class TestFakeQuantizeOps(TestCase):
    @given(device=st.sampled_from(['cpu', 'cuda'] if torch.cuda.is_available() else ['cpu']),
           X=hu.tensor(shapes=hu.array_shapes(1, 5,),
                       qparams=hu.qparams(dtypes=torch.quint8)))
    def test_forward_per_tensor(self, device, X):
        r"""Tests the forward path of the FakeQuantizePerTensorAffine op.
        """
        np.random.seed(NP_RANDOM_SEED)
        X, (scale, zero_point, torch_type) = X
        quant_min = torch.iinfo(torch_type).min
        quant_max = torch.iinfo(torch_type).max

        X = to_tensor(X, device)
        Y = _fake_quantize_per_tensor_affine_reference(X.cpu(), scale, zero_point, quant_min, quant_max)
        Y_prime = torch.fake_quantize_per_tensor_affine(
            X, scale, zero_point, quant_min, quant_max)
        np.testing.assert_allclose(Y, Y_prime.cpu(), rtol=tolerance, atol=tolerance)

    @given(device=st.sampled_from(['cpu', 'cuda'] if torch.cuda.is_available() else ['cpu']),
           X=hu.tensor(shapes=hu.array_shapes(1, 5,),
                       qparams=hu.qparams(dtypes=torch.quint8)))
    @unittest.skip("temporarily disable the test")
    def test_backward_per_tensor(self, device, X):
        r"""Tests the backward method.
        """
        np.random.seed(NP_RANDOM_SEED)
        X, (scale, zero_point, torch_type) = X
        quant_min = torch.iinfo(torch_type).min
        quant_max = torch.iinfo(torch_type).max

        X = to_tensor(X, device)
        X.requires_grad_()
        Y = _fake_quantize_per_tensor_affine_reference(X.cpu(), scale, zero_point, quant_min, quant_max)
        Y_prime = torch.fake_quantize_per_tensor_affine(
            X, scale, zero_point, quant_min, quant_max)
        dout = torch.rand_like(X, dtype=torch.float).to(device)
        dX = _fake_quantize_per_tensor_affine_grad_reference(
            dout, X, scale, zero_point, quant_min, quant_max)
        Y_prime.backward(dout)
        np.testing.assert_allclose(dX.cpu(), X.grad.cpu().detach().numpy(), rtol=tolerance, atol=tolerance)

    def test_forward_backward_per_tensor_with_amp(self):
        net = nn.Sequential(nn.Conv2d(1, 1, 3))
        net.qconfig = torch.quantization.get_default_qat_qconfig('fbgemm')
        net_prep = torch.quantization.prepare_qat(net)

        with torch.cuda.amp.autocast():
            x = torch.randn(4, 1, 5, 5)
            out = net_prep(x).sum()
            out.backward()
            self.assertTrue(net_prep[0].weight.grad is not None)

    def test_forward_per_tensor_half_precision_numerics(self):
        scale = .1
        zero = 0
        maxi = 255
        mini = 0

        for i in range(20):
            X1 = torch.randn(5, 5).to(torch.float16)
            Y1 = torch.fake_quantize_per_tensor_affine(X1, scale, zero, mini, maxi)
            Y1r = _fake_quantize_per_tensor_affine_reference(X1, scale, zero, mini, maxi)
            self.assertTrue(torch.allclose(Y1, Y1r, rtol=tolerance, atol=tolerance))

        # to force overflow
        X2 = torch.tensor(2**15 + .01).to(torch.float16)
        Y2 = torch.fake_quantize_per_tensor_affine(X2, scale, zero, mini, maxi)
        Y2r = _fake_quantize_per_tensor_affine_reference(X2, scale, zero, mini, maxi)
        self.assertTrue(torch.allclose(Y2, Y2r, rtol=tolerance, atol=tolerance))

        scale = 10

        # to force underflow
        X3 = torch.tensor(2**-24).to(torch.float16)
        Y3 = torch.fake_quantize_per_tensor_affine(X3, scale, zero, mini, maxi)
        Y3r = _fake_quantize_per_tensor_affine_reference(X3, scale, zero, mini, maxi)
        self.assertTrue(torch.allclose(Y3, Y3r, rtol=tolerance, atol=tolerance))

    def _test_forward_per_tensor_cachemask_impl(self, device):
        float_types = (torch.float32, torch.float16, torch.float64)
        torch_types = (torch.qint8, torch.quint8)
        Xs = (torch.randn(4, 8, device=device), torch.randn(4, 16, device=device)[:, ::2])
        tensor_qparam = (True, False)
        for float_type, torch_type, X, tensor_qparams in itertools.product(float_types, torch_types, Xs, tensor_qparam):
            # pick the scale + zp so that some values get clipped
            X = X.to(float_type)
            obs = torch.quantization.MinMaxObserver(torch_type)
            obs.to(device)
            obs(X * 0.75)
            scale, zero_point = obs.calculate_qparams()
            quant_min, quant_max = obs._calculate_qmin_qmax()
            if not tensor_qparam:
                scale, zero_point = float(scale), int(zero_point)
            Y_test = torch.fake_quantize_per_tensor_affine(
                X, scale, zero_point, quant_min, quant_max)
            Y_ref = _fake_quantize_per_tensor_affine_reference(
                X, scale, zero_point, quant_min, quant_max).to(device)
            self.assertTrue(torch.allclose(Y_test, Y_ref, rtol=tolerance, atol=tolerance))
            self.assertTrue(Y_test.dtype == float_type)

    def test_forward_per_tensor_cachemask_cpu(self):
        device = torch.device('cpu')
        self._test_forward_per_tensor_cachemask_impl(device)

    @unittest.skipIf(not TEST_CUDA, "No gpu is not available.")
    def test_forward_per_tensor_cachemask_cuda(self):
        device = torch.device('cuda')
        self._test_forward_per_tensor_cachemask_impl(device)

    def _test_backward_per_tensor_cachemask_impl(self, device):
        float_types = (torch.float32, torch.float16, torch.float64)
        torch_types = (torch.qint8, torch.quint8)
        tensor_qparam = (True, False)
        for float_type, torch_type, tensor_qparam in itertools.product(float_types, torch_types, tensor_qparam):
            X = torch.randn(4, 8).to(device).to(float_type)
            X.requires_grad_()
            # pick the scale + zp so that some values get clipped
            obs = torch.quantization.MinMaxObserver(torch_type)
            obs.to(device)
            obs(X * 0.75)
            scale, zero_point = obs.calculate_qparams()
            if not tensor_qparam:
                scale, zero_point = float(scale), int(zero_point)
            quant_min, quant_max = obs._calculate_qmin_qmax()

            # forward pass
            Y_test = torch.fake_quantize_per_tensor_affine(
                X, scale, zero_point, quant_min, quant_max)
            Y_ref = _fake_quantize_per_tensor_affine_reference(
                X, scale, zero_point, quant_min, quant_max).to(device)
            self.assertTrue(torch.allclose(Y_test, Y_ref, rtol=tolerance, atol=tolerance))

            # backward pass
            dout = torch.rand_like(X, dtype=torch.float).to(device)
            dX = _fake_quantize_per_tensor_affine_grad_reference(
                dout, X, scale, zero_point, quant_min, quant_max)
            Y_test.backward(dout)
            self.assertTrue(torch.allclose(dX, X.grad))
            self.assertTrue(X.grad.dtype == float_type)

    def test_backward_per_tensor_cachemask_cpu(self):
        device = torch.device('cpu')
        self._test_backward_per_tensor_cachemask_impl(device)

    @unittest.skipIf(not TEST_CUDA, "No gpu is not available.")
    def test_backward_per_tensor_cachemask_cuda(self):
        device = torch.device('cuda')
        self._test_backward_per_tensor_cachemask_impl(device)

    def _test_learnable_forward_per_tensor(self, X, device, scale_base, zero_point_base):
        X_base = torch.tensor(X).to(device)

        for n_bits in (4, 8):
            quant_min, quant_max = 0, 2 ** n_bits - 1

            X = X_base.clone().float()
            scale_base = scale_base.to(device).float()
            zero_point_base = zero_point_base.to(dtype=torch.int32, device=device)
            scale = scale_base.clone()
            zero_point = zero_point_base.clamp(quant_min, quant_max)

            Y = _fake_quantize_per_tensor_affine_reference(
                X, scale, zero_point, quant_min, quant_max).to(device)
            for grad_factor in [0.1, 1.0, 10.0]:
                Y_prime = torch._fake_quantize_learnable_per_tensor_affine(
                    X, scale, zero_point, quant_min, quant_max, grad_factor).to(device)
                self.assertTrue(
                    torch.allclose(Y, Y_prime, rtol=tolerance, atol=tolerance),
                    "Expected kernel forward function to have results match the reference forward function")

    @given(X=hu.tensor(shapes=hu.array_shapes(1, 5,),
                       elements=hu.floats(-1e3, 1e3, allow_nan=False, allow_infinity=False),
                       qparams=hu.qparams(dtypes=torch.quint8)))
    def test_learnable_forward_per_tensor_cpu(self, X):
        X, (_, _, _) = X
        scale_base = torch.normal(mean=0, std=1, size=(1,)).clamp(1e-4, 100)
        zero_point_base = torch.normal(mean=0, std=128, size=(1,))
        self._test_learnable_forward_per_tensor(
            X, 'cpu', scale_base, zero_point_base)

    @given(X=hu.tensor(shapes=hu.array_shapes(1, 5,),
                       elements=hu.floats(-1e3, 1e3, allow_nan=False, allow_infinity=False),
                       qparams=hu.qparams(dtypes=torch.quint8)))
    @unittest.skipIf(not TEST_CUDA, "No gpu is not available.")
    def test_learnable_forward_per_tensor_cuda(self, X):
        X, (_, _, _) = X
        scale_base = torch.normal(mean=0, std=1, size=(1,)).clamp(1e-4, 100)
        zero_point_base = torch.normal(mean=0, std=128, size=(1,))
        self._test_learnable_forward_per_tensor(
            X, 'cuda', scale_base, zero_point_base)

    def _test_learnable_backward_per_tensor(self, X, device, scale_base, zero_point_base):
        r"""Tests the backward method with additional backprop support for scale and zero point.
        """
        X_base = torch.tensor(X).to(device)

        for n_bits in (4, 8):
            quant_min, quant_max = 0, 2 ** n_bits - 1

            X = X_base.clone().float().to(device)
            X.requires_grad_()
            scale_base = scale_base.to(device)
            zero_point_base = zero_point_base.to(device)
            scale = scale_base.clone()
            scale.requires_grad_()
            zero_point = zero_point_base.clone().clamp(quant_min, quant_max)
            zero_point.requires_grad_()
            for grad_factor in [0.1, 1.0, 10.0]:
                Y_prime = torch._fake_quantize_learnable_per_tensor_affine(
                    X, scale, zero_point, quant_min, quant_max, grad_factor).to(device)
                dout = torch.rand_like(X, dtype=torch.float).to(device)
                dX, dScale, dZeroPoint = _fake_quantize_learnable_per_tensor_affine_grad_reference(
                    dout, X, scale, zero_point, quant_min, quant_max, device)
                Y_prime.backward(dout)

                expected_dX = dX.to(device).detach()
                actual_dX = X.grad.to(device).detach()
                expected_dScale = dScale.to(device).detach()
                actual_dScale = scale.grad.to(device).detach()
                expected_dZeroPoint = dZeroPoint.to(device).detach()
                actual_dZeroPoint = zero_point.grad.to(device).detach()

                self.assertTrue(
                    torch.allclose(
                        expected_dX, actual_dX, rtol=tolerance, atol=tolerance),
                    "Expected dX to match X.grad")
                self.assertTrue(
                    torch.allclose(
                        expected_dScale * grad_factor, actual_dScale, rtol=tolerance, atol=tolerance),
                    "Expected dScale to match scale.grad")
                self.assertTrue(
                    torch.allclose(
                        expected_dZeroPoint * grad_factor, actual_dZeroPoint, rtol=tolerance, atol=tolerance),
                    "Expected dZeroPoint to match zero_point.grad")
                X.grad.data.zero_()
                scale.grad.data.zero_()
                zero_point.grad.data.zero_()

    @given(X=hu.tensor(shapes=hu.array_shapes(1, 5,),
                       elements=hu.floats(-1e3, 1e3, allow_nan=False, allow_infinity=False),
                       qparams=hu.qparams(dtypes=torch.quint8)))
    def test_learnable_backward_per_tensor_cpu(self, X):
        torch.random.manual_seed(NP_RANDOM_SEED)
        X, (_, _, _) = X
        scale_base = torch.normal(mean=0, std=1, size=(1,)).clamp(1e-4, 100)
        zero_point_base = torch.normal(mean=0, std=128, size=(1,))
        self._test_learnable_backward_per_tensor(
            X, 'cpu', scale_base, zero_point_base)

    @given(X=hu.tensor(shapes=hu.array_shapes(1, 5,),
                       elements=hu.floats(-1e3, 1e3, allow_nan=False, allow_infinity=False),
                       qparams=hu.qparams(dtypes=torch.quint8)))
    @unittest.skipIf(not TEST_CUDA, "No gpu is not available.")
    def test_learnable_backward_per_tensor_cuda(self, X):
        torch.random.manual_seed(NP_RANDOM_SEED)
        X, (_, _, _) = X
        scale_base = torch.normal(mean=0, std=1, size=(1,)).clamp(1e-4, 100)
        zero_point_base = torch.normal(mean=0, std=128, size=(1,))
        self._test_learnable_backward_per_tensor(
            X, 'cuda', scale_base, zero_point_base)

    @given(device=st.sampled_from(['cpu', 'cuda'] if torch.cuda.is_available() else ['cpu']),
           X=hu.tensor(shapes=hu.array_shapes(1, 5,),
                       qparams=hu.qparams(dtypes=[torch.quint8])),
           )
    def test_fq_module_per_tensor(self, device, X):
        np.random.seed(NP_RANDOM_SEED)
        X, (scale, zero_point, torch_type) = X
        quant_min = torch.iinfo(torch_type).min
        quant_max = torch.iinfo(torch_type).max

        X = to_tensor(X, device)
        X.requires_grad_()
        fq_module = torch.quantization.default_fake_quant().to(device)
        Y_prime = fq_module(X)
        assert fq_module.scale is not None
        assert fq_module.zero_point is not None
        Y = _fake_quantize_per_tensor_affine_reference(X, fq_module.scale, fq_module.zero_point, quant_min, quant_max)
        np.testing.assert_allclose(Y.cpu().detach().numpy(), Y_prime.cpu().detach().numpy(), rtol=tolerance, atol=tolerance)

        # Test backward
        dout = torch.rand_like(X, dtype=torch.float, device=device)
        Y_prime.backward(dout)
        dX = _fake_quantize_per_tensor_affine_grad_reference(dout, X, fq_module.scale, fq_module.zero_point, quant_min, quant_max)
        np.testing.assert_allclose(dX.cpu().numpy(), X.grad.cpu().detach().numpy(), rtol=tolerance, atol=tolerance)

    @given(device=st.sampled_from(['cpu', 'cuda'] if torch.cuda.is_available() else ['cpu']),
           X=hu.tensor(shapes=hu.array_shapes(1, 5,),
                       qparams=hu.qparams(dtypes=torch.quint8)))
    def test_fixed_qparams_fq_module(self, device, X):
        X, (scale, zero_point, torch_type) = X
        X = to_tensor(X, device)
        fq_module = default_affine_fixed_qparams_fake_quant()
        fq_module.to(device)
        fixed_scale = fq_module.scale.clone()
        fixed_zero_point = fq_module.zero_point.clone()
        # run fq module and make sure the quantization parameters does not change
        torch.quantization.enable_observer(fq_module)
        fq_module(X)
        self.assertEqual(fixed_scale, fq_module.scale)
        self.assertEqual(fixed_zero_point, fq_module.zero_point)

    def test_fq_serializable_per_tensor(self):
        observer = default_observer
        quant_min = 0
        quant_max = 255
        for FakeQuantizeClass in [FakeQuantize, _LearnableFakeQuantize]:
            fq_module = FakeQuantizeClass(observer, quant_min, quant_max)
            X = torch.tensor([-5, -3.5, -2, 0, 3, 5, 7], dtype=torch.float32)
            y_ref = fq_module(X)
            state_dict = fq_module.state_dict()
            self.assertEqual(state_dict['scale'], 0.094488)
            self.assertEqual(state_dict['zero_point'], 53)
            b = io.BytesIO()
            torch.save(state_dict, b)
            b.seek(0)
            loaded_dict = torch.load(b)
            loaded_fq_module = FakeQuantizeClass(observer, quant_min, quant_max)
            loaded_fq_module.load_state_dict(loaded_dict)
            for key in state_dict:
                self.assertEqual(state_dict[key], loaded_fq_module.state_dict()[key])

            self.assertEqual(loaded_fq_module.calculate_qparams(), fq_module.calculate_qparams())

    def test_fake_quant_control(self):
        for fq_module in [torch.quantization.default_fake_quant(),
                          _LearnableFakeQuantize.with_args(observer=MovingAverageMinMaxObserver, quant_min=0,
                                                           quant_max=255,
                                                           dtype=torch.quint8, qscheme=torch.per_tensor_affine,
                                                           reduce_range=True)()]:
            torch.manual_seed(42)
            X = torch.rand(20, 10, dtype=torch.float32)
            # Output of fake quant is not identical to input
            Y = fq_module(X)
            self.assertNotEqual(Y, X)
            if type(fq_module) == _LearnableFakeQuantize:
                fq_module.toggle_fake_quant(False)
            else:
                torch.quantization.disable_fake_quant(fq_module)
            X = torch.rand(20, 10, dtype=torch.float32)
            Y = fq_module(X)
            # Fake quant is disabled,output is identical to input
            self.assertEqual(Y, X)

            # Explicit copy at this point in time, because FakeQuant keeps internal
            # state in mutable buffers.
            scale = fq_module.scale.clone().detach()
            zero_point = fq_module.zero_point.clone().detach()

            if type(fq_module) == _LearnableFakeQuantize:
                fq_module.toggle_observer_update(False)
                fq_module.toggle_fake_quant(True)
            else:
                torch.quantization.disable_observer(fq_module)
                torch.quantization.enable_fake_quant(fq_module)
            X = 10.0 * torch.rand(20, 10, dtype=torch.float32) - 5.0
            Y = fq_module(X)
            self.assertNotEqual(Y, X)
            # Observer is disabled, scale and zero-point do not change
            self.assertEqual(fq_module.scale, scale)
            self.assertEqual(fq_module.zero_point, zero_point)
            if type(fq_module) == _LearnableFakeQuantize:
                fq_module.toggle_observer_update(True)
            else:
                torch.quantization.enable_observer(fq_module)
            Y = fq_module(X)
            self.assertNotEqual(Y, X)
            # Observer is enabled, scale and zero-point are different
            self.assertNotEqual(fq_module.scale, scale)
            self.assertNotEqual(fq_module.zero_point, zero_point)

    def test_fake_quant_preserves_qparam_shapes_for_activations(self):
        class Model(nn.Module):
            def __init__(self):
                super(Model, self).__init__()
                self.linear = nn.Linear(4, 4)

            def forward(self, x):
                x = self.linear(x)
                return x

        m = Model()

        m.qconfig = torch.quantization.get_default_qat_qconfig('fbgemm')
        torch.quantization.prepare_qat(m, inplace=True)

        scale_shape_before = m.linear.activation_post_process.scale.shape
        zero_point_shape_before = m.linear.activation_post_process.zero_point.shape

        x = torch.rand(4, 4, 4, 4)
        m(x)
        scale_shape_after = m.linear.activation_post_process.scale.shape
        zero_point_shape_after = m.linear.activation_post_process.zero_point.shape
        self.assertEqual(
            scale_shape_before, scale_shape_after,
            msg="FakeQuant scale shape must stay consistent")
        self.assertEqual(
            zero_point_shape_before, zero_point_shape_after,
            msg="FakeQuant zero_point shape must stay consistent")

    def fake_quant_scriptable(self):
        observer = default_observer
        quant_min = 0
        quant_max = 255
        for FakeQuantizeClass in [FakeQuantize, _LearnableFakeQuantize]:
            fq_module = FakeQuantizeClass(observer, quant_min, quant_max)
            scripted_module = torch.jit.script(fq_module)

            X = torch.tensor([-5, -3.5, -2, 0, 3, 5, 7], dtype=torch.float32)

            fq_module(X)
            scripted_module(X)
            self.assertEqual(fq_module.calculate_qparams(), scripted_module.calculate_qparams())

            buf = io.BytesIO()
            torch.jit.save(scripted_module, buf)
            buf.seek(0)
            loaded_module = torch.jit.load(buf)
            self.assertEqual(fq_module.calculate_qparams(), loaded_module.calculate_qparams())


    @given(device=st.sampled_from(['cpu', 'cuda'] if torch.cuda.is_available() else ['cpu']),
           X=hu.per_channel_tensor(shapes=hu.array_shapes(1, 5,),
           qparams=hu.qparams(dtypes=torch.quint8)))
    def test_forward_per_channel(self, device, X):
        r"""Tests the forward path of the FakeQuantizePerTensorAffine op.
        """
        np.random.seed(NP_RANDOM_SEED)
        X, (scale, zero_point, axis, torch_type) = X
        quant_min = torch.iinfo(torch_type).min
        quant_max = torch.iinfo(torch_type).max

        X = to_tensor(X, device)
        scale = to_tensor(scale, device)
        zero_point = torch.tensor(zero_point).to(dtype=torch.int32, device=device)
        Y = _fake_quantize_per_channel_affine_reference(X.cpu(), scale.cpu(), zero_point.cpu(), axis, quant_min, quant_max)
        Y_prime = torch.fake_quantize_per_channel_affine(
            X, scale, zero_point, axis, quant_min, quant_max)
        np.testing.assert_allclose(Y, Y_prime.cpu(), rtol=tolerance, atol=tolerance)

    def _test_forward_per_channel_cachemask_impl(self, device):
        torch_types = (torch.qint8, torch.quint8)
        float_types = (torch.float32, torch.float16, torch.float64)
        for torch_type, float_type in itertools.product(torch_types, float_types):
            X = torch.randn(1, 2, 4, 4, dtype=float_type).to(device)
            # pick the scale + zp so that some values get clipped
            axis = 1
            obs = torch.quantization.PerChannelMinMaxObserver(axis, torch_type).to(device)
            obs(X * 0.75)
            scale, zero_point = obs.calculate_qparams()
            # TODO(future PR): fix the wrong dtype in obs.calculate_qparams and remove the cast
            zero_point = zero_point.to(torch.int32)
            quant_min, quant_max = obs._calculate_qmin_qmax()

            Y = _fake_quantize_per_channel_affine_reference(
                X.cpu(), scale.cpu(), zero_point.cpu(), axis, quant_min, quant_max)
            Y_prime = torch.fake_quantize_per_channel_affine(
                X, scale, zero_point, axis, quant_min, quant_max)
            np.testing.assert_allclose(Y, Y_prime.cpu(), rtol=tolerance, atol=tolerance)
            self.assertTrue(Y.dtype == float_type)

    def test_forward_per_channel_cachemask_cpu(self):
        self._test_forward_per_channel_cachemask_impl('cpu')

    @unittest.skipIf(not TEST_CUDA, "No gpu is not available.")
    def test_forward_per_channel_cachemask_cuda(self):
        self._test_forward_per_channel_cachemask_impl('cuda')

    def test_forward_per_channel_half_precision_numerics(self):
        scale = torch.randn(5).abs()
        zero = torch.randn(5).to(dtype=torch.int)
        axis = 1
        mini = 0
        maxi = 255

        for i in range(20):
            X1 = torch.randn(4, 5).to(torch.float16)
            Y1 = torch.fake_quantize_per_channel_affine(X1, scale, zero, axis, mini, maxi)
            Y1r = _fake_quantize_per_channel_affine_reference(X1, scale, zero, axis, mini, maxi)
            self.assertTrue(torch.allclose(Y1, Y1r, rtol=tolerance, atol=tolerance))

        # to force overflow
        X2 = torch.randn(4, 5).to(torch.float16)
        X2[0, 0] = 2**15 + .01
        Y2 = torch.fake_quantize_per_channel_affine(X2, scale, zero, axis, mini, maxi)
        Y2r = _fake_quantize_per_channel_affine_reference(X2, scale, zero, axis, mini, maxi)
        self.assertTrue(torch.allclose(Y2, Y2r, rtol=tolerance, atol=tolerance))

        scale = torch.zeros(5) + 10

        # to force underflow
        X3 = torch.randn(4, 5).to(torch.float16)
        X3[0, 0] = 2**-24
        Y3 = torch.fake_quantize_per_channel_affine(X3, scale, zero, axis, mini, maxi)
        Y3r = _fake_quantize_per_channel_affine_reference(X3, scale, zero, axis, mini, maxi)
        self.assertTrue(torch.allclose(Y3, Y3r, rtol=tolerance, atol=tolerance))

    def _test_learnable_forward_per_channel(self, X_base, device, scale_base, zero_point_base, axis):
        r"""Tests the forward path of the learnable FakeQuantizePerTensorAffine op.
        """
        for n_bits in (4, 8):
            quant_min, quant_max = 0, 2 ** (n_bits) - 1

            scale_base = scale_base.to(device)
            zero_point_base = zero_point_base.to(device)

            X_curr = X_base.clone()
            scale_curr = scale_base.clone()
            zero_point_curr = zero_point_base.clone()

            Y = _fake_quantize_per_channel_affine_reference(
                X_curr, scale_curr, zero_point_curr.round().clamp(quant_min, quant_max), axis, quant_min, quant_max).to(device)
            for grad_factor in [0.1, 1.0, 10.0]:
                Y_prime = torch._fake_quantize_learnable_per_channel_affine(
                    X_curr, scale_curr, zero_point_curr, axis, quant_min, quant_max, grad_factor).to(device)
                self.assertTrue(
                    torch.allclose(Y, Y_prime, rtol=tolerance, atol=tolerance),
                    "Expected kernel forward function to have results match the reference forward function")

    @given(X=hu.per_channel_tensor(shapes=hu.array_shapes(1, 5,),
                                   qparams=hu.qparams(dtypes=torch.quint8)))
    def test_learnable_forward_per_channel_cpu(self, X):
        torch.random.manual_seed(NP_RANDOM_SEED)
        X, (_, _, axis, _) = X
        X_base = torch.tensor(X).to('cpu')
        channel_size = X_base.size(axis)
        scale_base = torch.normal(mean=0, std=1, size=(channel_size,)).clamp(1e-4, 100)
        zero_point_base = torch.normal(mean=0, std=128, size=(channel_size,))
        self._test_learnable_forward_per_channel(
            X_base, 'cpu', scale_base, zero_point_base, axis)

    @given(X=hu.per_channel_tensor(shapes=hu.array_shapes(1, 5,),
                                   qparams=hu.qparams(dtypes=torch.quint8)))
    @unittest.skipIf(not TEST_CUDA, "No gpu is not available.")
    def test_learnable_forward_per_channel_cuda(self, X):
        torch.random.manual_seed(NP_RANDOM_SEED)
        X, (_, _, axis, _) = X
        X_base = torch.tensor(X).to('cuda')
        channel_size = X_base.size(axis)
        scale_base = torch.normal(mean=0, std=1, size=(channel_size,)).clamp(1e-4, 100)
        zero_point_base = torch.normal(mean=0, std=128, size=(channel_size,))
        self._test_learnable_forward_per_channel(
            X_base, 'cuda', scale_base, zero_point_base, axis)

    @given(device=st.sampled_from(['cpu', 'cuda'] if torch.cuda.is_available() else ['cpu']),
           X=hu.per_channel_tensor(shapes=hu.array_shapes(1, 5,),
           qparams=hu.qparams(dtypes=torch.quint8)))
    def test_backward_per_channel(self, device, X):
        r"""Tests the backward method.
        """
        np.random.seed(NP_RANDOM_SEED)
        X, (scale, zero_point, axis, torch_type) = X
        quant_min = torch.iinfo(torch_type).min
        quant_max = torch.iinfo(torch_type).max

        X = to_tensor(X, device)
        scale = to_tensor(scale, device)
        zero_point = torch.tensor(zero_point).to(dtype=torch.int32, device=device)
        X.requires_grad_()
        Y_prime = torch.fake_quantize_per_channel_affine(
            X, scale, zero_point, axis, quant_min, quant_max)
        dout = torch.rand_like(X, dtype=torch.float).to(device)
        dX = _fake_quantize_per_channel_affine_grad_reference(
            dout, X, scale, zero_point, axis, quant_min, quant_max)
        Y_prime.backward(dout)
        np.testing.assert_allclose(dX.cpu().detach().numpy(), X.grad.cpu().detach().numpy(), rtol=tolerance, atol=tolerance)

    def _test_backward_per_channel_cachemask_impl(self, device):
        torch_types = (torch.qint8, torch.quint8)
        float_types = (torch.float32, torch.float16, torch.float64)
        for torch_type, float_type in itertools.product(torch_types, float_types):
            X = torch.randn(1, 2, 4, 4, dtype=float_type).to(device)
            # pick the scale + zp so that some values get clipped
            axis = 1
            obs = torch.quantization.PerChannelMinMaxObserver(axis, torch_type).to(device)
            obs(X * 0.75)
            scale, zero_point = obs.calculate_qparams()
            # TODO(future PR): fix the wrong dtype in obs.calculate_qparams and remove the cast
            zero_point = zero_point.to(torch.int32)
            quant_min, quant_max = obs._calculate_qmin_qmax()
            X.requires_grad_()
            Y_prime = torch.fake_quantize_per_channel_affine(
                X, scale, zero_point, axis, quant_min, quant_max)
            dout = torch.rand_like(X, dtype=float_type).to(device)
            dX = _fake_quantize_per_channel_affine_grad_reference(
                dout, X, scale, zero_point, axis, quant_min, quant_max)
            Y_prime.backward(dout)
            np.testing.assert_allclose(
                dX.cpu().detach().numpy(), X.grad.cpu().detach().numpy(), rtol=tolerance, atol=tolerance)
            assert(X.grad.dtype == float_type)


    def test_backward_per_channel_cachemask_cpu(self):
        self._test_backward_per_channel_cachemask_impl('cpu')

    @unittest.skipIf(not TEST_CUDA, "No gpu is not available.")
    def test_backward_per_channel_cachemask_cuda(self):
        self._test_backward_per_channel_cachemask_impl('cuda')

    def _test_learnable_backward_per_channel(self, X_base, device, scale_base, zero_point_base, axis):
        r"""Tests the backward path of the learnable FakeQuantizePerTensorAffine op.
        """
        for n_bits in (4, 8):
            quant_min, quant_max = 0, 2 ** n_bits - 1

            scale_base = scale_base.to(device)
            zero_point_base = zero_point_base.to(device=device)

            X_curr = X_base.clone()
            X_curr.requires_grad_()
            scale_curr = scale_base.clone()
            scale_curr.requires_grad_()
            zero_point_curr = zero_point_base.clone()
            zero_point_curr.requires_grad_()

            for grad_factor in [0.1, 1.0, 10.0]:
                Y_prime = torch._fake_quantize_learnable_per_channel_affine(
                    X_curr, scale_curr, zero_point_curr, axis, quant_min, quant_max, grad_factor).to(device)

                dout = torch.rand(X_curr.shape, dtype=torch.float).to(device)
                dX, dScale, dZeroPoint = _fake_quantize_learnable_per_channel_affine_grad_reference(
                    dout, X_curr, scale_curr, zero_point_curr, axis, quant_min, quant_max, device)
                Y_prime.backward(dout)

                dX_expected = dX.to(device).detach()
                dX_actual = X_curr.to(device).grad.detach()
                dScale_expected = dScale.to(device).detach()
                dScale_actual = scale_curr.to(device).grad.detach()
                dZeroPoint_expected = dZeroPoint.to(device).detach()
                dZeroPoint_actual = zero_point_curr.to(device).grad.detach()
                tolerance = 1e-4

                self.assertTrue(
                    torch.allclose(dX_expected, dX_actual, rtol=tolerance, atol=tolerance),
                    "Expected dX={} to match X.grad={}, X={}, s={}, z={}, dout={}, n_bits={}".format(
                        dX_expected, dX_actual, X_curr, scale_curr, zero_point_curr, dout, n_bits))
                self.assertTrue(
                    torch.allclose(dScale_expected * grad_factor, dScale_actual, rtol=tolerance, atol=tolerance),
                    "Expected dScale={} to match scale.grad={}, X={}, s={}, z={}, dout={}, n_bits={}".format(
                        dScale_expected * grad_factor, dScale_actual,
                        X_curr, scale_curr, zero_point_curr, dout, n_bits))
                self.assertTrue(
                    torch.allclose(dZeroPoint_expected * grad_factor, dZeroPoint_actual, rtol=tolerance, atol=tolerance),
                    "Expected dZeroPoint={} to match zero_point.grad={}, X={}, s={}, z={}, dout={}, n_bits={}".format(
                        dZeroPoint_expected * grad_factor, dZeroPoint_actual,
                        X_curr, scale_curr, zero_point_curr, dout, n_bits))
                X_curr.grad.data.zero_()
                scale_curr.grad.data.zero_()
                zero_point_curr.grad.data.zero_()

    @given(X=hu.per_channel_tensor(shapes=hu.array_shapes(2, 5,),
                                   qparams=hu.qparams(dtypes=torch.quint8)))
    def test_learnable_backward_per_channel_cpu(self, X):
        torch.random.manual_seed(NP_RANDOM_SEED)
        X, (_, _, axis, _) = X
        X_base = torch.tensor(X).to('cpu')
        channel_size = X_base.size(axis)
        scale_base = torch.normal(mean=0, std=1, size=(channel_size,)).clamp(1e-4, 100)
        zero_point_base = torch.normal(mean=0, std=128, size=(channel_size,))
        self._test_learnable_backward_per_channel(
            X_base, 'cpu', scale_base, zero_point_base, axis)

    @given(X=hu.per_channel_tensor(shapes=hu.array_shapes(2, 5,),
                                   qparams=hu.qparams(dtypes=torch.quint8)))
    @unittest.skipIf(not TEST_CUDA, "No gpu is not available.")
    def test_learnable_backward_per_channel_cuda(self, X):
        torch.random.manual_seed(NP_RANDOM_SEED)
        X, (scale, zero_point, axis, torch_type) = X
        X_base = torch.tensor(X).to('cuda')
        scale_base = to_tensor(scale, 'cuda')
        zero_point_base = to_tensor(zero_point, 'cuda')
        self._test_learnable_backward_per_channel(
            X_base, 'cuda', scale_base, zero_point_base, axis)

    def test_numerical_consistency_per_tensor(self):
        self._test_numerical_consistency('per_tensor')

    def test_numerical_consistency_per_channel(self):
        self._test_numerical_consistency('per_channel')

    def _test_numerical_consistency(self, test_type):
        r"""Comparing numerical consistency between quantize/dequantize op and the fake quantize op across devices and dtypes
        """
        torch.random.manual_seed(NP_RANDOM_SEED)
        torch_types = [torch.qint8, torch.quint8]
        float_types = [torch.float, torch.float16, torch.float64]
        zero_types = [torch.int]
        devices = [torch.device('cpu'), torch.device('cuda')] if torch.cuda.is_available() else [torch.device('cpu')]
        axis = 1
        for i in range(20):
            for torch_type, float_type, device, zero_type in itertools.product(torch_types, float_types, devices, zero_types):
                X = torch.randn(3, 3, device=device).to(float_type)
                scales = (10 * torch.randn(3, device=device)).abs()
                scale = scales.mean().to(float).item()
                zeros = (10 * torch.randn(3, device=device)).abs().to(dtype=zero_type)
                zero = zeros.max().view(1).item()
                quant_min = torch.iinfo(torch_type).min
                quant_max = torch.iinfo(torch_type).max

                test_was_run = False
                if test_type == "per_tensor":
                    test_was_run = True
                    Y = torch.dequantize(torch.quantize_per_tensor(X.to('cpu').to(torch.float),
                                                                   scale, zero, torch_type)).to(device).to(float_type)
                    Y_prime = torch.fake_quantize_per_tensor_affine(X, scale, zero, quant_min, quant_max)
                    self.assertEqual(
                        Y, Y_prime, "Difference found between dequant+quant_per_tensor and fake_quantize_per_tensor")

                if test_type == "per_channel":
                    test_was_run = True
                    Y = torch.dequantize(torch.quantize_per_channel(X.to('cpu').to(torch.float), scales.to(
                        'cpu'), zeros.to('cpu'), axis, torch_type)).to(device).to(float_type)
                    Y_prime = torch.fake_quantize_per_channel_affine(X, scales, zeros, axis, quant_min, quant_max)
                    self.assertEqual(
                        Y, Y_prime, "Difference found between dequant+quant_per_channel and fake_quantize_per_channel")
                self.assertTrue(test_was_run)

class TestFusedObsFakeQuant(TestCase):
    @given(device=st.sampled_from(['cpu', 'cuda'] if torch.cuda.is_available() else ['cpu']),
           symmetric_quant=st.booleans())
    @settings(deadline=None)
    def test_fused_obs_fake_quant_moving_avg(self, device, symmetric_quant) -> None:
        """
        Tests the case where we call the fused_obs_fake_quant op multiple times
        and update the running_min and max of the activation tensors.
        """
        in_running_min_ref = out_running_min_ref = float("inf")
        in_running_min_op = torch.tensor(float("inf"), device=device)
        in_running_max_ref = out_running_max_ref = float("-inf")
        in_running_max_op = torch.tensor(float("-inf"), device=device)
        avg_const = torch.tensor(0.01, dtype=torch.float, device=device)
        scale = torch.tensor([1.0], device=device)
        zero_point = torch.tensor([0], dtype=torch.int, device=device)
        observer_on = fake_quant_on = 0

        pt_op = torch.fused_moving_avg_obs_fake_quant
        # enable observer after 2 iterations and fake_quant after 4 iterations
        for i in range(10):
            if i > 2:
                observer_on = 1
            if i > 4:
                fake_quant_on = 1

            x = torch.randn(5, 5, device=device)
            out = pt_op(
                x,
                torch.tensor(observer_on, device=device),
                torch.tensor(fake_quant_on, device=device),
                avg_const,
                in_running_min_op,
                in_running_max_op,
                scale,
                zero_point,
                0,
                255,
                0,
                False,
                symmetric_quant,
            )[0]
            if observer_on:
                (
                    in_running_min_ref,
                    in_running_max_ref,
                ) = _get_tensor_min_max(
                    x,
                    running_min=in_running_min_ref,
                    running_max=in_running_max_ref,
                    averaging_const=0.01,
                )

            if fake_quant_on:
                x_scale, x_zero_point = _get_scale_zp(
                    in_running_min_ref,
                    in_running_max_ref,
                    torch.quint8,
                    preserve_sparsity=symmetric_quant,
                )
                x_in = _fake_quantize_per_tensor_affine_reference(
                    x, x_scale, x_zero_point, 0, 255
                )
                self.assertEqual(scale, x_scale)
                self.assertEqual(zero_point, x_zero_point)
            else:
                x_in = x

            self.assertEqual(in_running_min_ref, in_running_min_op)
            self.assertEqual(in_running_max_ref, in_running_max_op)
            torch.testing.assert_allclose(out, x_in)

<<<<<<< HEAD
    @given(device=st.sampled_from(['cpu', 'cuda'] if torch.cuda.is_available() else ['cpu']),)
    @settings(deadline=None)
    def test_fused_obs_fake_quant_backward_op(self, device) -> None:
=======
    @given(  # device=st.sampled_from(['cpu', 'cuda'] if torch.cuda.is_available() else ['cpu']),
        symmetric_quant=st.booleans())
    @settings(deadline=None)
    def test_fused_obs_fake_quant_moving_avg_per_channel(self, symmetric_quant) -> None:
        """
        Tests the case where we call the fused_obs_fake_quant op multiple times
        and update the running_min and max of the activation tensors.
        """
        device = 'cpu'  # TODO add cuda in future PR
        m = n = 5
        in_running_min_ref = torch.empty(m, device=device).fill_(float("inf"))
        in_running_min_op = torch.empty(m, device=device).fill_(float("inf"))
        in_running_max_ref = torch.empty(m, device=device).fill_(float("-inf"))
        in_running_max_op = torch.empty(m, device=device).fill_(float("-inf"))
        avg_const = torch.tensor(0.01, dtype=torch.float, device=device)

        scale = torch.empty(m, device=device).fill_(0.1)
        zero_point = torch.empty(m, dtype=torch.int, device=device).fill_(0)

        observer_on = fake_quant_on = 0

        pt_op = torch.fused_moving_avg_obs_fake_quant
        # enable observer after 2 iterations and fake_quant after 4 iterations
        for i in range(10):
            if i > 2:
                observer_on = 1
            if i > 4:
                fake_quant_on = 1

            x = torch.randn(m, n, device=device)
            out = pt_op(
                x,
                torch.tensor(observer_on, device=device),
                torch.tensor(fake_quant_on, device=device),
                avg_const,
                in_running_min_op,
                in_running_max_op,
                scale,
                zero_point,
                0,
                255,
                0,
                True,  # per_channel_enabled
                symmetric_quant,
            )[0]
            if observer_on:
                (
                    in_running_min_ref,
                    in_running_max_ref,
                ) = _get_per_row_min_max(x, in_running_min_ref, in_running_max_ref)
            if fake_quant_on:
                x_scale = torch.empty(m, device=device)
                x_zero_point = torch.empty(m, dtype=torch.int, device=device)

                for i in range(x_scale.numel()):
                    x_scale[i], x_zero_point[i] = _get_scale_zp(
                        in_running_min_ref[i].item(),
                        in_running_max_ref[i].item(),
                        torch.quint8,
                        preserve_sparsity=symmetric_quant,
                    )
                x_in = _fake_quantize_per_channel_affine_reference(
                    x, x_scale, x_zero_point, 0, 0, 255
                )
                self.assertEqual(scale, x_scale)
                self.assertEqual(zero_point, x_zero_point)
            else:
                x_in = x
            self.assertEqual(in_running_min_ref, in_running_min_op)
            self.assertEqual(in_running_max_ref, in_running_max_op)
            torch.testing.assert_allclose(out, x_in)

    def test_fused_obs_fake_quant_backward_op(self) -> None:
        device = 'cpu'
>>>>>>> 1f72f13d
        n = m = k = 10
        input_shape = (m, n)
        output_shape = (m, n)

        x = torch.randn(input_shape, device=device, requires_grad=True)

        avg_const = torch.tensor(0.01, dtype=torch.float, device=device)
        scale = torch.tensor([1.0], device=device)
        zero_point = torch.tensor([0], dtype=torch.int, device=device)

        x_min, x_max = _get_tensor_min_max(x)
        x_scale, x_zero_point = _get_scale_zp(
            x_min, x_max, torch.quint8
        )

        x_scale = torch.tensor(x_scale, device=device)
        x_zero_point = torch.tensor(x_zero_point, dtype=torch.int, device=device)
        x_fake_quant = torch.fake_quantize_per_tensor_affine(
            x, x_scale, x_zero_point, 0, 255
        )

        pt_op = torch.fused_moving_avg_obs_fake_quant
        out = pt_op(
            x,
            torch.tensor(1, device=device),
            torch.tensor(1, device=device),
            avg_const,
            torch.tensor(x_min, device=device),
            torch.tensor(x_max, device=device),
            scale,
            zero_point,
            0,
            255,
            0,
            False,
        )[0]
        # verify the output matches
        torch.testing.assert_allclose(out, x_fake_quant)

        # verify the gradient matches expectation of fake_quant op
        dout = torch.rand_like(x, dtype=torch.float).to(device)
        out.backward(dout)

        dX = _fake_quantize_per_tensor_affine_grad_reference(
            dout, x, x_scale, x_zero_point, 0, 255)
        self.assertTrue(torch.allclose(dX, x.grad))
        self.assertTrue(x.grad.dtype == torch.float32)

if __name__ == '__main__':
    raise RuntimeError("This test file is not meant to be run directly, use:\n\n"
                       "\tpython test/test_quantization.py TESTNAME\n\n"
                       "instead.")<|MERGE_RESOLUTION|>--- conflicted
+++ resolved
@@ -1039,11 +1039,6 @@
             self.assertEqual(in_running_max_ref, in_running_max_op)
             torch.testing.assert_allclose(out, x_in)
 
-<<<<<<< HEAD
-    @given(device=st.sampled_from(['cpu', 'cuda'] if torch.cuda.is_available() else ['cpu']),)
-    @settings(deadline=None)
-    def test_fused_obs_fake_quant_backward_op(self, device) -> None:
-=======
     @given(  # device=st.sampled_from(['cpu', 'cuda'] if torch.cuda.is_available() else ['cpu']),
         symmetric_quant=st.booleans())
     @settings(deadline=None)
@@ -1116,9 +1111,9 @@
             self.assertEqual(in_running_max_ref, in_running_max_op)
             torch.testing.assert_allclose(out, x_in)
 
-    def test_fused_obs_fake_quant_backward_op(self) -> None:
-        device = 'cpu'
->>>>>>> 1f72f13d
+    @given(device=st.sampled_from(['cpu', 'cuda'] if torch.cuda.is_available() else ['cpu']),)
+    @settings(deadline=None)
+    def test_fused_obs_fake_quant_backward_op(self, device) -> None:
         n = m = k = 10
         input_shape = (m, n)
         output_shape = (m, n)
