--- conflicted
+++ resolved
@@ -54,11 +54,8 @@
     test_runner_type: str,
     on_pull_request: bool = False,
     enable_doc_jobs: bool = False,
-<<<<<<< HEAD
+    enable_multigpu_test: YamlShellBool = "''",
     enable_update_public_apis: bool = False,
-=======
-    enable_multigpu_test: YamlShellBool = "''",
->>>>>>> 33fcdfde
     num_test_shards: int = 1,
     is_scheduled: Optional[str] = None,
 ) -> PyTorchWorkflow:
@@ -67,11 +64,8 @@
         "docker_image_base": docker_image_base,
         "test_runner_type": test_runner_type,
         "on_pull_request": on_pull_request,
-<<<<<<< HEAD
+        "is_scheduled": is_scheduled,
         "enable_update_public_apis": enable_update_public_apis,
-=======
-        "is_scheduled": is_scheduled,
->>>>>>> 33fcdfde
         "enable_doc_jobs": enable_doc_jobs,
         "enable_multigpu_test": enable_multigpu_test,
         "num_test_shards": num_test_shards,
