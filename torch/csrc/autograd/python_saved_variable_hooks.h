#pragma once

#include <pybind11/pybind11.h>
#include <torch/csrc/autograd/python_variable.h>
#include <torch/csrc/autograd/saved_variable_hooks.h>
#include <torch/csrc/python_headers.h>
#include <torch/csrc/THP_export.h>
#include <ATen/ATen.h>

namespace py = pybind11;

namespace torch { namespace autograd {

struct PySavedVariableHooks : public SavedVariableHooks {
  PySavedVariableHooks(py::function &pack_hook, py::function &unpack_hook);
  void call_pack_hook(at::Tensor &tensor) override;
  at::Tensor call_unpack_hook() override;
  ~PySavedVariableHooks() override;

<<<<<<< HEAD
  private:
    py::function pack_hook_;
    py::function unpack_hook_;
    PyObject* data_ = nullptr;
=======
private:
  PyObject* pack_hook_;
  PyObject* unpack_hook_;
>>>>>>> a842cf12
};

}}<|MERGE_RESOLUTION|>--- conflicted
+++ resolved
@@ -17,16 +17,10 @@
   at::Tensor call_unpack_hook() override;
   ~PySavedVariableHooks() override;
 
-<<<<<<< HEAD
-  private:
-    py::function pack_hook_;
-    py::function unpack_hook_;
-    PyObject* data_ = nullptr;
-=======
 private:
   PyObject* pack_hook_;
   PyObject* unpack_hook_;
->>>>>>> a842cf12
+  PyObject* data_ = nullptr;
 };
 
 }}