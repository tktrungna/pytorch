#include <torch/csrc/jit/frontend/ir_emitter.h>

#include <c10/util/Exception.h>
#include <c10/util/Optional.h>
#include <c10/util/StringUtil.h>
<<<<<<< HEAD
#include <c10/util/hash.h>

=======
#include <c10/util/irange.h>
>>>>>>> 702e0211
#include <torch/csrc/jit/api/function_impl.h>
#include <torch/csrc/jit/api/module.h>

#include <torch/csrc/jit/frontend/error_report.h>
#include <torch/csrc/jit/frontend/lexer.h>
#include <torch/csrc/jit/frontend/resolver.h>
#include <torch/csrc/jit/frontend/schema_matching.h>
#include <torch/csrc/jit/frontend/sugared_value.h>
#include <torch/csrc/jit/frontend/tree_views.h>

#include <torch/csrc/jit/ir/constants.h>

#include <torch/csrc/jit/passes/annotate_warns.h>
#include <torch/csrc/jit/passes/canonicalize.h>
#include <torch/csrc/jit/passes/constant_pooling.h>
#include <torch/csrc/jit/passes/constant_propagation.h>
#include <torch/csrc/jit/passes/dead_code_elimination.h>
#include <torch/csrc/jit/passes/inline_forked_closures.h>
#include <torch/csrc/jit/passes/inliner.h>
#include <torch/csrc/jit/passes/lift_closures.h>
#include <torch/csrc/jit/passes/lower_tuples.h>
#include <torch/csrc/jit/passes/normalize_ops.h>

#include <torch/csrc/jit/runtime/interpreter.h>
#include <torch/csrc/jit/runtime/operator.h>
#include <torch/csrc/jit/runtime/slice_indices_adjust.h>

#include <torch/csrc/jit/testing/hooks_for_testing.h>

#include <atomic>
#include <climits>
#include <set>
#include <stack>

namespace torch {
namespace jit {

using FunctionTable = std::unordered_map<std::string, Function&>;
using AttributeMap = std::unordered_map<std::string, Const>;
using ListAttributeMap = std::unordered_map<std::string, std::vector<Const>>;

/* ============================================================ */
/*                    Internal Utility Methods                  */
/*      (These utility methods use some internal attribute      */
/*       of `to_ir` and can't go in `ir_emitter_utils.h`)       */
/* ============================================================ */

std::string to_ir::createTempName(const std::string& prefix) {
  return prefix + c10::to_string(temp_name_count_++);
}

void to_ir::checkBreakContinue(
    const SourceRange& loc,
    const std::string& stmt_name) {
  if (loop_status_ == LoopStatus::NOT_IN_LOOP) {
    throw ErrorReport(loc) << "SyntaxError: '" << stmt_name << "'"
                           << " outside loop";
  } else if (loop_status_ == LoopStatus::IN_UNROLLED_LOOP) {
    throw ErrorReport(loc)
        << "Because we emit iteration over modulelists or tuples as "
           "unrolled loops, we do not support break or continue inside the body of these loops";
  }
}

/* ============================================================ */
/*                IR Generation Utility Methods                */
/*      (These utility methods create and/or add extra Nodes    */
/*         to the Graph, often to ensure correctness)       */
/* ============================================================ */

Node* to_ir::create(Symbol kind, const SourceRange& loc, size_t n_outputs) {
  return graph->create(kind, n_outputs)->setSourceRange(loc);
}

// If the graph might not return, add an implicit None return at the end
void to_ir::handleMaybeNoReturn(const Def& def, Block* block) {
  auto decl_ret = def_stack_.back().declared_return_type_;
  if (exit_blocks.count(block) == 0) {
    auto decl_ret = def_stack_.back().declared_return_type_;
    if (decl_ret && decl_ret != NoneType::get()) {
      throw ErrorReport(def.range())
          << "Function was not annotated as having type None, but does not "
          << "return along all paths";
    }
    WithInsertPoint b(*block->nodes().end());
    emitReturn(Return::create(
        def.range(), Expr(Compound::create(TK_NONE, def.range(), {}))));
  } else {
    // if we haven't seen any return statements, but the graph block exits
    // (the function always throws) then we accept the declared return type if
    // it exists or set it to none
    if (def_stack_.back().merged_return_type_ == nullptr) {
      def_stack_.back().merged_return_type_ =
          decl_ret != nullptr ? decl_ret : NoneType::get();
    }
  }
}

// Insert subtyping refinements
void to_ir::insertRefinements(
    const SourceRange& loc,
    const RefinementSet& ref) {
  for (const Refinement& r : ref.activeRefinements()) {
    Value* v = environment_stack->getVar(r.identifier(), loc);
    Value* new_v = graph->insertUncheckedCast(v, r.type());
    environment_stack->setVar(loc, r.identifier(), new_v);
  }
}

std::vector<NamedValue> to_ir::emitAttributes(
    const List<Attribute>& attributes) {
  return fmap(attributes, [&](const Attribute& attr) {
    return NamedValue(attr.range(), attr.name().name(), emitExpr(attr.value()));
  });
}

/* ========================================= */
/*              `Value` Getters              */
/* ========================================= */

std::vector<NamedValue> to_ir::getNamedValues(
    const TreeList& trees,
    bool maybe_unpack) {
  std::vector<NamedValue> values;
  for (const auto& tree : trees) {
    if (maybe_unpack && tree->kind() == TK_STARRED) {
      auto starred = Starred(tree);
      auto entries =
          emitSugaredExpr(starred.expr(), 1)->asTuple(starred.range(), method);
      for (const auto& entry : entries) {
        values.emplace_back(
            tree->range(), entry->asValue(starred.range(), method));
      }
    } else {
      values.emplace_back(tree->range(), emitExpr(Expr(tree)));
    }
  }
  return values;
}

std::vector<NamedValue> to_ir::getNamedValues(
    const List<Expr>& trees,
    bool maybe_unpack) {
  return getNamedValues(trees.tree()->trees(), maybe_unpack);
}

std::vector<Value*> to_ir::getValues(const TreeList& trees, bool maybe_unpack) {
  return toValues(*graph, getNamedValues(trees, maybe_unpack));
}
std::vector<Value*> to_ir::getValues(
    const List<Expr>& trees,
    bool maybe_unpack) {
  return getValues(trees.tree()->trees(), maybe_unpack);
}

/* =================================================== */
/*            Environment Stack Manipulation           */
/* =================================================== */

void to_ir::pushFrame(Block* b, bool starts_def) {
  if (starts_def) {
    def_stack_.emplace_back();
  }
  environment_stack =
      std::make_shared<Environment>(method, resolver, b, environment_stack);
}
std::shared_ptr<Environment> to_ir::popFrame(bool ends_def) {
  auto old_frame = environment_stack;
  environment_stack = environment_stack->next;
  if (ends_def) {
    def_stack_.pop_back();
  }
  return old_frame;
}

/* ====================================== */
/*               IR Emission              */
/* ====================================== */

FunctionSchema to_ir::emitDef(const Def& def, const Self* self, Block* block) {
  auto schema = typeParser_.parseSchemaFromDef(def, bool(self));
  // TODO need guards on init returning none
  if (schema.returns().size() == 1) {
    def_stack_.back().declared_return_type_ = schema.returns().at(0).type();
  }
  std::vector<Argument> arguments =
      emitFormalArguments(def, self, schema, block);

  // body
  auto stmts_list = def.statements();
  emitStatements(stmts_list.begin(), stmts_list.end());
  handleMaybeNoReturn(def, block);
  std::vector<Argument> returns = {emitOutput(def.range(), schema, block)};
  return {def.name().name(), "", std::move(arguments), std::move(returns)};
}

std::vector<Argument> to_ir::emitFormalArguments(
    const Def& def,
    const Self* self,
    const FunctionSchema& schema,
    Block* block) {
  std::vector<Argument> arguments; // for schema
  // inputs
  auto it = def.decl().params().begin();
  auto end = def.decl().params().end();
  auto expected_annotation_size = def.decl().params().size();
  if (self) {
    expected_annotation_size--;
  }
  if (schema.arguments().size() != expected_annotation_size) {
    throw ErrorReport(def.decl().params().range())
        << "Number of type annotations for"
        << " function parameters (" << schema.arguments().size() << ")"
        << " does not match the number of parameters on the function ("
        << expected_annotation_size << ")!";
  }

  if (self) {
    AT_ASSERT(it != end);
    const auto& name = (*it).ident().name();
    Value* new_input = block->addInput()->setDebugName(name);
    environment_stack->setSugaredVar(
        (*it).ident().range(),
        name,
        self->makeSugared(new_input),
        /*annotated_type=*/nullptr);
    arguments.emplace_back(name, new_input->type());
    ++it;
  }

  // [setstate type]
  // __setstate__ is special, because if the user leaves it un-annotated we
  // will derive the type for `state` from the output type of __getstate__.
  // This is necessary so that we can allow submodules to appear in `state`.
  bool shouldDeriveType = shouldDeriveSetStateType(def, schema);
  size_t arg_annotation_idx = 0;
  for (; it != end; ++it) {
    auto& name = (*it).ident().name();
    // Add the input to the graph
    Value* new_input = block->addInput();
    if (meaningfulName(name)) {
      new_input->setDebugName(name);
    }
    // Record the type for the schema and set the Type on the Value*
    auto arg = schema.arguments().at(arg_annotation_idx++);
    if (shouldDeriveType) {
      TORCH_INTERNAL_ASSERT(schema.arguments().size() == 1);
      const auto& inferredStateType = getTypeForSetStateArg(def, self);
      arg = arg.cloneWithType(inferredStateType);
    }

    arguments.push_back(arg);
    new_input->setType(arguments.back().type());

    // NB: set type of new_input before setVar call so the Store is
    // typed appropriately
    environment_stack->setVar((*it).ident().range(), name, new_input);
  }
  return arguments;
}

Argument to_ir::emitOutput(
    const SourceRange& range,
    const FunctionSchema& schema,
    Block* block) {
  // handleMaybeNoReturn ensures that merged_return_type_ is always set
  auto ret_type = def_stack_.back().merged_return_type_;
  TORCH_INTERNAL_ASSERT(ret_type);

  // in the convertToSSA pass, prim::ReturnStmts are lowered so that the
  // correct return value is set. Until then, we have a correctly-typed
  // placeholder return value. This is needed so that closures & graphs
  // are correctly typed.
  auto placeholder_return =
      graph->insertNode(graph->createUninitialized(ret_type))->output();
  block->registerOutput(placeholder_return);
  return Argument("", def_stack_.back().merged_return_type_);
}

void to_ir::emitStatements(const List<Stmt>& statements) {
  return emitStatements(statements.begin(), statements.end());
}

// XXX: Right now closures are not generically implemented and are only used
// as an intermediate form for special tasks, like defining gradients or
// forked functions.
//
// There are several unfinished aspects that make them unusable generally
// 1. We do not have a type, ivalue, operator to represent prim::Closure, so
// closure_node has type None
// 2. There is no export logic for it yet, so it cannot be
// exported/python_printed
// 3. There is nothing preventing the assignment of already existing variables
// inside the closures
//    the changes to those variables will just get forgotten.
// 4. There is no parsing support in frontend.py, this is intentional since it
//    prevents people from accidentally using this feature.
//
// This function leaves in the graph something like:
//
//   %2 : None = prim::Closure()
//     block0():
//       %1 : Tensor = prim::DoSomething(%0)
//       -> (%1)
//
// A separate pass is required to erase this closure and replace it with
// something actually executable (see liftClosure and inlineForkedClosure).
std::shared_ptr<ClosureValue> to_ir::emitClosure(
    const std::function<void(Block*)>& emit_body) {
  Node* closure_node = graph->insertNode(graph->create(prim::Closure, 1));
  // it is not a real thing yet, so just say the type is None
  closure_node->output()->setType(NoneType::get());
  Block* block = closure_node->addBlock();
  WithLoopStatus loop_guard(&loop_status_, LoopStatus::NOT_IN_LOOP);
  {
    WithInsertPoint guard(block);
    pushFrame(block, /*starts_def=*/true);
    emit_body(block);
    popFrame(/*ends_def=*/true);
  }
  return std::make_shared<ClosureValue>(closure_node->output());
}

void to_ir::emitClosure(const Def& def) {
  // invoked once the closure block is set as the environment
  auto emit_body = [&](Block* closure_block) {
    emitDef(
        def,
        nullptr,
        closure_block); // ignore schema return, we just wont use it for now
                        // since we never create a Method for the closure
  };
  auto closure_value = emitClosure(emit_body);
  environment_stack->setSugaredVar(
      def.name().range(),
      def.name().name(),
      closure_value,
      /*annotated_type=*/nullptr);
}

void to_ir::emitBreak(const Break& stmt) {
  checkBreakContinue(stmt.range(), "break");
  auto break_node =
      graph->create(prim::BreakStmt, {}, 0)->setSourceRange(stmt.range());
  graph->insertNode(break_node);
}

void to_ir::emitContinue(const Continue& stmt) {
  checkBreakContinue(stmt.range(), "continue");
  auto continue_node =
      graph->create(prim::ContinueStmt, {}, 0)->setSourceRange(stmt.range());
  graph->insertNode(continue_node);
}

void to_ir::emitDelete(const Delete& stmt) {
  for (const auto& target : stmt.targets()) {
    if (target.kind() == TK_SUBSCRIPT) {
      Subscript subscript(target);
      const List<Expr>& subscript_exprs = subscript.subscript_exprs();
      if (subscript_exprs[0].kind() == TK_SLICE_EXPR) {
        throw ErrorReport(target.range())
            << "del statements only support deletion at a single index, "
               "slicing is not supported"
               " (see https://github.com/pytorch/pytorch/issues/31430)";
      }
      const SugaredValuePtr sv = emitSugaredExpr(subscript.value(), 1);
      const SourceRange& val_range = subscript.value().range();
      Value* idx = emitExpr(subscript_exprs[0]);
      Value* val = sv->asValue(val_range, method);

      // If val is a class instance, this is a method call to a type-specific
      // implementation of del defined in a __delitem__ method.
      if (auto cls = val->type()->cast<ClassType>()) {
        if (!cls->findMethod("__delitem__")) {
          throw ErrorReport(target.range())
              << "Class does not define __delitem__";
        }

        // Use MethodValue to call the method to handle recursion.
        MethodValue(val, "__delitem__")
            .call(stmt.range(), method, {idx}, {}, 0);
      } else {
        auto node = graph->create(aten::Delete, {val, idx}, 0)
                        ->setSourceRange(target.range());
        graph->insertNode(node);
      }
    } else if (target.kind() == TK_VAR) {
      Var var(target);
      environment_stack->removeVar(var.name(), /*check_if_removed=*/true);
    } else {
      throw ErrorReport(target.range())
          << "del statements are only supported for deleting"
             " list and dict items and variables";
    }
  }
}

void to_ir::emitReturn(const Return& stmt) {
  TypePtr result_type = def_stack_.back().declared_return_type_;
  Value* result = emitExpr(stmt.expr(), result_type);
  // result type is annotated, every return must convert to that type
  if (result_type) {
    // this guard skips implicit conversion from None -> Tensor for the return
    // type. otherwise forgetting a return a function returning a tensor will
    // cause a None to be converted to a tensor.
    if (!(result_type->isSubtypeOf(TensorType::get()) &&
          result->type()->isSubtypeOf(NoneType::get()))) {
      result = tryConvertToType(
          stmt.range(),
          *graph,
          result_type,
          result,
          /*allow_conversions=*/true);
    }

    if (!result->type()->isSubtypeOf(result_type)) {
      throw ErrorReport(stmt.range())
          << "Return value was annotated as having type "
          << result_type->repr_str() << " but is actually of type "
          << result->type()->repr_str();
    }
  } else {
    result_type = def_stack_.back().merged_return_type_;
    if (!result_type) {
      result_type = result->type();
    }
    auto merged_result_type = unifyTypes(result_type, result->type());
    if (!merged_result_type) {
      throw ErrorReport(stmt.range())
          << "Previous return statement returned a value of type "
          << result_type->repr_str()
          << " but this return statement returns a value of type "
          << result->type()->repr_str();
    }
    result_type = merged_result_type.value();
  }
  AT_ASSERT(result_type);

  def_stack_.back().merged_return_type_ = result_type;

  // If the annotated return type is Any and the result type is not Any,
  // cast the result to Any to facilitate type unification between return
  // statements on different code paths (e.g. different branches of an if,
  // body and containing scope of a loop).
  if (result_type == AnyType::get() && result->type() != AnyType::get()) {
    result = graph->insertUncheckedCast(result, result_type);
  }

  graph->insertNode(graph->create(prim::ReturnStmt, {result}, 0));
  exit_blocks.insert(environment_stack->block());
}

void to_ir::emitStatements(
    List<Stmt>::const_iterator begin,
    List<Stmt>::const_iterator end) {
  for (; begin != end; ++begin) {
    auto stmt = *begin;
    ErrorReport::CallStack::update_pending_range(stmt.range());
    switch (stmt.kind()) {
      case TK_IF:
        emitIf(If(stmt));
        break;
      case TK_WHILE:
        emitWhile(While(stmt));
        break;
      case TK_FOR:
        emitFor(For(stmt));
        break;
      case TK_ASSIGN:
        emitAssignment(Assign(stmt));
        break;
      case TK_AUG_ASSIGN:
        emitAugAssignment(AugAssign(stmt));
        break;
      case TK_EXPR_STMT: {
        auto expr = ExprStmt(stmt).expr();
        emitSugaredExpr(expr, 0);
      } break;
      case TK_RAISE:
        emitRaise(Raise(stmt));
        break;
      case TK_ASSERT:
        emitAssert(Assert(stmt));
        break;
      case TK_RETURN: {
        emitReturn(Return(stmt));
      } break;
      case TK_CONTINUE: {
        emitContinue(Continue(stmt));
      } break;
      case TK_BREAK: {
        emitBreak(Break(stmt));
      } break;
      case TK_PASS:
        // Emit nothing for pass
        break;
      case TK_DEF:
        emitClosure(Def(stmt));
        break;
      case TK_DELETE:
        emitDelete(Delete(stmt));
        break;
      case TK_WITH:
        emitWith(With(stmt));
        break;
      default:
        throw ErrorReport(stmt)
            << "Unrecognized statement kind " << kindToString(stmt.kind());
    }
    // Found an exit statement in this block. The remaining statements aren't
    // reachable so we don't emit them.
    if (exit_blocks.count(environment_stack->block()))
      return;
  }
}

CondValue to_ir::emitCondExpr(const Expr& expr) {
  switch (expr.kind()) {
    case TK_AND:
    case TK_OR: {
      auto binop = BinOp(expr);
      return emitShortCircuitLogical(
          binop.range(), binop.lhs(), binop.rhs(), expr.kind() == TK_OR);
    }
    case TK_NOT: {
      CondValue v = emitCondExpr(Expr(expr.tree()->trees()[0]));
      Value* result =
          emitBuiltinCall(expr.range(), *graph, aten::__not__, {v.value()}, {});
      c10::optional<bool> static_if;
      if (v.staticIf()) {
        static_if = !*v.staticIf();
      }
      return CondValue(result, v.refinements().Not(), static_if);
    } break;
    case TK_IS:
    case TK_ISNOT: {
      // meta programming on AST for is/is not cases and emit branches base on
      auto cond_op = BinOp(expr);
      Value* lhs_val = emitExpr(cond_op.lhs());
      Value* rhs_val = emitExpr(cond_op.rhs());

      auto lhs_none = canBeNone(lhs_val);
      auto rhs_none = canBeNone(rhs_val);

      // Dispatch logic (A: ALWAYS, N: NEVER, M: MAYBE):
      //
      // AA, -> statically IS always holds, IS_NOT never holds
      // AN , NA-> statically IS_NOT always holds, IS never holds
      // MA, MM, MN, NM, NN, AM -> cannot prove anything statically
      bool its_is = expr.kind() == TK_IS;
      if (lhs_none == ALWAYS && rhs_none == ALWAYS) {
        return CondValue(*graph, expr.range(), its_is, {});
      } else if (
          (lhs_none == ALWAYS && rhs_none == NEVER) ||
          (lhs_none == NEVER && rhs_none == ALWAYS)) {
        // lhs_val/rhs_val with A/M: only emit never_none_branch
        return CondValue(*graph, expr.range(), !its_is, {});
      } else {
        auto kind = getNodeKind(expr.kind(), expr.get()->trees().size());
        Value* cond_value = emitBuiltinCall(
            expr.get()->range(), *method.graph(), kind, {lhs_val, rhs_val}, {});
        auto refinements = RefinementSet(findIsNoneRefinements(
            cond_op.lhs(), lhs_val, cond_op.rhs(), rhs_val, expr.kind()));
        return CondValue(cond_value, refinements, c10::nullopt);
      }
    } break;
    default: {
      if (expr.kind() == TK_APPLY) {
        auto apply = Apply(expr);
        auto callee = Apply(expr).callee();
        if (callee.kind() == TK_VAR) {
          if (Var(callee).name().name() == "isinstance") {
            checkApplyNumInputs(apply, 2);
            return emitIsInstance(apply.inputs()[0], apply.inputs()[1]);
          }
          if (Var(callee).name().name() == "hasattr") {
            checkApplyNumInputs(apply, 2);
            return emitHasAttr(apply.inputs()[0], apply.inputs()[1]);
          }
        }
        auto sv = emitSugaredExpr(apply.callee(), 1);
        auto loc = apply.callee().range();
        if (auto special_form = dynamic_cast<SpecialFormValue*>(sv.get())) {
          if (special_form->form() == prim::isinstance) {
            checkApplyNumInputs(apply, 2);
            return emitIsInstance(apply.inputs()[0], apply.inputs()[1]);
          }
        }
      }
      auto expr_out = emitToBool(expr.range(), emitExpr(expr));
      c10::optional<bool> static_if = c10::nullopt;
      auto kind = expr_out->node()->kind();
      if (kind == aten::is_scripting) {
        static_if = true;
      } else if (kind == aten::has_torch_function) {
        static_if = false;
      }
      // MetaCompile on boolean literals and constants
      if (auto maybe_ivalue = toIValue(expr_out)) {
        static_if = maybe_ivalue->toBool();
      }
      return CondValue(expr_out, RefinementSet({}), static_if);
    } break;
  }
}

std::shared_ptr<Environment> to_ir::emitSingleIfBranch(
    Block* b,
    const List<Stmt>& branch,
    const RefinementSet& refinements) {
  pushFrame(b);
  WithInsertPoint guard(b);
  insertRefinements(branch.range(), refinements);
  emitStatements(branch);
  return popFrame();
}

Value* to_ir::emitTernaryIf(const TernaryIf& expr, const TypePtr& type_hint) {
  CondValue cond_value = emitCondExpr(expr.cond());
  // If the cond expr is a static value, then we metacompile the `if`
  // statemement and only emit true or false branch
  if (cond_value.staticIf()) {
    if (*cond_value.staticIf()) {
      return emitExpr(expr.true_expr(), type_hint);
    } else {
      return emitExpr(expr.false_expr(), type_hint);
    }
  }
  auto true_expr = [&] { return emitExpr(expr.true_expr(), type_hint); };
  auto false_expr = [&] { return emitExpr(expr.false_expr(), type_hint); };
  return emitIfExpr(expr.range(), cond_value, true_expr, false_expr);
}

Value* to_ir::emitListComprehension(
    const ListComp& lc,
    const TypePtr& type_hint) {
  const auto loc = lc.range();
  const auto targets_list = List<Expr>::create(lc.range(), {lc.target()});
  const auto itrs = List<Expr>::create(lc.range(), {lc.iter()});
  // If there is no type hint, and this is emitted over an iterable that is
  // unrolled and of length 0, then we emit a List of tensors
  Value* list_value = graph->insertNode(graph->create(prim::ListConstruct, 1))
                          ->output()
                          ->setType(ListType::ofTensors());
  bool type_set = false;
  if (type_hint) {
    if (!type_hint->cast<ListType>()) {
      throw ErrorReport(loc)
          << "Expected list type annotation for list comprehension"
             ", found "
          << type_hint->repr_str();
    }
    list_value->setType(type_hint);
    type_set = true;
  }

  // comprehension introduces its own scope. no variable assigned
  // leaks into the rest of the graph
  Node* n = graph->insertNode(create(prim::ComprehensionScope, lc.range(), 0));
  auto* comprehension_block = n->addBlock();
  pushFrame(comprehension_block);
  WithInsertPoint guard(comprehension_block);
  auto emit_body = [&]() {
    auto comprehension_out = emitExpr(lc.elt());
    if (!type_set) {
      list_value->setType(ListType::create(comprehension_out->type()));
      type_set = true;
    }
    NamedValue self = NamedValue(loc, "self", list_value);
    NamedValue input = NamedValue(loc, "", comprehension_out);
    emitBuiltinCall(loc, *graph, aten::append, {input}, {}, self);
  };
  emitFor(targets_list, itrs, loc, emit_body);
  popFrame();
  return list_value;
}

Value* to_ir::emitDictComprehension(
    const DictComp& dc,
    const TypePtr& type_hint) {
  const auto loc = dc.range();
  const auto targets_list = List<Expr>::create(dc.range(), {dc.target()});
  const auto itrs = List<Expr>::create(dc.range(), {dc.iter()});

  Value* dict_value =
      graph->insertNode(graph->create(prim::DictConstruct, 1))->output();
  // Set the default type to be Dict[Str, Tensor]
  dict_value->setType(DictType::create(StringType::get(), TensorType::get()));
  bool type_set = false;
  if (type_hint) {
    if (!type_hint->cast<DictType>()) {
      throw ErrorReport(loc)
          << "Expected Dict type annotation for dict comprehension"
             ", found "
          << type_hint->repr_str();
    }
    dict_value->setType(type_hint);
    type_set = true;
  }

  // A dict comprehension introduces its own scope. No variable assigned
  // may leak into the rest of the graph
  Node* n = graph->insertNode(create(prim::ComprehensionScope, dc.range(), 0));
  auto* comprehension_block = n->addBlock();
  pushFrame(comprehension_block);
  WithInsertPoint guard(comprehension_block);
  auto emit_body = [&]() {
    auto k = emitExpr(dc.key());
    auto v = emitExpr(dc.value());
    if (!type_set) {
      dict_value->setType(DictType::create(k->type(), v->type()));
      type_set = true;
    }
    NamedValue self = NamedValue(loc, "self", dict_value);
    NamedValue input_k = NamedValue(loc, "", k);
    NamedValue input_v = NamedValue(loc, "", v);
    emitBuiltinCall(loc, *graph, aten::_set_item, {self, input_k, input_v}, {});
  };
  emitFor(targets_list, itrs, loc, emit_body);
  popFrame();
  return dict_value;
}

CondValue to_ir::emitShortCircuitLogical(
    const SourceRange& loc,
    const Expr& first_expr,
    const Expr& second_expr,
    bool is_or) {
  CondValue lhs = emitCondExpr(first_expr);
  // if the continue expr in the short circuit is not evaluated,
  // than the const expression is False if the short circuit
  // is an `and` and True if the short circuit is an `or`.
  // `False and expr` -> False, `True or expr` -> True
  //
  // inserting it as a constant makes optimization easier

  // if it's an OR the first expr is emitted in the true branch
  // and the second expr in the false branch, if it's an AND the opposite
  auto get_const_expr = [&] { return graph->insertConstant(is_or, loc); };

  c10::optional<CondValue> rhs;
  auto get_continue_expr = [&] {
    rhs = emitCondExpr(second_expr);
    return rhs->value();
  };

  // if this is an OR, eval second expression if first expr is False
  // If this is an AND, eval second expression if first expr is True
  // NOLINTNEXTLINE(cppcoreguidelines-init-variables)
  Value* new_result;
  c10::optional<RefinementSet> refinements;
  c10::optional<bool> static_if;
  if (is_or) {
    new_result = emitIfExpr(loc, lhs, get_const_expr, get_continue_expr);
    refinements = lhs.refinements().Or(rhs->refinements());
    if ((lhs.staticIf() && *lhs.staticIf()) ||
        (rhs->staticIf() && *rhs->staticIf())) {
      static_if = true;
    } else if (lhs.staticIf() && rhs->staticIf()) {
      static_if = *lhs.staticIf() || *rhs->staticIf();
    }
  } else {
    new_result = emitIfExpr(loc, lhs, get_continue_expr, get_const_expr);
    refinements = lhs.refinements().And(rhs->refinements());
    if (((lhs.staticIf() && !*lhs.staticIf()) ||
         (rhs->staticIf() && !*rhs->staticIf()))) {
      static_if = false;
    } else if (lhs.staticIf() && rhs->staticIf()) {
      static_if = *lhs.staticIf() && *rhs->staticIf();
    }
  }
  return CondValue(new_result, std::move(*refinements), static_if);
}

Value* to_ir::emitIfExpr(
    const SourceRange& range,
    const CondValue& cond_value,
    const std::function<Value*()>& true_expr,
    const std::function<Value*()>& false_expr) {
  Node* n = graph->insertNode(create(prim::If, range, 0));
  n->addInput(cond_value.value());
  auto* true_block = n->addBlock();
  auto* false_block = n->addBlock();

  auto emit_if_expr = [this, &range](
                          Block* b,
                          const RefinementSet& refinements,
                          const std::function<Value*()>& expr_value) {
    pushFrame(b);
    WithInsertPoint guard(b);
    insertRefinements(range, refinements);
    Value* out_val = expr_value();
    b->registerOutput(out_val);
    popFrame();
  };

  emit_if_expr(true_block, cond_value.refinements(), true_expr);
  emit_if_expr(false_block, cond_value.refinements().Not(), false_expr);

  auto true_type = true_block->outputs().at(0)->type();
  auto false_type = false_block->outputs().at(0)->type();
  auto unified = unifyTypes(true_type, false_type);
  if (!unified) {
    throw ErrorReport(range)
        << "if-expression's true branch has type " << true_type->repr_str()
        << " but false branch has type " << false_type->repr_str();
  }

  // Add op outputs
  auto expr_value = n->addOutput()->setType(*unified); // Resulting value

  return expr_value;
}
Value* to_ir::emitToBool(const SourceRange& loc, Value* v) {
  // NOLINTNEXTLINE(cppcoreguidelines-init-variables)
  Value* out;
  try {
    auto bool_cast = environment_stack->getSugaredVar("bool", loc);
    out = asSimple(bool_cast->call(loc, method, {v}, {}, 0));
  } catch (...) {
    throw ErrorReport(loc) << "Could not cast value of type "
                           << v->type()->repr_str() << " to bool";
  }
  // cast value not response for checking output type
  if (!out->type()->isSubtypeOf(BoolType::get())) {
    throw ErrorReport(loc)
        << "expected a bool expression for condition but found "
        << out->type()->repr_str();
  }
  return out;
}

void to_ir::emitIfElseBlocks(
    const SourceRange& loc,
    const CondValue& cond_value,
    const List<Stmt>& trueBranch,
    const List<Stmt>& falseBranch) {
  // this is a static if statement: that is, it contains a subset
  // of operators where we are willing to specialize the if statement
  // to be only the true or false branch when the condition is statically
  // known. This is used to meta-program modules, for instance, when a
  // submodule is absent, an is None check can be used to ensure the
  // accesses to the None check, which would error, are not compiled.
  if (cond_value.staticIf()) {
    if (*cond_value.staticIf()) {
      insertRefinements(loc, cond_value.refinements());
      emitStatements(trueBranch);
    } else {
      insertRefinements(loc, cond_value.refinements().Not());
      emitStatements(falseBranch);
    }
    return;
  }

  Node* n = graph->insertNode(create(prim::If, loc, 0));
  n->addInput(cond_value.value());
  auto* true_block = n->addBlock();
  auto* false_block = n->addBlock();

  // Emit both blocks once to get the union of all mutated values
  auto save_true =
      emitSingleIfBranch(true_block, trueBranch, cond_value.refinements());
  auto save_false = emitSingleIfBranch(
      false_block, falseBranch, cond_value.refinements().Not());

  bool true_exits = exit_blocks.count(true_block);
  bool false_exits = exit_blocks.count(false_block);
  if (true_exits && false_exits) {
    exit_blocks.insert(n->owningBlock());
  }

  // In python, every variable assigned in an if statement escapes
  // the scope of the if statement (all variables are scoped to the function).
  // Script is a subset of python: we consider variables to be in scope
  // as long as there is a definition of the variable along all paths
  // through the if statement
  // ----
  // if ...:
  //   a =
  // else:
  //   ...
  // ... = a  # error, a is not defined along all paths
  // ----
  // if ...:
  //   a =
  // else:
  //   a =
  // ... = a # OK, a is defined along all paths
  // ----
  // a = ...
  // if ...:
  //   a =
  // ... = a # OK, a is defined along all paths
  // if ...:
  //   a =
  // else:
  //   return
  // ... = a # OK, a is always defined

  // ordered set, because we want deterministic graph output
  std::set<std::string> mutated_variables;

  // When we access either the true or false environment,
  // we need to set the insertion point so the prim::Load is inserted
  // into the right block.
  // if var is only defined in one branch save error in case it's used later
  for (auto& v : save_true->definedVariables()) {
    {
      WithInsertPoint insert(false_block);
      if (save_false->findInAnyFrame(v) || false_exits) {
        mutated_variables.insert(v);
      } else {
        ErrorReport error(loc);
        environment_stack->setVariableTypeError(v, [=]() -> std::string {
          error << v << " is not defined in the false branch";
          return error.what();
        });
      }
    }
  }
  for (auto& v : save_false->definedVariables()) {
    {
      WithInsertPoint insert(true_block);
      if (save_true->findInAnyFrame(v) || true_exits) {
        mutated_variables.insert(v);
      } else {
        ErrorReport error(loc);
        environment_stack->setVariableTypeError(v, [=]() -> std::string {
          error << v << " is not defined in the true branch";
          return error.what();
        });
      }
    }
  }

  // Register outputs in each block
  for (const auto& x : mutated_variables) {
    // NOLINTNEXTLINE(cppcoreguidelines-init-variables)
    Value* tv;
    // NOLINTNEXTLINE(cppcoreguidelines-init-variables)
    Value* fv;

    {
      WithInsertPoint insert(true_block);
      if (!true_exits) {
        tv = save_true->getVar(x, loc);
      }
    }
    {
      WithInsertPoint insert(false_block);
      if (!false_exits) {
        fv = save_false->getVar(x, loc);
      }
    }

    // if both branches exit don't emit any variables
    // if one branch exits then we allow the all variables in the other branch
    // to escape scope since they are well-defined
    if (true_exits && false_exits) {
      continue;
    } else if (true_exits) {
      tv = graph->createUninitialized(fv->type())
               ->insertBefore(true_block->return_node())
               ->output();
      graph->createStore(x, tv)->insertBefore(true_block->return_node());
    } else if (false_exits) {
      fv = graph->createUninitialized(tv->type())
               ->insertBefore(false_block->return_node())
               ->output();
      graph->createStore(x, fv)->insertBefore(false_block->return_node());
    }

    auto unified = unifyTypes(tv->type(), fv->type());

    // attempt to unify the types. we allow variables to be set to different
    // types in each branch as long as that variable is not already in scope,
    // or if that variable does not get used later. here, we save the error
    // so that the error message will be more informative in the case that is
    // used later. When a is accessed in (a + 1), the error will get printed
    // if cond:
    //    a = 1
    // else:
    //    a = tensor
    // b = a + 1
    //
    if (!unified) {
      ErrorReport error(loc);
      error << "Type mismatch: " << x << " is set to type "
            << tv->type()->repr_str() << " in the true branch"
            << " and type " << fv->type()->repr_str() << " in the false branch";
      if (save_true->findInParentFrame(x) || save_false->findInParentFrame(x)) {
        throw error;
      } else {
        environment_stack->setVariableTypeError(
            x, [=]() -> std::string { return error.what(); });
        continue;
      }
    }
    environment_stack->setType(x, *unified);
  }
}

CondValue to_ir::emitHasAttr(const Expr& objExpr, const Expr& attrExpr) {
  auto obj = emitSugaredExpr(objExpr, 1);
  if (attrExpr.kind() != TK_STRINGLITERAL) {
    throw ErrorReport(attrExpr)
        << "hasattr's second argument must be a string literal";
  }
  const std::string& name = StringLiteral(attrExpr).text();
  const bool hasAttr = obj->hasAttr(objExpr.range(), method, name);
  return CondValue(*graph, objExpr.range(), hasAttr, {});
}

CondValue to_ir::emitIsInstance(const Expr& obj, const Expr& classinfo) {
  // turn (float, (int, tuple)) into a flat list of types and type kind
  // category checks: tuple_check = true, types = {float, int}
  struct GatheredTypes {
    GatheredTypes(ScriptTypeParser parser) : typeParser_(std::move(parser)) {}
    void gather(const Expr& classinfo) {
      if (classinfo.kind() == TK_TUPLE_LITERAL) {
        for (Expr e : TupleLiteral(classinfo).inputs()) {
          gather(e);
        }
        return;
      }
      TypePtr type = typeParser_.parseTypeFromExpr(classinfo);
      types.emplace_back(type);
    }
    bool staticallyTrue(const TypePtr& actual_type) {
      // is this isinstance check statically true?
      for (const TypePtr& typ : types) {
        if (actual_type->isSubtypeOf(typ)) {
          return true;
        }
      }
      return false;
    }
    bool maybeOfKind(TypeKind kind, const TypePtr& actual_type) {
      if (actual_type->kind() == AnyType::Kind) {
        return true;
      }
      if (auto op = actual_type->cast<OptionalType>()) {
        return op->getElementType()->kind() == kind;
      }
      return false;
    }
    bool staticallyFalse(const TypePtr& actual_type) {
      for (const TypePtr& typ : types) {
        if (typ->isSubtypeOf(actual_type)) {
          return false;
        }
        if ((typ->isSubtypeOf(AnyListType::get()) &&
             maybeOfKind(ListType::Kind, actual_type)) ||
            (typ->isSubtypeOf(AnyTupleType::get()) &&
             maybeOfKind(TupleType::Kind, actual_type))) {
          return false;
        }
      }
      return true;
    }
    ScriptTypeParser typeParser_;
    std::vector<TypePtr> types;
  };
  GatheredTypes gathered(typeParser_);
  gathered.gather(classinfo);
  auto val = emitExpr(obj);
  RefinementSet refinement;
  if (gathered.types.size() == 1 &&
      gathered.types.at(0)->isSubtypeOf(val->type()) && obj.kind() == TK_VAR) {
    std::string ident = Var(obj).name().name();
    Refinement isinstance(std::move(ident), gathered.types.at(0));
    refinement = RefinementSet({isinstance}, {});
  }

  if (gathered.staticallyTrue(val->type())) {
    return CondValue(*graph, obj.range(), true, std::move(refinement));
  }
  if (gathered.staticallyFalse(val->type())) {
    return CondValue(*graph, obj.range(), false, std::move(refinement));
  }
  // check maybe true/false at runtime, need an actual op
  Value* result =
      graph->insertNode(graph->createIsInstance(val, gathered.types))->output();
  return CondValue(result, std::move(refinement), c10::nullopt);
}

void to_ir::emitIf(const If& stmt) {
  Expr cond = stmt.cond();
  CondValue cond_value = emitCondExpr(cond);
  emitIfElseBlocks(
      stmt.range(), cond_value, stmt.trueBranch(), stmt.falseBranch());
}

// *********************** Loop Operators ************************************
// Emits a loop operator with the form:
// Loop(max_trip_count)
// block0(loop_counter) {
//   <body>
// }
// block1 {
//   <loop condition>
//   -> (condition)
// }
// For loops will have an empty loop condition block with condition set to
// true. In the convert to ssa pass, the loop condition will correctly
// inlined. and inputs and outputs added so that the loop conforms to the
// semantics specified at
// https://github.com/onnx/onnx/blob/master/docs/Operators.md#Loop
void to_ir::emitLoopCommon(
    const SourceRange& range,
    const std::function<void()>& emit_body,
    const SugaredValuePtr& iter_val,
    c10::optional<List<Expr>> targets,
    c10::optional<Expr> cond) {
  Value* max_trip_count_val = nullptr;
  if (iter_val != nullptr) {
    max_trip_count_val = iter_val->len(range, method);
  } else {
    max_trip_count_val = materializeConstant(
        std::numeric_limits<int64_t>::max(), *graph, range, integral_constants);
  }

  Node* n = graph->insertNode(create(prim::Loop, range, 0));
  auto* body_block = n->addBlock();
  {
    Block* condition_block = n->addBlock();
    pushFrame(condition_block);
    // NOLINTNEXTLINE(cppcoreguidelines-init-variables)
    Value* out;
    if (cond) {
      WithInsertPoint insert(condition_block);
      out = emitToBool(cond.value().range(), emitExpr(cond.value()));
    } else {
      WithInsertPoint insert(n);
      out = graph->insertConstant(true, range);
    }
    condition_block->registerOutput(out);
    popFrame();
  }
  n->addInput(max_trip_count_val);

  WithLoopStatus loop_guard(&loop_status_, LoopStatus::IN_LOOP);
  Value* trip_count =
      body_block->addInput()->setType(IntType::get()); // Iteration num
  {
    pushFrame(body_block);
    WithInsertPoint guard(body_block);

    // if the FOR iters and targets are present, emit FOR target assignments
    if (iter_val != nullptr && targets) {
      Value* cur_elem =
          iter_val->getitem(range, method, trip_count)->asValue(range, method);
      SugaredValuePtr sv = std::make_shared<SimpleValue>(cur_elem);
      List<Expr> target_exprs = targets.value();
      validateAssignLhsExpr(target_exprs, range);

      // if target exprs are more than 1, it means iteration unpacking on LHS
      // we create Tuple literal to wrap those target exprs for assignments
      if (target_exprs.size() > 1) {
        Expr tl = TupleLiteral::create(range, target_exprs);
        target_exprs = List<Expr>::create(range, {tl});
      }
      emitExprsAssign(target_exprs, {sv}, range, /*n_binders=*/1);
    }
    emit_body();
    popFrame();
  }
}

void to_ir::emitUnrolledLoop(
    const SourceRange& loc,
    const std::function<void()>& emit_body,
    const SugaredValuePtr& iterable,
    const List<Expr>& targets) {
  auto static_len = iterable->staticLen();
  TORCH_INTERNAL_ASSERT(
      static_len, "Unrolled loop iter should have static length");
  int64_t len = *static_len;
  WithLoopStatus loop_guard(&loop_status_, LoopStatus::IN_UNROLLED_LOOP);
  // In order to support ModuleLists which return different types,
  // as with an nn.Sequential which has a module that returns a Dict and then
  // a module which returns a Tensor,
  // we do not push a new environment frame because if we did all intermediary
  // values would have to subtype the input type.
  for (int64_t i = 0; i < len; ++i) {
    auto index =
        materializeConstant(i, *method.graph(), loc, integral_constants);
    auto sugared_value = iterable->getitem(loc, method, index);
    emitExprsAssign(targets, {sugared_value}, targets.range(), /*n_binders=*/1);
    emit_body();
  }
}

void to_ir::emitFor(
    const List<Expr>& targets,
    const List<Expr>& itrs,
    const SourceRange& loc,
    const std::function<void()>& emit_body) {
  if (itrs.size() != 1) {
    throw ErrorReport(loc) << "List of iterables is not supported currently";
  }

  // Emit loop information for builtinFunction values like range(), zip(),
  // enumerate() or SimpleValue like List, Tensor, Dict, etc.
  SugaredValuePtr sv = emitSugaredExpr(itrs[0], 1);
  SugaredValuePtr iterable = sv->iter(loc, method);

  // We unroll the loop for iterables that contain ModuleLists so that we can
  // compile Heterogenous module lists.
  if (!iterable->shouldEmitUnrolled()) {
    emitLoopCommon(loc, emit_body, iterable, targets, {});
  } else {
    emitUnrolledLoop(loc, emit_body, iterable, targets);
  }
}

void to_ir::emitFor(const For& stmt) {
  auto emit_body = [&]() { emitStatements(stmt.body()); };
  emitFor(stmt.targets(), stmt.itrs(), stmt.range(), emit_body);
}

void to_ir::emitWhile(const While& stmt) {
  auto cond = stmt.cond();
  auto emit_body = [&]() { emitStatements(stmt.body()); };
  emitLoopCommon(stmt.range(), emit_body, nullptr, {}, cond);
}

void to_ir::emitWith(const With& stmt) {
  auto targets = stmt.targets();
  // Keep a stack of entered objects so they can be exited
  // in the right order.
  std::stack<Value*> entered;

  for (const auto& target : targets) {
    Expr e = target.target();

    auto* rhs = emitExpr(e);
    auto* n = graph->insertNode(graph->create(prim::Enter, {rhs}));
    entered.push(rhs);

    if (rhs->type()->kind() != TypeKind::ClassType) {
      throw ErrorReport(e.range())
          << "With item expression must return an object";
    }

    auto rhsClass = rhs->type()->expect<ClassType>();
    auto* enterMethod = rhsClass->findMethod("__enter__");
    auto* exitMethod = rhsClass->findMethod("__exit__");

    if (!enterMethod || !exitMethod) {
      throw ErrorReport(e.range())
          << "Object returned by with item expression does not define __enter__ and __exit__ methods";
    }

    // Check the schema of __enter__.
    auto& enterSchema = enterMethod->getSchema();
    if (enterSchema.arguments().size() != 1) {
      throw ErrorReport(e.range())
          << "__enter__ must have only one argument and one return value";
    }

    // Check the schema of __exit__.
    auto& exitSchema = exitMethod->getSchema();
    if (exitSchema.arguments().size() != 4) {
      throw ErrorReport(e.range()) << "__exit__ must have four arguments";
    } else {
      for (unsigned i = 1; i < 4; ++i) {
        if (exitSchema.arguments().at(i).type() != AnyType::get()) {
          throw ErrorReport(e.range())
              << "argument " << i
              << " of __exit__ must have Any type; TorchScript does not currently support passing exception type, value, or traceback to the __exit__ function.";
        }
      }
    }

    // Set the output of the enter node to be the return type of __enter__.
    n->output(0)->setType(enterSchema.returns().at(0).type());

    // Set i = e.__enter__() so that references to i in the body of the with
    // will resolve correctly.
    if (target.var().present()) {
      Var i = target.var().get();
      environment_stack->setVar(i.range(), i.name().name(), n->output(0));
    }
  }

  emitStatements(stmt.body());

  // Insert all the corresponding prim::Exit nodes.
  while (!entered.empty()) {
    auto* input = entered.top();
    entered.pop();
    auto* n = graph->create(prim::Exit);
    graph->insertNode(n);
    n->addInput(input);
  }
}

// Currently we do not support assigning exceptions to variables,
// a = Exception("hi")
// raise a
//
// We ignore the expression following raise
void to_ir::emitRaise(const Raise& raise) {
  auto sv = emitSugaredExpr(raise.expr(), 1);
  Value* error_message = nullptr;

  if (auto exception_instance =
          std::dynamic_pointer_cast<ExceptionMessageValue>(sv)) {
    // The typical case, an instance of the exception class was thrown:
    //    raise RuntimeError("error")
    error_message = exception_instance->getValue();
  } else if (
      auto exception_class = std::dynamic_pointer_cast<ExceptionValue>(sv)) {
    // A bare exception was thrown so add an empty message. e.g.
    //    raise RuntimeError
    error_message = insertConstant(*graph, "", raise.range());
  } else {
    // The raise was not followed by an exception (i.e. it was something like
    // `raise "error"` instead of `raise RuntimeError("error")`)
    throw ErrorReport(raise.range())
        << "exceptions must derive from BaseException";
  }

  if (!error_message->type()->isSubtypeOf(StringType::get())) {
    error_message = graph->insert(aten::str, {error_message});
  }

  graph->insert(prim::RaiseException, {error_message}, {}, raise.range());
  exit_blocks.insert(environment_stack->block());
}

// emit assserions as an if branch so that assertions will reuse the
void to_ir::emitAssert(const Assert& stmt) {
  CondValue cond_value = emitCondExpr(stmt.test());
  List<Stmt> true_branch = List<Stmt>::create(stmt.range(), {});
  // Create an `AssertionError("the_message")` call
  auto message = (stmt.msg().present())
      ? stmt.msg().get()
      : StringLiteral::create(stmt.range(), "");
  auto callee =
      Var::create(stmt.range(), Ident::create(stmt.range(), "AssertionError"));
  auto apply = Apply::create(
      stmt.range(),
      callee,
      List<Expr>::create(stmt.range(), {message}),
      List<Attribute>::create(stmt.range(), {}));

  List<Stmt> false_branch =
      List<Stmt>::create(stmt.range(), {Raise::create(stmt.range(), apply)});
  emitIfElseBlocks(stmt.range(), cond_value, true_branch, false_branch);
}

// Emit nodes for augmented assignments like `+=`
void to_ir::emitAugAssignment(const AugAssign& stmt) {
  switch (stmt.lhs().kind()) {
    case TK_VAR: {
      emitAugAssignmentToVar(stmt);
    } break;
    case '.': {
      emitAugAssignmentToSelectVar(stmt);
    } break;
    case TK_SUBSCRIPT: {
      emitAugAssignmentToSubscript(stmt);
    } break;
    default:
      throw ErrorReport(stmt.lhs()) << "unexpected expression on "
                                    << "left-hand side of augmented assignment";
  }
}

// This will be called when there is a class param or module buffer
// mutation which make the LHS of the expr be a select expression
//
// Example like:
// class A(Module):
//  def __init__():
//    self.register_buffer("running_var", torch.zeros(1))
//
//  def forward():
//    self.num_batches += 1
void to_ir::emitAugAssignmentToSelectVar(const AugAssign& stmt) {
  const auto lhs = Select(stmt.lhs());
  auto lhsSugaredVar = emitSugaredExpr(lhs.value(), 1);
  const auto lhsValue =
      lhsSugaredVar->attr(lhs.range(), method, lhs.selector().name())
          ->asValue(lhs.range(), method);
  auto result = emitAugAssignmentHelper(stmt, lhsValue);
  lhsSugaredVar->setAttr(stmt.range(), method, lhs.selector().name(), result);
}

void to_ir::emitAugAssignmentToVar(const AugAssign& stmt) {
  const auto lhs = Var(stmt.lhs());
  auto lhsValue = emitExpr(lhs);
  auto result = emitAugAssignmentHelper(stmt, lhsValue);
  environment_stack->setVar(lhs.range(), lhs.name().name(), result);
}

Value* to_ir::emitAugAssignmentHelper(const AugAssign& stmt, Value* lhs) {
  if (lhs->type()->kind() == TypeKind::ClassType) {
    // Call `__iadd__` so updates happen in place on class types
    // https://docs.python.org/3/reference/datamodel.html#object.__iadd__
    std::string in_place_method_name;
    std::string out_of_place_method_name;
    std::tie(in_place_method_name, out_of_place_method_name) =
        getAugMagicMethod(stmt);
    const auto rhs = emitExpr(stmt.rhs());

    // Determine whether to use __iadd__ or __add__ (use __add__ only if
    // __iadd__ is not present)
    auto type = lhs->type()->expect<ClassType>();
    std::string magic_method_name;
    if (type->findMethod(in_place_method_name)) {
      magic_method_name = in_place_method_name;
    } else if (type->findMethod(out_of_place_method_name)) {
      magic_method_name = out_of_place_method_name;
    } else {
      throw ErrorReport(stmt.range())
          << "Cannot emit inplace op on " << type->repr_str()
          << " since it does not define an " << in_place_method_name << " or "
          << out_of_place_method_name << " method";
    }

    // x += y is equivalent to x = x.__iadd__(y) or x = x.__add__(y) if
    // __iadd__ is not present
    return MethodValue(lhs, magic_method_name)
        .call(stmt.range(), method, {rhs}, {}, 0)
        ->asValue(stmt.range(), method);
  } else {
    const auto rhs = NamedValue(stmt.rhs().range(), emitExpr(stmt.rhs()))
                         .value(*method.graph());
    return emitBuiltinCall(
        stmt.range(),
        *method.graph(),
        getAugOp(stmt, lhs->type()),
        /*args=*/{lhs, rhs},
        /*kwargs=*/{},
        /*self=*/c10::nullopt);
  }
}

void to_ir::emitAugAssignmentGeneric(
    const AugAssign& stmt,
    const Subscript& lhs,
    Value* sliceable) {
  // Get the idx to augment
  const auto subscriptExprs = lhs.subscript_exprs();
  const TypePtr type = sliceable->type();
  if (subscriptExprs.size() != 1) {
    throw ErrorReport(subscriptExprs)
        << "Sliced expression not yet supported for " << type->repr_str()
        << " augmented assignment. "
        << "File a bug if you want this";
  }

  TypePtr elemType = nullptr;
  if (const ListTypePtr listType = type->cast<ListType>()) {
    elemType = listType->getElementType();
  } else if (const DictTypePtr dictType = type->cast<DictType>()) {
    elemType = dictType->getKeyType();
  }

  if (elemType == nullptr) {
    throw ErrorReport(lhs) << type->repr_str()
                           << " does not support augmented assignment.";
  }
  const auto idxValue = emitExpr(subscriptExprs[0]);
  const auto containerArg =
      NamedValue(lhs.value().range(), type->str(), sliceable);
  const auto idxArg = NamedValue(subscriptExprs.range(), "idx", idxValue);
  const auto valueArg =
      NamedValue(stmt.rhs().range(), "value", emitExpr(stmt.rhs()));

  const auto getItem = graph->insert(
      aten::__getitem__, {containerArg, idxArg}, {}, stmt.range());
  const auto augmentedItem = graph->insert(
      getAugOp(stmt, elemType), {getItem, valueArg}, {}, stmt.range());
  graph->insert(
      aten::_set_item, {containerArg, idxArg, augmentedItem}, {}, stmt.range());
}

void to_ir::emitAugAssignmentToSubscript(const AugAssign& stmt) {
  // Process the base list value
  const auto lhs = Subscript(stmt.lhs());
  const auto sliceable = emitExpr(lhs.value());

  if (sliceable->type()->isSubtypeOf(TensorType::get())) {
    // If it's a tensor, just fully evaluate the subscript operation and emit
    // an in-place assignment
    std::vector<Value*> tensorIndices;
    // NOLINTNEXTLINE(cppcoreguidelines-init-variables)
    Value* sliced;
    std::tie(sliced, tensorIndices) =
        emitIntAndSliceIndexing(lhs.range(), sliceable, lhs.subscript_exprs());

    const auto slicedArg = NamedValue(stmt.lhs().range(), "self", sliced);
    const auto rhs = NamedValue(stmt.rhs().range(), emitExpr(stmt.rhs()));
    if (tensorIndices.size() == 0) {
      // Common case: we only tried to index with int and slices. Emit the
      // correct augmented assignment op to the sliced value
      emitBuiltinCall(
          stmt.range(),
          *method.graph(),
          getAugOp(stmt, sliceable->type()),
          {rhs},
          {},
          slicedArg);
    } else {
      // Special case: we tried to do "advanced indexing". Lower this expr
      // into `index` and `index_put_` ops with tensordices of Tensor?[]
      const auto indices = graph
                               ->insertNode(graph->createList(
                                   OptionalType::ofTensor(), tensorIndices))
                               ->output();
      const auto indexed =
          graph->insert(aten::index, {slicedArg, indices}, {}, stmt.range());
      const auto augmented = emitBuiltinCall(
          stmt.range(),
          *method.graph(),
          getAugOp(stmt, sliceable->type()),
          {rhs},
          {},
          indexed);
      graph->insert(
          aten::index_put_, {slicedArg, indices, augmented}, {}, stmt.range());
    }
  } else {
    emitAugAssignmentGeneric(stmt, lhs, sliceable);
  }
}

NamedValue to_ir::emitValueToTensor(
    const NamedValue& value,
    const NamedValue& matchTypeOf) {
  // Add implicit conversion of int/float/complex/bool/number types to tensors
  // Used in emitSubscriptAssign to convert:
  //   `tensor(...)[x] = 99` to `tensor(...)[x] = tensor(99)`
  // Mirrors the `valueToTensor` behavior in python_variable_indexing.cpp
  const auto kind = value.type()->kind();
  if (kind == c10::TypeKind::NumberType || kind == c10::TypeKind::IntType ||
      kind == c10::TypeKind::BoolType || kind == c10::TypeKind::FloatType ||
      kind == c10::TypeKind::ComplexType) {
    auto dtype = graph->insert(prim::dtype, {matchTypeOf}, {});
    auto device = graph->insert(prim::device, {matchTypeOf}, {});
    auto converted = graph->insert(
        aten::tensor,
        {value},
        {NamedValue("dtype", dtype), NamedValue("device", device)});
    return NamedValue(value.loc(), converted);
  }

  return value;
}

// Emit mutating assignments like `foo[0] = bar`
void to_ir::emitSubscriptAssign(
    const SourceRange& stmtRange,
    const Subscript& lhs,
    const Expr& rhs) {
  emitSubscriptAssign(stmtRange, lhs, NamedValue(rhs.range(), emitExpr(rhs)));
}

void to_ir::emitSubscriptAssign(
    const SourceRange& stmtRange,
    const Subscript& lhs,
    const NamedValue& rhs) {
  // First check the base value.
  auto sliceable = emitExpr(lhs.value());

  // If it's a tensor, copy the RHS data into it
  if (sliceable->type()->isSubtypeOf(TensorType::get())) {
    std::vector<Value*> tensorIndices;
    // NOLINTNEXTLINE(cppcoreguidelines-init-variables)
    Value* sliced;
    // Handle multi-dimensional slicing: first emit int/slice indexing
    // TODO: the Python equivalent code has special-cased copy_to
    // broadcasting to match NumPy semantics (see PR#4853). We can't
    // replicate that without knowing the size of the Tensor; so really that
    // code should be moved into the aten function
    std::tie(sliced, tensorIndices) =
        emitIntAndSliceIndexing(lhs.range(), sliceable, lhs.subscript_exprs());

    const auto slicedArg = NamedValue(lhs.range(), sliced);

    // rhs must be a tensor, implicitly convert int/float/complex/bool
    const auto convertedRhs = emitValueToTensor(rhs, slicedArg);

    if (tensorIndices.size() == 0) {
      // Common case: we only tried to index with int and slices. Copy the
      // RHS into the resulting tensor.
      graph->insert(aten::copy_, {slicedArg, convertedRhs}, {}, stmtRange);
    } else {
      // Special case: we tried to do "advanced indexing" with a tensor.
      // Dispatch to `aten::index_put_` with tensorindices of Tensor?[]
      const auto indices = graph
                               ->insertNode(graph->createList(
                                   OptionalType::ofTensor(), tensorIndices))
                               ->output();

      graph->insert(
          aten::index_put_, {slicedArg, indices, convertedRhs}, {}, stmtRange);
    }
    // Otherwise, this is a list or a classtype.
    // Dispatch to aten::_set_item to both select and assign
  } else {
    const auto subscript = lhs.subscript_exprs();
    if (subscript.size() != 1 || subscript[0].kind() == TK_SLICE_EXPR) {
      throw ErrorReport(subscript) << "Sliced expression not yet supported for"
                                   << " subscripted assignment. "
                                   << "File a bug if you want this";
    }
    if (sliceable->type()->isSubtypeOf(AnyTupleType::get())) {
      throw ErrorReport(lhs) << sliceable->type()->repr_str()
                             << " does not support subscripted assignment";
    }

    std::vector<NamedValue> args;
    args.emplace_back(lhs.value().range(), "self", sliceable);
    args.emplace_back(
        lhs.subscript_exprs().range(), "idx", emitExpr(subscript[0]));
    args.push_back(rhs);
    makeMagic(
        "__setitem__",
        std::make_shared<BuiltinFunction>(aten::_set_item, at::nullopt))
        ->call(stmtRange, method, args, {}, 0);
  }
}

void to_ir::emitTupleAssign(const TupleLiteral& tl, const Expr& rhs) {
  size_t n_binders = tl.inputs().size();
  bool starred_unpack = validateAssignLhsExpr(tl.inputs(), tl.range());
  if (starred_unpack)
    n_binders--;
  auto output = emitSugaredExpr(rhs, n_binders);
  emitTupleAssign(tl, output, rhs.range(), n_binders, starred_unpack);
}

void to_ir::emitTupleAssign(
    const TupleLiteral& tl,
    const SugaredValuePtr& rhs_output,
    const SourceRange& rhs_loc,
    size_t n_binders,
    bool starred_unpack) {
  auto outputs = rhs_output->asTuple(
      rhs_loc,
      method,
      starred_unpack ? c10::nullopt : c10::optional<size_t>{n_binders});
  if (outputs.size() < n_binders) {
    throw ErrorReport(tl) << "need " << (starred_unpack ? "at least " : "")
                          << n_binders << " values to unpack but found only "
                          << outputs.size();
  }
  if (outputs.size() > n_binders && !starred_unpack) {
    throw ErrorReport(tl) << "too many values to unpack: need " << n_binders
                          << " but found " << outputs.size();
  }

  emitExprsAssign(tl.inputs(), outputs, rhs_loc, n_binders);
}

void to_ir::emitExprsAssign(
    const List<Expr>& lhs_exprs,
    const at::ArrayRef<SugaredValuePtr> outputs,
    const SourceRange& rhs_loc,
    size_t n_binders) {
  int i = 0;
  for (auto assignee : lhs_exprs) {
    switch (assignee.kind()) {
      case TK_SUBSCRIPT:
        emitSubscriptAssign(
            rhs_loc,
            Subscript(assignee),
            NamedValue(rhs_loc, outputs.at(i)->asValue(rhs_loc, method)));
        i++;
        break;
      case TK_VAR:
        environment_stack->setSugaredVar(
            assignee.range(),
            Var(assignee).name().name(),
            outputs.at(i),
            /*annotated_type=*/nullptr);
        i++;
        break;
      case TK_STARRED: {
        auto var = Starred(assignee).expr();
        if (var.kind() != TK_VAR) {
          throw ErrorReport(var) << "Cannot pack a tuple into a non-variable";
        }
        size_t n_matched = outputs.size() - n_binders;
        ArrayRef<std::shared_ptr<SugaredValue>> outputs_ref = outputs;
        auto values = fmap(
            outputs_ref.slice(i, n_matched),
            [&](const std::shared_ptr<SugaredValue>& v) {
              return v->asValue(assignee.range(), method);
            });
        auto tup = graph->insertNode(graph->createTuple(values))->output();
        environment_stack->setVar(var.range(), Var(var).name().name(), tup);
        i += n_matched;
      } break;
      case TK_TUPLE_LITERAL: {
        // recursively emit tuple assignments on tuple literal input
        TupleLiteral sub_tl = TupleLiteral(assignee);
        size_t sub_n_binders = sub_tl.inputs().size();
        bool sub_starred_unpack =
            validateAssignLhsExpr(sub_tl.inputs(), sub_tl.range());
        if (sub_starred_unpack)
          sub_n_binders--;
        emitTupleAssign(
            sub_tl, outputs.at(i), rhs_loc, sub_n_binders, sub_starred_unpack);
        i++;
      } break;
      case '.': {
        emitSelectAssign(assignee, outputs.at(i), rhs_loc);
        i++;
      } break;
      default:
        throw ErrorReport(assignee)
            << "unexpected expression on the left-hand side";
    }
  }
}

void to_ir::emitAssignment(const Assign& stmt) {
  if (stmt.lhs_list().size() == 1) {
    return emitSingleAssignment(stmt);
  }
  // multiple assign & annotated type not supported in python
  TORCH_INTERNAL_ASSERT(stmt.lhs_list().size() > 1 && !stmt.type().present());
  // a = b = expr()
  // the semantics of multiple assignment is that expr() is emitted once, then
  // from left to right the assignments are made
  const auto tmp_name = createTempName("$tmp_assign_");
  environment_stack->setSugaredVar(
      stmt.rhs().range(),
      tmp_name,
      emitSugaredExpr(stmt.rhs().get(), 1),
      /*annotated_type=*/nullptr);
  auto ident = Var::create(
      stmt.rhs().range(), Ident::create(stmt.rhs().range(), tmp_name));
  for (auto expr : stmt.lhs_list()) {
    emitSingleAssignment(Assign::create(
        stmt.range(),
        List<Expr>::create(expr.range(), {expr}),
        Maybe<Expr>::create(stmt.rhs().range(), ident),
        Maybe<Expr>::create(stmt.range())));
  }
}

void to_ir::emitSingleAssignment(const Assign& stmt) {
  if (!stmt.rhs().present()) {
    throw ErrorReport(stmt.range())
        << "For an assignment, expected an expression on the right-hand side";
  }
  const Expr& rhs = stmt.rhs().get();
  switch (stmt.lhs().kind()) {
    case TK_VAR: {
      auto v = Var(stmt.lhs());
      TypePtr type = nullptr;
      if (stmt.type().present()) {
        type = typeParser_.parseTypeFromExpr(stmt.type().get());
      }
      auto rhs_sugared_val = emitSugaredExpr(rhs, 1, type);
      // START BC HACK
      //
      // For old serialized quantized RNN modules, switch
      // quantized::linear_prepack to quantized::linear_prepack_legacy. We
      // changed linear_prepack to return a TorchBind class and not a
      // cpp_custom_type_hack tensor anymore, but the old serialized models
      // are tightly coupled with the type_hack version. If we still create a
      // Tensor here, then the quantized_lstm.legacy overload can kick in in
      // forward_impl(), and the module will still run correctly.
      if (method.qualname() ==
          "__torch__.torch.nn.quantized.dynamic.modules.rnn.PackedParameter.__setstate__") {
        if (auto sv = std::dynamic_pointer_cast<SimpleValue>(rhs_sugared_val)) {
          Node* rhs_node = sv->getValue()->node();
          if (rhs_node->kind() ==
              Symbol::fromQualString("quantized::linear_prepack")) {
            std::vector<NamedValue> inputs;
            for (Value* i : rhs_node->inputs()) {
              inputs.emplace_back(i);
            }
            Value* new_val = rhs_node->owningGraph()->insert(
                Symbol::fromQualString("quantized::linear_prepack_legacy"),
                inputs,
                {},
                rhs_node->sourceRange());
            rhs_sugared_val = std::make_shared<SimpleValue>(new_val);
          }
        }
      }
      // END BC HACK
      environment_stack->setSugaredVar(
          v.range(),
          v.name().name(),
          std::move(rhs_sugared_val),
          /*annotated_type=*/type);
    } break;
    case TK_TUPLE_LITERAL:
      emitTupleAssign(TupleLiteral(stmt.lhs()), rhs);
      break;
    case '.':
      emitSelectAssign(stmt);
      break;
    case TK_SUBSCRIPT:
      emitSubscriptAssign(stmt.range(), Subscript(stmt.lhs()), rhs);
      break;
    default:
      throw ErrorReport(stmt.lhs())
          << "unexpected expression on left-hand side of assignment";
  }
}

void to_ir::emitSelectAssign(const Assign& stmt) {
  if (!stmt.rhs().present()) {
    throw ErrorReport(stmt.range()) << "Expected RHS for assignment";
  }

  TypePtr type_hint = nullptr;
  if (stmt.type().present()) {
    type_hint = typeParser_.parseTypeFromExpr(stmt.type().get());
  }
  const auto lhs = Select(stmt.lhs());
  auto lhsObject = emitSugaredExpr(lhs.value(), 1);
  const auto rhsValue = emitSugaredExpr(stmt.rhs().get(), 1, type_hint)
                            ->asValue(stmt.rhs().range(), method);
  lhsObject->setAttr(stmt.range(), method, lhs.selector().name(), rhsValue);
}

void to_ir::emitSelectAssign(
    const Expr& lhs,
    SugaredValuePtr rhs,
    const SourceRange& loc) {
  const auto lhs_select = Select(lhs);
  auto lhs_sv = emitSugaredExpr(lhs_select.value(), 1);
  const auto rhs_value = rhs->asValue(loc, method);
  lhs_sv->setAttr(loc, method, lhs_select.selector().name(), rhs_value);
}

std::shared_ptr<SugaredValue> to_ir::emitApplyExpr(
    Apply& apply,
    size_t n_binders,
    const TypePtr& type_hint) {
  auto sv = emitSugaredExpr(apply.callee(), 1);
  auto loc = apply.callee().range();
  if (auto special_form = dynamic_cast<SpecialFormValue*>(sv.get())) {
    return emitApplySpecialForm(special_form->form(), apply, type_hint);
  }
  auto args = getNamedValues(apply.inputs(), true);
  auto kwargs = emitAttributes(apply.attributes());
  return sv->call(loc, method, args, kwargs, n_binders);
}

// this function handles expressions that look like apply statements
// but have special evaluation rules for the arguments.
// when adding a new case, only add a special form if it cannot be expressed
// using the standard SugaredValue::call function, which enforces normal
// evaluation order.
std::shared_ptr<SugaredValue> to_ir::emitApplySpecialForm(
    Symbol form,
    Apply& apply,
    const TypePtr& type_hint) {
  switch (form) {
    case prim::fork: {
      auto& trees = apply.inputs().tree()->trees();
      if (trees.size() < 1) {
        throw ErrorReport(apply) << "Expected at least one argument to fork()";
      }
      auto forked = emitSugaredExpr(Expr(trees[0]), 1);
      TreeList sliced_trees(trees.begin() + 1, trees.end());
      auto args = getNamedValues(sliced_trees, true);
      auto kwargs = emitAttributes(apply.attributes());
      return emitForkExpr(apply.range(), forked, args, kwargs);
    }
    case prim::annotate: {
      checkApplyNumInputs(apply, 2);
      TypePtr type = typeParser_.parseTypeFromExpr(apply.inputs()[0]);
      Value* expr = tryConvertToType(
          apply.range(),
          *graph,
          type,
          emitExpr(apply.inputs()[1], type),
          /*allow_conversions=*/true);

      std::stringstream why_not;
      if (!expr->type()->isSubtypeOfExt(type, &why_not)) {
        throw ErrorReport(apply.inputs())
            << "expected an expression of type " << type->repr_str()
            << " but found " << expr->type()->repr_str() << "\n"
            << why_not.str();
      }

      // None is a subtype of Optional[T], but we want to remember what T is
      // after annotation so that variables assigned to this None will still
      // get the right type. To do this, we make a None constant that
      // has the type Optional[T]
      if (type->kind() == OptionalType::Kind &&
          expr->type()->isSubtypeOf(NoneType::get())) {
        Node* none = graph->createNone();
        none->output()->setType(type);
        graph->insertNode(none);
        expr = none->output();
      }

      return std::make_shared<SimpleValue>(expr);
    }
    case prim::rpc_async:
    case prim::rpc_sync:
    case prim::rpc_remote: {
      return emitRpcExpr(apply, form);
    }
    case prim::unchecked_cast: {
      checkApplyNumInputs(apply, 2);
      TypePtr type = typeParser_.parseTypeFromExpr(apply.inputs()[0]);
      Value* v = emitExpr(apply.inputs()[1]);
      // avoid generating nested unchecked_casts because they are already
      // inserted during serialization
      if (v->node()->kind() != prim::unchecked_cast || *v->type() != *type) {
        v = graph->insertUncheckedCast(v, type);
      }
      return std::make_shared<SimpleValue>(v);
    } break;
    case prim::GetAttr: {
      checkApplyNumInputs(apply, 2);
      auto obj = emitSugaredExpr(apply.inputs()[0], 1);
      auto selector = apply.inputs()[1];
      if (selector.kind() != TK_STRINGLITERAL) {
        throw ErrorReport(apply)
            << "getattr's second argument must be a string literal";
      }
      const std::string& name = StringLiteral(selector).text();
      return obj->attr(apply.range(), method, name);
    }
    case prim::Uninitialized: {
      checkApplyNumInputs(apply, 1);
      TypePtr type = typeParser_.parseTypeFromExpr(apply.inputs()[0]);
      auto out = graph->insertNode(graph->createUninitialized(type))
                     ->setSourceRange(apply.range());
      return std::make_shared<SimpleValue>(out->output());
    }
    case prim::TupleConstruct: {
      checkApplyNumInputs(apply, 1);
      auto arg = emitSugaredExpr(apply.inputs()[0], 1);
      auto inputs = arg->asTuple(apply.range(), method);
      auto inp_values = fmap(inputs, [&](const SugaredValuePtr& sv) {
        return sv->asValue(apply.range(), method);
      });
      return std::make_shared<SimpleValue>(
          graph->insertNode(graph->createTuple(inp_values))->output());
    }
    case prim::isinstance: {
      checkApplyNumInputs(apply, 2);
      auto result = emitIsInstance(apply.inputs()[0], apply.inputs()[1]);
      return std::make_shared<SimpleValue>(result.value());
    }
    case prim::tolist: {
      auto select = Select(apply.callee());
      auto value = select.value();
      auto operand = emitSugaredExpr(value, 1);

      if (!type_hint) {
        throw ErrorReport(apply) << "Expected type hint for result of tolist()";
      }

      return std::make_shared<SimpleValue>(graph->insertToList(
          operand->asValue(value.range(), method), type_hint));
    }
    case prim::HasAttr: {
      checkApplyNumInputs(apply, 2);
      const auto result = emitHasAttr(apply.inputs()[0], apply.inputs()[1]);
      return std::make_shared<SimpleValue>(result.value());
    } break;
    // This represents the "__new__" method on classes
    // because it takes a ClassValue as input.
    // So if we see:
    //   Foo.__new__(Foo)
    // Foo is a ClassValue, calling `attr("__new__")` will return a
    // CreateObject special form.
    case prim::CreateObject: {
      if (apply.inputs().size() != 1) {
        throw ErrorReport(apply) << "Only one argument to __new__ allowed";
      }
      auto arg = emitSugaredExpr(apply.inputs()[0], 1);
      auto class_arg = dynamic_cast<ClassValue*>(arg.get());
      if (!class_arg) {
        throw ErrorReport(apply)
            << "Expected class value as argument to __new__, got "
            << arg->kind() << " instead";
      }
      auto createNode =
          graph->insertNode(graph->createObject(class_arg->type_));
      return std::make_shared<SimpleValue>(createNode->output());
    }
    // We construct the iterable tree here using the IterableTree
    // SugaredValue, The tree consists of SimpleValue, RangeValue or
    // IterableTree: For SimpleValues(List, Dict, etc) or RangeValue. We will
    // make them as tree leaves since we could get the loop information from
    // len() and get_item(). For IterableTree like zip(), enumerate(), we can
    // model them as a combination of leaves, and we emit a IterableTree value
    // to record the tree information
    case prim::range: {
      std::vector<Value*> input_vals =
          getValues(apply.inputs(), /*maybe_unpack=*/true);
      return std::make_shared<RangeValue>(apply.range(), method, input_vals);
    }
    case prim::enumerate: {
      const SourceRange& loc = apply.range();
      auto inputs = apply.inputs();
      auto input_size = apply.inputs().size();
      // enumerate(x) can be rewrite as subtrees:
      // IterableTree(RangeValue(0, math.inf), SimpleValue(x))
      Value* start_index = nullptr;
      if (input_size == 0) {
        throw ErrorReport(loc)
            << "enumerate expected at least 1 arguments, got 0";
      }

      if (input_size == 2) {
        start_index = emitSugaredExpr(inputs[1], 1)->asValue(loc, method);
      }

      if (input_size > 2) {
        throw ErrorReport(loc)
            << "enumerate expected at most 2 arguments, got " << input_size;
      }
      std::vector<Value*> range_inputs;
      if (start_index != nullptr) {
        range_inputs.emplace_back(start_index);
      }
      Value* end = materializeConstant(
          std::numeric_limits<int64_t>::max(), *graph, loc, integral_constants);
      range_inputs.emplace_back(end);
      SugaredValuePtr expr_sv = emitSugaredExpr(inputs[0], 1);
      auto iterable_value = expr_sv->iter(loc, method);

      // range should have the same static length as the other iterable
      c10::optional<int64_t> iter_static_len = iterable_value->staticLen();
      SugaredValuePtr range_sv = std::make_shared<RangeValue>(
          loc, method, range_inputs, iter_static_len);

      auto tree = std::make_shared<IterableTree>();
      tree->addChild(loc, method, range_sv);
      tree->addChild(loc, method, iterable_value);
      return tree;
    }
    case prim::zip: {
      // zip(x, y) can be rewrite as subtrees:
      // IterableTree(IterableTree(x), IterableTree(y))
      auto inputs = apply.inputs();
      if (inputs.size() == 0) {
        throw ErrorReport(apply) << "zip expected at least 1 arguments, got 0";
      }
      auto iterable_tree = std::make_shared<IterableTree>();
      for (Expr expr : inputs) {
        auto iterable = emitSugaredExpr(expr, 1)->iter(apply.range(), method);
        iterable_tree->addChild(apply.range(), method, iterable);
      }
      return iterable_tree;
    }
    case prim::list: {
      return emitApplySpecialFormForList(apply, type_hint);
    }
    case prim::dict: {
      return emitApplySpecialFormForDict(apply, type_hint);
    }
    default:
      TORCH_INTERNAL_ASSERT(false, "unknown special form: ", form);
  }
}

std::shared_ptr<SugaredValue> to_ir::emitApplySpecialFormForList(
    Apply& apply,
    const TypePtr& type_hint) {
  if (apply.inputs().size() == 0) {
    TypePtr type = type_hint ? type_hint : ListType::ofTensors();
    if (!type->cast<ListType>()) {
      throw ErrorReport(apply.range())
          << "Expected list type annotation for list(), found "
          << type_hint->repr_str();
    }
    return std::make_shared<SimpleValue>(
        graph
            ->insertNode(graph->createList(
                type->expectRef<ListType>().getElementType(), {}))
            ->output());
  }
  // list(iter) desugars to [_elem for _elem in iter]
  checkApplyNumInputs(apply, 1);
  auto iter_input = emitSugaredExpr(apply.inputs()[0], 1);

  // aten::list builtin op is registered for List and Str input
  // dispatch to the builtin op to avoid perf slowdown on existing uses
  if (auto simple = asSimple(iter_input)) {
    if (simple->type()->cast<ListType>() ||
        simple->type()->cast<StringType>()) {
      return std::make_shared<SimpleValue>(emitBuiltinCall(
          apply.range(), *method.graph(), aten::list, {simple}, {}));
    }
  }
  const std::string& iter_name = createTempName("$_iter");
  environment_stack->setSugaredVar(
      apply.range(),
      iter_name,
      iter_input,
      /*annotated_type=*/nullptr);

  const std::string& elem_name = createTempName("$_elem");
  auto ident =
      Var::create(apply.range(), Ident::create(apply.range(), elem_name));
  auto iter =
      Var::create(apply.range(), Ident::create(apply.range(), iter_name));
  auto lc = ListComp::create(apply.range(), ident, ident, iter);
  return std::make_shared<SimpleValue>(emitListComprehension(lc, type_hint));
}

std::shared_ptr<SugaredValue> to_ir::emitApplySpecialFormForDict(
    Apply& apply,
    const TypePtr& type_hint) {
  auto add_kwargs = [&](Value* dc_value) {
    NamedValue self = NamedValue(apply.range(), "self", dc_value);
    for (const auto& kwarg : apply.attributes()) {
      auto name = StringLiteral::create(kwarg.range(), kwarg.name().name());
      auto k = emitExpr(name);
      auto v = emitExpr(kwarg.value());
      NamedValue input_k = NamedValue(kwarg.range(), "", k);
      NamedValue input_v = NamedValue(kwarg.range(), "", v);
      emitBuiltinCall(
          kwarg.range(), *graph, aten::_set_item, {self, input_k, input_v}, {});
    }
  };

  auto treat_as_empty_container = [&] {
    if (apply.inputs().empty() && !apply.attributes().empty()) {
      return true;
    }
    if (!apply.inputs().empty() &&
        apply.inputs()[0].kind() == TK_DICT_LITERAL) {
      auto dict_lit = DictLiteral(apply.inputs()[0]);
      return dict_lit.key_inputs().empty() && dict_lit.value_inputs().empty();
    }
    if (!apply.inputs().empty() &&
        apply.inputs()[0].kind() == TK_LIST_LITERAL) {
      auto list_lit = ListLiteral(apply.inputs()[0]);
      return list_lit.inputs().empty();
    }
    return false;
  };

  // If possible, just cast what we have to a Dict and add the
  // kwargs by hand. This is not only the simplest solution; it also
  // hits cases like `dict(dict([1, 2, 3]))` or `dict(x)` (where `x`
  // is some previously-defined variable)
  if (!apply.inputs().empty()) {
    auto iter_input = emitSugaredExpr(apply.inputs()[0], 1);
    if (auto simple = asSimple(iter_input)) {
      if (simple->type()->cast<DictType>()) {
        auto dc_value = emitBuiltinCall(
            apply.range(), *method.graph(), aten::dict, {simple}, {});
        add_kwargs(dc_value);
        return std::make_shared<SimpleValue>(dc_value);
      }
    }
  }

  // If we have a call with an empty container, or if we have a
  // call with kwargs only
  if (treat_as_empty_container()) {
    auto expr_list = List<Expr>::create(apply.range(), {});
    apply = Apply::create(
        apply.range(), apply.callee(), expr_list, apply.attributes());
  }

  // If we have a completely empty call to dict()
  if (apply.inputs().empty() && apply.attributes().empty()) {
    TypePtr type = type_hint;
    if (!type_hint) {
      type = DictType::create(StringType::get(), TensorType::get());
    }
    TORCH_CHECK(
        type->expect<DictType>(),
        "Expected a type annotation "
        "of Dict for dict constructor dict(), got ",
        type_hint->str());
    return std::make_shared<SimpleValue>(
        graph
            ->insertNode(graph->createDict(
                type->expect<DictType>()->getKeyType(),
                type->expect<DictType>()->getValueType(),
                {},
                {}))
            ->output());
  }

  // Special case logic for if we have a dict comprehension
  if (!apply.inputs().empty() && apply.inputs()[0].kind() == TK_DICT_COMP) {
    auto dc = DictComp(apply.inputs()[0]);
    auto dc_value = emitDictComprehension(dc, type_hint);
    add_kwargs(dc_value);
    return std::make_shared<SimpleValue>(dc_value);
  }

  // We can't feasibly register all possible key x value
  // combinations of new prim ops for the case that we use the
  // constructor with a dict literal. It makes much more sense
  // to transform the dict literal into a list of tuples so that
  // we can use the existing constructors
  if (!apply.inputs().empty() && apply.inputs()[0].kind() == TK_DICT_LITERAL) {
    auto dict_lit = DictLiteral(apply.inputs()[0]);
    std::vector<Expr> zipped;
    zipped.reserve(dict_lit.key_inputs().size());
    TORCH_INTERNAL_ASSERT(
        dict_lit.key_inputs().size() == dict_lit.value_inputs().size());
    for (auto key_it = dict_lit.key_inputs().begin(),
              val_it = dict_lit.value_inputs().begin();
         key_it != dict_lit.key_inputs().end();
         ++key_it, ++val_it) {
      auto tuple_inputs = List<Expr>::create(apply.range(), {*key_it, *val_it});
      auto tuple = TupleLiteral::create(apply.range(), tuple_inputs);
      zipped.push_back(tuple);
    }
    auto ll_values = List<Expr>::create(apply.range(), zipped);
    auto ll = ListLiteral::create(apply.range(), ll_values);
    auto expr_list = List<Expr>::create(apply.range(), {ll});
    // Change `apply` to a new Apply node holding a list of
    // tuples
    apply = Apply::create(
        apply.range(), apply.callee(), expr_list, apply.attributes());
  }

  // If we have kwargs to include, we'll take a similar approach
  // to the above logic and standardize the Apply node
  if (!apply.attributes().empty() &&
      (apply.inputs().empty() || apply.inputs()[0].kind() == TK_LIST_LITERAL)) {
    std::vector<Expr> exprs;
    // Gather all the existing tuples in the input iterable
    if (!apply.inputs().empty()) {
      auto tuple_list = ListLiteral(apply.inputs()[0]).inputs();
      for (const auto& tuple : tuple_list) {
        exprs.push_back(tuple);
      }
    }
    // Create tuples out of each kwarg and gather them as well
    for (const auto& attr : apply.attributes()) {
      auto k = StringLiteral::create(apply.range(), attr.name().name());
      auto v = attr.value();
      auto tuple_inputs = List<Expr>::create(apply.range(), {k, v});
      auto tuple = TupleLiteral::create(apply.range(), tuple_inputs);
      exprs.push_back(tuple);
    }
    auto expr_list = List<Expr>::create(apply.range(), {exprs});
    auto ll = ListLiteral::create(apply.range(), expr_list);
    auto new_inputs = List<Expr>::create(apply.range(), {ll});
    auto new_kwargs = List<Attribute>::create(apply.range(), {});
    apply =
        Apply::create(apply.range(), apply.callee(), new_inputs, new_kwargs);
  }

  checkApplyNumInputs(apply, 1);

  auto iter_input = emitSugaredExpr(apply.inputs()[0], 1);

  const std::string& iter_name = createTempName("$_iter");
  const std::string& key_name = createTempName("$_key");
  const std::string& value_name = createTempName("$_value");

  auto key = Var::create(apply.range(), Ident::create(apply.range(), key_name));
  auto value =
      Var::create(apply.range(), Ident::create(apply.range(), value_name));
  auto target = TupleLiteral::create(
      apply.range(), List<Expr>::create(apply.range(), {key, value}));
  auto iter =
      Var::create(apply.range(), Ident::create(apply.range(), iter_name));

  environment_stack->setSugaredVar(
      apply.range(),
      iter_name,
      iter_input,
      /*annotated_type=*/nullptr);

  auto dc = DictComp::create(apply.range(), key, value, target, iter);
  auto dc_value = emitDictComprehension(dc, type_hint);
  add_kwargs(dc_value);

  return std::make_shared<SimpleValue>(dc_value);
}

Value* to_ir::emitExpr(const Expr& tree, const TypePtr& type_hint) {
  // Push the source range of a call in case compiling this function
  // triggers an error
  ErrorReport::CallStack::update_pending_range(tree.range());
  Value* out_val =
      emitSugaredExpr(tree, 1, type_hint)->asValue(tree.range(), method);
  // AnyType is the only user-exposed type which we don't unify to from
  // its subtypes, so we add a cast for use cases like
  // x : Any = 1 if cond else "str"
  if (type_hint == AnyType::get() && out_val->type() != AnyType::get()) {
    out_val = graph->insertUncheckedCast(out_val, type_hint);
  }
  return out_val;
}

// any expression that can produce a SugaredValue is handled here
// expressions that only return a single Value* are handled in emitSimpleExpr
// type_hint is set if there is a type that this value is expected to be
// e.g. a : List[int] = []
// or a = torch.jit.annotate(List[int], [])
// the caller is responsible for checking that the result matches type_hint
// emitSugaredExpr is free to ignore it.
std::shared_ptr<SugaredValue> to_ir::emitSugaredExpr(
    const Expr& tree,
    size_t n_binders,
    const TypePtr& type_hint) {
  switch (tree.kind()) {
    case TK_VAR:
      return environment_stack->getSugaredVar(Var(tree).name());
    case '.': {
      auto select = Select(tree);
      auto sv = emitSugaredExpr(select.value(), 1);
      return sv->attr(select.range(), method, select.selector().name());
    }
    case TK_APPLY: {
      auto apply = Apply(tree);
      return emitApplyExpr(apply, n_binders, type_hint);
    } break;
    case TK_SUBSCRIPT: {
      return emitSubscript(Subscript(tree), type_hint);
    } break;
    default:
      return std::make_shared<SimpleValue>(emitSimpleExpr(tree, type_hint));
  }
}

Value* to_ir::emitUnaryOp(
    const TreeRef& tree,
    const std::string& magicMethod,
    const c10::Symbol& opSymbol) {
  const auto& inputs = tree->trees();
  auto named_values = getNamedValues(inputs, /*maybe_unpack=*/false);
  auto val = asSimple(
      makeMagic(
          magicMethod, std::make_shared<BuiltinFunction>(opSymbol, at::nullopt))
          ->call(tree->range(), method, named_values, {}, 0));

  // if we emitted the unary op and not some other overloaded function,
  // then try to constantfold
  if (val->node()->kind() != opSymbol) {
    return val;
  }

  auto maybe_out_stack = runNodeIfInputsAreConstant(val->node());
  if (!maybe_out_stack) {
    return val;
  }
  TORCH_INTERNAL_ASSERT(maybe_out_stack->size() == 1);
  return graph->insertConstant(maybe_out_stack->at(0), tree->range());
}

/**
 * Emit a fork expression, of the form:
 *   torch.jit.fork(forked, *args, **kwargs)
 */
std::shared_ptr<SugaredValue> to_ir::emitForkExpr(
    SourceRange loc,
    const std::shared_ptr<SugaredValue>& forked,
    at::ArrayRef<NamedValue> args,
    at::ArrayRef<NamedValue> kwargs) {
  auto g = method.graph();
  // NOLINTNEXTLINE(cppcoreguidelines-init-variables)
  Node* fork_node;
  TypePtr out_type;

  fork_node = g->insertNode(method.graph()->create(prim::forkClosure, 1))
                  ->setSourceRange(loc);

  // We create a fork by emitting a closure and setting the closure output
  // into the fork input. If a closure doesn't already exist, we create one.
  {
    WithInsertPoint insert(fork_node);
    if (ClosureValue* sv = dynamic_cast<ClosureValue*>(forked.get())) {
      Value* closure_output = sv->asValue(loc, method);
      Block* closure_block = closure_output->node()->blocks().at(0);
      TORCH_INTERNAL_ASSERT(closure_block->outputs().size() == 1);
      out_type = closure_block->outputs().at(0)->type();
      fork_node->addInput(closure_output);
    } else {
      auto emit_closure_body = [&](Block* closure_block) {
        auto fn_sugared_output = forked->call(loc, method, args, kwargs, 1);
        auto fn_simple_output = fn_sugared_output->asValue(loc, method);
        closure_block->registerOutput(fn_simple_output);
        out_type = fn_simple_output->type();
      };
      auto closure_value = emitClosure(emit_closure_body);
      fork_node->addInput(closure_value->asValue(loc, method));
    }
  }
  Value* node_output =
      fork_node->output()->setType(FutureType::create(out_type));
  return std::make_shared<SimpleValue>(node_output);
}

std::shared_ptr<SugaredValue> to_ir::emitRpcExpr(
    const Apply& apply,
    Symbol rpc_op) {
  // TODO: This is a temporary apporoach to enable calling user fucntion
  // through RPC in TorchScript,
  // Ideally, function value in JIT IR is first-class citizen and
  // The RPC C++ entry API can take c10::Function directly.
  size_t rpcMinInputs = 2;
  size_t rpcMaxInputs = 5; // NOLINT
  std::string op_name = rpc_op.toUnqualString();
  if (apply.inputs().size() < rpcMinInputs ||
      apply.inputs().size() > rpcMaxInputs) {
    throw ErrorReport(apply)
        << "Possible forms of call to " << op_name << "(..) are\n"
        << op_name
        << "(dst_worker_name, user_callable, args, kwargs, timeout)\n"
        << op_name << "(dst_worker_name, user_callable, args, kwargs)\n"
        << op_name << "(dst_worker_name, user_callable, args)\n"
        << op_name << "(dst_worker_name, user_callable)\n"
        << "Now the number of arguments is " << apply.inputs().size();
  }
  if (apply.attributes().size() != 0) {
    throw ErrorReport(apply)
        << op_name << "(dst_worker_name, user_callable, args, kwargs)"
        << "does not support kwargs yet";
  }
  // TODO: Make rpc_op(..) support taking kwargs,
  // like rpc_async(to="worker1", func=my_func, args=(), kwargs={})

  auto& input_trees = apply.inputs().tree()->trees();
  Value* dst_worker_name_value = emitExpr(Expr(input_trees[0]));
  std::shared_ptr<SugaredValue> user_callable_sugared_value =
      emitSugaredExpr(Expr(input_trees[1]), 1);
  TORCH_CHECK(
      user_callable_sugared_value->kind() == "function",
      "user_callable should be a FunctionValue, it's now a ",
      user_callable_sugared_value->kind())
  // NB: This should be done using `std::dynamic_pointer_cast`
  // and assert `user_callable_function_value != nullptr`. But somehow on
  // macos std::dynamic_pointer_cast always returns
  // `user_callable_function_value` as a `nullptr`, even if
  // `user_callable_sugared_value->kind() == "function"`.
  std::shared_ptr<FunctionValue> user_callable_function_value =
      std::static_pointer_cast<FunctionValue>(user_callable_sugared_value);
  // If `kwargs` is an empty dict, users are allowed to not pass `kwargs`.
  // If `args` and `kwargs` are an empty tuple and an empty dict,
  // respectively, users are allowed to not pass `args` and `kwargs`.

  TreeList args_kwargs_timeout_trees(
      input_trees.begin() + 2, input_trees.end());

  // Get user callable.
  const auto& callablePtrs = user_callable_function_value->callees();
  TORCH_INTERNAL_ASSERT(
      callablePtrs.size() == 1,
      "User-provided callable size should be 1. Now it's",
      callablePtrs.size())
  Function* callablePtr = callablePtrs.at(0);

  const auto& functionSchema = callablePtr->getSchema();
  const SourceRange& loc = apply.range();
  auto graphPtr = method.graph();

  // Match FunctionSchema.
  std::vector<NamedValue> args;
  std::vector<NamedValue> kwargs;
  // Get args and kwargs as `NamedValue`s.
  // Similar to getNamedValues(..) and emitAttributes(..).
  if (args_kwargs_timeout_trees.size() >= 1) {
    // Unroll args from a Var that is known to be a Tuple.
    auto& args_tree = args_kwargs_timeout_trees[0];
    auto entry_sugared_values = emitSugaredExpr(Expr(args_tree), 1)
                                    ->asTuple(args_tree->range(), method);
    args.reserve(entry_sugared_values.size());
    for (const auto& entrie_sugared_value : entry_sugared_values) {
      args.emplace_back(
          args_tree->range(),
          entrie_sugared_value->asValue(args_tree->range(), method));
    }
    // NB: Can't do schema check on kwargs, given the RPC API is
    // rpc_op(to, user_callable, args, kwargs),
    // users can construct kwargs = {"first" + "_arg" : 1}.
    // Notice the key is determined at run time.
    // We can do it at compile time, unless one day the RPC API is
    // rpc_op(to, user_callable, arg_0, arg_1, kwarg_0="foo",
    // kwarg_1="bar")
  }
  matchSchema(functionSchema, loc, *graphPtr, args, kwargs);

  // Graph insert the QualifiedName as an constant input IR Value.
  const auto& qualname = callablePtr->qualname();
  IValue userCallableQualNameIValue(qualname.qualifiedName());
  Value* userCallableQualNameValue =
      graphPtr->insertConstant(userCallableQualNameIValue, loc);

  // Graph insert the corresponding RPC node to the graph.
  Node* rpc_node =
      graphPtr->insertNode(graphPtr->create(rpc_op, 1))->setSourceRange(loc);
  {
    WithInsertPoint insert(rpc_node);
    rpc_node->addInput(dst_worker_name_value);
    rpc_node->addInput(userCallableQualNameValue);

    for (const auto& tree : args_kwargs_timeout_trees) {
      rpc_node->addInput(emitExpr(Expr(tree)));
    }
  }
  Value* rpc_node_output = rpc_node->output();

  // Set output type from FunctionSchema and corresponding rpc_op.
  const std::vector<Argument>& returns = functionSchema.returns();
  TORCH_INTERNAL_ASSERT(returns.size() == 1);
  TypePtr output_type = nullptr;
  if (rpc_op == prim::rpc_async) {
    // rpc_async returns FutureType of the functionSchema's return type
    output_type = FutureType::create(returns[0].type());
  } else if (rpc_op == prim::rpc_sync) {
    // rpc_sync returns the functionSchema's return type
    output_type = returns[0].type();
  } else if (rpc_op == prim::rpc_remote) {
    // rpc_remote returns RRefType of the functionSchema's return type
    output_type = RRefType::create(returns[0].type());
  } else {
    throw ErrorReport(apply)
        << rpc_op.toDisplayString() << " is not supported in TorchScript!'";
  }
  rpc_node_output->setType(output_type);
  return std::make_shared<SimpleValue>(rpc_node_output);
}

Value* to_ir::emitBinaryOp(const TreeRef& tree) {
  const auto& inputs = tree->trees();
  auto kind = getNodeKind(tree->kind(), inputs.size());
  auto overload = getOperatorOverload(tree->kind(), inputs.size());
  auto named_values = getNamedValues(inputs, /*maybe_unpack=*/false);
  if (tree->kind() == TK_IN) {
    // For `in` the arguments are in reverse order (the object being
    // checked is second)
    std::iter_swap(named_values.begin() + 0, named_values.begin() + 1);
  }

  // if this is adding two tuples, we deal with it here.
  // the reason is we can't specify the length of tuples
  // when registering custom aten::add.
  if (named_values[0].type()->kind() == TupleType::Kind &&
      named_values[1].type()->kind() == TupleType::Kind && kind == aten::add) {
    auto first_tuple = createTupleUnpack(named_values[0].value(*graph)).vec();
    auto second_tuple = createTupleUnpack(named_values[1].value(*graph)).vec();
    first_tuple.insert(
        first_tuple.end(), second_tuple.begin(), second_tuple.end());
    return graph->insertNode(graph->createTuple(first_tuple))->output();
  }

  return asSimple(
      makeMagic(overload, std::make_shared<BuiltinFunction>(kind, at::nullopt))
          ->call(tree->range(), method, named_values, {}, 0));
}

Value* to_ir::emitSimpleExpr(const TreeRef& tree, const TypePtr& type_hint) {
  switch (tree->kind()) {
    case TK_FLOOR_DIV:
    case '@': {
      const auto& inputs = tree->trees();
      auto kind = getNodeKind(tree->kind(), inputs.size());
      auto named_values = getNamedValues(inputs, /*maybe_unpack=*/false);
      return emitBuiltinCall(
          tree->range(), *method.graph(), kind, named_values, {});
    }
    case '%': {
      auto lhs = emitSugaredExpr(Expr(tree->tree(0)), 0)
                     ->asValue(tree->tree(0)->range(), method);
      auto const& lhs_type = lhs->type();
      if (lhs_type == StringType::get()) {
        auto values = getValues(tree->trees(), /*maybe_unpack=*/false);
        auto node = graph->create(aten::percentFormat, values, 1)
                        ->setSourceRange(tree->range());
        Value* output = graph->insertNode(node)->output();
        output->setType(StringType::get());
        return output;
      } else {
        return emitBinaryOp(tree);
      }
    }
    case TK_IN:
    case TK_POW:
    case TK_NE:
    case TK_EQ:
    case '<':
    case '>':
    case TK_LE:
    case TK_GE:
    case '*':
    case '/':
    case '+':
    case '-':
    case '&':
    case '|':
    case '^':
    case TK_LSHIFT:
    case TK_RSHIFT:
      return emitBinaryOp(tree);
    case TK_IS:
    case TK_ISNOT:
    case TK_AND:
    case TK_OR:
    case TK_NOT: {
      return emitCondExpr(Expr(tree)).value();
    }
    case TK_UNARY_MINUS: {
      return emitUnaryOp(tree, "__neg__", aten::neg);
    }
    case '~': {
      return emitUnaryOp(tree, "__invert__", aten::bitwise_not);
    }
    case TK_STARRED: {
      throw ErrorReport(tree)
          << "Unexpected starred expansion. File a bug report";
    }
    case TK_CONST: {
      return emitConst(Const(tree));
    } break;
    case TK_TRUE: {
      return graph->insertConstant(true, tree->range());
    } break;
    case TK_FALSE: {
      return graph->insertConstant(false, tree->range());
    } break;
    case TK_NONE: {
      return graph->insertConstant(IValue(), tree->range());
    } break;
    case TK_IF_EXPR: {
      return emitTernaryIf(TernaryIf(tree), type_hint);
    } break;
    case TK_STRINGLITERAL: {
      return emitStringLiteral(StringLiteral(tree));
    } break;
    case TK_LIST_LITERAL: {
      auto ll = ListLiteral(tree);
      auto values = getValues(ll.inputs(), /*maybe_unpack=*/true);

      // determine the element type of the list
      // if we have a type hint of List[T], use T
      // if the list is non-empty use type_of(list[0])
      // otherwise assume it is List[Tensor]
      TypePtr elem_type = TensorType::get();
      if (type_hint) {
        if (type_hint->kind() == TypeKind::ListType) {
          elem_type = type_hint->expectRef<ListType>().getElementType();
        } else {
          // If the type hint was not a List[T] throw an error
          throw ErrorReport(tree)
              << "Expected a List type hint but instead got "
              << type_hint->repr_str();
        }
      } else if (!values.empty()) {
        std::stringstream ss;
        auto types = fmap(values, [](const Value* v) { return v->type(); });
        auto maybe_elem_type = unifyTypeList(types, ss);
        if (!maybe_elem_type) {
          throw ErrorReport(tree) << "Lists must contain only a single type\n"
                                  << ss.str();
        }
        elem_type = maybe_elem_type.value();
      }

      for (auto v : values) {
        std::stringstream ss;
        if (!v->type()->isSubtypeOfExt(elem_type, &ss)) {
          throw ErrorReport(tree)
              << "Lists must contain only a single type, expected: "
              << elem_type->repr_str() << " but found " << v->type()->repr_str()
              << " instead.\n"
              << ss.str();
        }
      }
      Value* result =
          graph->insertNode(graph->createList(elem_type, values))->output();
      return result;
    } break;
    case TK_TUPLE_LITERAL: {
      auto ll = TupleLiteral(tree);
      auto values = getValues(ll.inputs(), /*maybe_unpack=*/true);
      return graph->insertNode(graph->createTuple(values))->output();
    } break;
    case TK_DICT_LITERAL: {
      auto dl = DictLiteral(tree);
      auto key_trees = dl.key_inputs().tree()->trees();
      auto value_trees = dl.value_inputs().tree()->trees();
      AT_ASSERT(key_trees.size() == value_trees.size());
      std::vector<Value*> keys, values;

      for (size_t i = 0; i < key_trees.size(); ++i) {
        keys.push_back(emitExpr(Expr(key_trees[i])));
        values.push_back(emitExpr(Expr(value_trees[i])));
      }

      TypePtr key_type = nullptr;
      TypePtr value_type = nullptr;

      if (type_hint && type_hint->kind() == TypeKind::DictType) {
        auto dict_type = type_hint->expect<DictType>();
        key_type = dict_type->getKeyType();
        value_type = dict_type->getValueType();
      } else if (keys.empty()) {
        key_type = StringType::get();
        value_type = TensorType::get();
      } else {
        key_type = keys.at(0)->type();
        value_type = values.at(0)->type();
      }
      AT_ASSERT(key_type != nullptr && value_type != nullptr);

      auto checkTypeOfValues = [](const TypePtr& type,
                                  const char* what,
                                  const std::vector<Value*>& values,
                                  TreeList trees) {
        for (size_t i = 0, N = values.size(); i < N; ++i) {
          std::stringstream ss;
          if (!values[i]->type()->isSubtypeOfExt(type, &ss)) {
            throw ErrorReport(trees[i])
                << "Dict " << what
                << " must contain only a single type, expected: "
                << type->repr_str() << " but found "
                << values[i]->type()->repr_str() << " instead.\n"
                << ss.str();
          }
        }
      };
      checkTypeOfValues(key_type, "keys", keys, key_trees);
      checkTypeOfValues(value_type, "values", values, value_trees);

      return graph
          ->insertNode(graph->createDict(key_type, value_type, keys, values))
          ->output();
    } break;
    case TK_LIST_COMP: {
      auto lc = ListComp(tree);
      return emitListComprehension(lc, type_hint);
    } break;
    case TK_DICT_COMP: {
      auto dc = DictComp(tree);
      return emitDictComprehension(dc, type_hint);
    } break;
    default:
      throw ErrorReport(tree) << "Cannot emit expr for: " << tree;
  }
}

Value* to_ir::emitConst(const Const& c) {
  if (c.isFloatingPoint())
    return materializeConstant(
        c.asFloatingPoint(), *graph, c.range(), fp_constants);
  else if (c.isComplex())
    return materializeConstant(
        c.asComplex(), *graph, c.range(), complex_constants);
  else
    return materializeConstant(
        c.asIntegral(), *graph, c.range(), integral_constants);
}

Value* to_ir::emitStringLiteral(const StringLiteral& c) {
  return insertConstant(*graph, c.text(), c.range());
}

// Desugars select indexing: tensor[i] -> tensor.select(dim, i)
Value* to_ir::emitSelect(
    const SourceRange& loc,
    Value* input,
    Value* dim,
    Value* index) {
  return emitBuiltinCall(loc, *graph, aten::select, {input, dim, index}, {});
}

Value* to_ir::emitSliceOp(
    const SourceRange& loc,
    Value* sliceable,
    Value* dim,
    Value* start,
    Value* end,
    Value* step) {
  std::vector<NamedValue> args;
  args.reserve(4);
  args.emplace_back(loc, "self", sliceable);

  // XXX: If list slicing becomes more complicated or stops using
  // aten::slice, we should separate it from this function.
  if (dim) {
    AT_ASSERT(sliceable->type()->isSubtypeOf(TensorType::get()));

    args.emplace_back(dim);
  } else {
    AT_ASSERT(!sliceable->type()->isSubtypeOf(TensorType::get()));
  }
  // TODO for now let's deal with TupleType first. Ideally all list, tensor,
  // string, and tuple slicing should be same (tugsbayasgalan)
  if (sliceable->type()->cast<TupleType>()) {
    std::vector<at::optional<NamedValue>> tuple_args;
    // since we are only dealing with tuple slicing for now, we try to keep
    // tuple args seperate for now
    tuple_args.reserve(3);

    start ? tuple_args.emplace_back(start)
          : tuple_args.emplace_back(c10::nullopt);
    end ? tuple_args.emplace_back(end) : tuple_args.emplace_back(c10::nullopt);
    step ? tuple_args.emplace_back(step)
         : tuple_args.emplace_back(c10::nullopt);

    return emitTupleSlice(loc, args[0], tuple_args);
  }

  // TODO this needs to be cleaned for list slicing
  // Default value for start is 0.
  if (!start) {
    start = graph->insertConstant(0, loc);
  }
  args.emplace_back(loc, "start", start);

  if (end) {
    args.emplace_back(loc, "end", end);
  }

  if (!step) {
    step = graph->insertConstant(1, loc);
  }
  NamedValue step_nv = NamedValue(loc, "step", step);
  return emitBuiltinCall(loc, *graph, aten::slice, args, {step_nv});
}

// Desugars slice indexing: tensor[begin:end] -> tensor.slice(dim, begin, end,
// 1)
Value* to_ir::emitSlice(
    const SourceRange& loc,
    Value* input,
    Value* dim, // Only used for tensor slicing
    const SliceExpr& slice) {
  Value* start = nullptr;
  Value* end = nullptr;
  Value* step = nullptr;
  if (slice.start().present()) {
    start = emitExpr(Expr(slice.start().get()));
  }
  if (slice.end().present()) {
    end = emitExpr(Expr(slice.end().get()));
  }
  if (slice.step().present()) {
    step = emitExpr(Expr(slice.step().get()));
  }
  return emitSliceOp(loc, input, dim, start, end, step);
}

Value* to_ir::emitUnsqueeze(
    const SourceRange& loc,
    Value* input,
    Value* dim_val) {
  return emitBuiltinCall(loc, *graph, aten::unsqueeze, {input, dim_val}, {});
}

Value* to_ir::emitIndex(
    const SourceRange& loc,
    Value* input,
    at::ArrayRef<Value*> indices) {
  // NB: the index of aten::index should be a type of List[Optional[Tensor]],
  // this is to support the case like t[:, :, 1] where : here indicates a
  // None/undefined tensor(optional tensor)
  auto* index =
      graph->insertNode(graph->createList(OptionalType::ofTensor(), indices))
          ->output();
  return emitBuiltinCall(loc, *graph, aten::index, {input, index}, {});
}

// Emits multidimensional slicing with int and slice indices.
// Returns:
// - Value*: the input after it has been indexed by int and slice indices.
// - vector<Value*>: A list of tensor Value* indices that have not been
// applied yet.
//   Should be NULL at indices where sliceable (post-slicing) isn't indexed by
//   a tensor.
std::pair<Value*, std::vector<Value*>> to_ir::emitIntAndSliceIndexing(
    const SourceRange& loc,
    Value* sliceable,
    const List<Expr>& subscript_exprs) {
  // Overall, to handle indexing (other than Tensors), we need to handle a
  // couple different things. For example, for x[1:3, None, 4], each of these
  // different index types (slice, None, and integer) result in different
  // number of dimensions. Slicing doesn't change the number of dimensions,
  // None adds a dimension, and integer removes a dimension. As these indexing
  // operations are applied left to right, the actual index that it's being
  // applied to depends on the previous operations. Ellipses indexing throws
  // another wrinkle. Ellipses selects any remaining unspecified dimensions.
  // Thus, for indexes following an ellipses, the actual index an indexing
  // operation is being applied to depends on the operations to the right.
  // Thus, we do two passes, one from left to right up until the ellipses, and
  // one from right to left.

  std::vector<Value*> tensor_indices;

  auto insert_value_for_dim = [&](int64_t dim) {
    return graph->insertConstant(dim, loc);
  };
  std::vector<int64_t> dims(subscript_exprs.size());
  std::vector<c10::optional<Value*>> exprs(
      subscript_exprs.size(), c10::nullopt);

  auto handle_indexing = [&](const Expr& subscript_expr,
                             int expr_idx,
                             int64_t dim,
                             bool is_reverse = false) {
    dims[expr_idx] = dim;

    // Slice expression case, does not represent a single index.
    if (subscript_expr.kind() == TK_SLICE_EXPR) {
      if (is_reverse) {
        return dim - 1;
      } else {
        return dim + 1;
      }
    }
<<<<<<< HEAD
=======
    for (const auto i : c10::irange(exprs.size())) {
      if (!exprs[i].has_value()) {
        if (subscript_exprs[i].kind() == TK_SLICE_EXPR) {
          sliceable = emitSlice(
              loc,
              sliceable,
              insert_value_for_dim(dims[i]),
              SliceExpr(subscript_exprs[i]));
          continue;
        }

        if (subscript_exprs[i].kind() == TK_DOTS) {
          continue;
        }
>>>>>>> 702e0211

    // Slice object case, does not represent a single index.
    auto subscript_sv = emitSugaredExpr(subscript_expr, 1);
    if (dynamic_cast<SliceValue*>(subscript_sv.get())) {
      if (is_reverse) {
        return dim - 1;
      } else {
        return dim + 1;
      }
    }

    TypePtr type_hint;
    if (subscript_expr.kind() == TK_NONE) {
      type_hint = NoneType::get();
    }
    auto index = emitExpr(subscript_expr, type_hint);

    // Accept list as subscript but convert it to a Tensor
    // since it's equivalent to indexing with Tensor.
    // The list can be a list literal or list variable.
    // Advanced indexing using list:
    // @torch.jit.script
    // def f(x):
    //   return x[[0, 1, 5]]  # or
    //   return x[[0, 1], [0, 1]]  # or
    //   return x[[[0, 1], [0, 1]], [[0, 1], [0, 1]]]  # or
    //   ls = [0, 1]
    //   return x[ls]
    // Statements above are equivalent to advanced indexing using Tensor:
    // @torch.jit.script
    // def f(x):
    //   return x[torch.tensor([0, 1, 5])]  # or
    //   return x[torch.tensor([0, 1]), torch.tensor([0, 1])]  # or
    //   return x[torch.tensor([[0, 1], [0, 1]]),
    //            torch.tensor([[0, 1], [0, 1]])]  # or
    //   ls = [0, 1]
    //   return x[torch.tensor(ls)]
    if (index->type()->kind() == c10::TypeKind::ListType) {
      // Always create index tensor as LongTensor.
      // This is to match Pytorch eager frontend behavior which accepts
      // indexing with float list.
      index = graph->insert(
          aten::tensor, {index}, {NamedValue("dtype", c10::kLong)});
    }

    exprs[expr_idx] = index;
    if (index->type()->isSubtypeOf(NoneType::get())) {
      if (is_reverse) {
        return dim;
      } else {
        return dim + 1;
      }
    } else if (index->type() == IntType::get()) {
      if (is_reverse) {
        return dim - 1;
      } else {
        return dim;
      }
    } else if (index->type()->isSubtypeOf(OptionalType::ofTensor())) {
      if (is_reverse) {
        throw ErrorReport(loc)
            << "Ellipses followed by tensor indexing is currently not supported";
      } else {
        return dim + 1;
      }
    } else {
      throw ErrorReport(loc)
          << "Unsupported operation: indexing tensor with unsupported index type '"
          << index->type()->repr_str()
          << "'. Only ints, slices, lists and tensors are supported";
    }
  };

  size_t idx = 0;
  int64_t dim = 0;
  for (; idx < subscript_exprs.size(); idx++) {
    auto subscript_expr = subscript_exprs[idx];
    if (subscript_expr.kind() == TK_DOTS) {
      break;
    }
    dim = handle_indexing(subscript_expr, idx, dim, /*is_reverse=*/false);
  }
  int64_t rdim = -1;
  for (size_t rev_idx = subscript_exprs.size() - 1; rev_idx > idx; rev_idx--) {
    auto subscript_expr = subscript_exprs[rev_idx];
    if (subscript_expr.kind() == TK_DOTS) {
      throw ErrorReport(loc)
          << "An index can only have a single ellipsis ('...')";
    }
    rdim = handle_indexing(subscript_expr, rev_idx, rdim, /*is_reverse=*/true);
  }
  for (const auto i : c10::irange(exprs.size())) {
    if (!exprs[i].has_value()) {
      if (subscript_exprs[i].kind() == TK_SLICE_EXPR) {
        sliceable = emitSlice(
            loc,
            sliceable,
            insert_value_for_dim(dims[i]),
            SliceExpr(subscript_exprs[i]));
        continue;
      }

      if (subscript_exprs[i].kind() == TK_DOTS) {
        continue;
      }

      auto subscript_sv = emitSugaredExpr(subscript_exprs[i], 1);
      if (const auto slice_value =
              dynamic_cast<SliceValue*>(subscript_sv.get())) {
        sliceable = emitSliceOp(
            loc,
            sliceable,
            insert_value_for_dim(dims[i]),
            slice_value->start(),
            slice_value->stop(),
            slice_value->step());
      }

      continue;
    }
    auto expr = exprs[i].value();
    if (expr->type()->isSubtypeOf(NoneType::get())) {
      sliceable = emitUnsqueeze(loc, sliceable, insert_value_for_dim(dims[i]));
    } else if (expr->type() == IntType::get()) {
      sliceable =
          emitSelect(loc, sliceable, insert_value_for_dim(dims[i]), expr);
    } else if (expr->type()->isSubtypeOf(OptionalType::ofTensor())) {
      tensor_indices.resize(dims[i] + 1);
      tensor_indices[dims[i]] = expr;
    } else {
      TORCH_INTERNAL_ASSERT(
          false, "Trying to process index type that we don't support.");
    }
  }
  // at::index takes in a List[Optional[Tensor]] where some dims can be None.
  // create None node with optional tensor output type and pass to at::index.
  for (auto& index : tensor_indices) {
    if (index == nullptr) {
      index = graph->insertNode(graph->createNone())->output();
    }
  }
  return std::make_pair(sliceable, tensor_indices);
}

// Desugars multidim slicing into slice/select/index/unsqueeze calls.
//
// XXX: Errors in user code are not elegantly reported.
// Let's say someone were to do the following:
//   @torch.jit.script
//   def fn(x):
//       return x[0, 1]
//   fn(torch.randn(5))
// Because we desugar this into two aten::select ops, the error message
// complains about aten::select failing rather than there "not being
// enough dimensions to index".
//
// The strategy is to slice and select the tensor for int and slices first
// in one pass and then apply at::index on the result of the
// slicing/selecting. Call the tensor after we've applied slice / select the
// `sliced`. tensor_indices should have the same size as sliced.dim():
// - tensor_indices[i] = NULL if we should not index `sliced` at dim i
// - tensor_indices[i] = t if we should index `sliced` at dim i with tensor t.
Value* to_ir::emitMultidimSlicing(
    const SourceRange& loc,
    Value* sliceable,
    const List<Expr>& subscript_exprs) {
  if (!sliceable->type()->isSubtypeOf(TensorType::get())) {
    throw ErrorReport(loc)
        << "Unsupported operation: attempted to use multidimensional "
        << "indexing on a non-tensor type";
  }

  std::vector<Value*> tensor_indices;
  std::tie(sliceable, tensor_indices) =
      emitIntAndSliceIndexing(loc, sliceable, subscript_exprs);

  if (tensor_indices.empty()) {
    // XXX: Might need to at::alias this when we support mutability
    return sliceable;
  }

  return emitIndex(loc, sliceable, tensor_indices);
}

// Desugars slice syntactic sugar tensor[begin:end] -> tensor.slice(begin,
// end).
Value* to_ir::emitBasicSlice(
    const SourceRange& loc,
    Value* sliceable,
    const List<Expr>& subscript_exprs) {
  AT_ASSERT(subscript_exprs.size() == 1);
  AT_ASSERT(subscript_exprs[0].kind() == TK_SLICE_EXPR);
  auto slice_exp = SliceExpr(subscript_exprs[0]);
  Value* maybe_dim = nullptr;
  if (sliceable->type()->isSubtypeOf(TensorType::get())) {
    // If the sliceable object is a tensor, specify a default dimension
    maybe_dim = graph->insertConstant(0, loc);
  }
  return emitSlice(loc, sliceable, maybe_dim, slice_exp);
}

// When a list is marked const in a module, it gets converted to a tuple.
// The result is indexing into a Tuple which contains only one type
// is quite common. since indexing will likely be done in a for loop,
// we do not want to invoke the overhead of converting the tuple to a list
// each iter.
Value* to_ir::emitTupleIndex(
    const SourceRange& loc,
    Value* tuple_val,
    Value* idx_val) {
  auto tuple_typ = tuple_val->type()->cast<TupleType>();
  auto elems = tuple_typ->elements();
  TypePtr output_type;
  if (idx_val->type() != IntType::get()) {
    throw ErrorReport(loc) << "tuple index must be an integer";
  }
  auto idx = toIValue(idx_val);
  if (!idx) {
    if (elems.size() == 0 ||
        !convertibleToList(tuple_typ, ListType::create(elems[0]))) {
      throw ErrorReport(loc)
          << "Cannot index into a " << tuple_typ->repr_str()
          << " with a non-integer literal because we cannot resolve the output type";
    }
    output_type = elems[0];
  } else {
    auto adj_index = getAdjTupleIndex(
        loc, tuple_typ, idx->toInt(), /*allow_out_of_bounds*/ false);
    output_type = elems[adj_index];
  }
  return graph
      ->insertNode(graph->createTupleIndex(tuple_val, idx_val, output_type))
      ->output();
}

Value* to_ir::emitTupleSlice(
    const SourceRange& loc,
    const NamedValue& tuple_val,
    const std::vector<at::optional<NamedValue>>& tuple_args) {
  auto tuple_type = tuple_val.value(*graph)->type()->expect<TupleType>();
  int64_t tuple_len = tuple_type->elements().size();
  auto beg_val = tuple_args[0];
  auto end_val = tuple_args[1];
  auto step = tuple_args[2];

  int64_t step_size = 1;
  if (step) {
    auto val = toIValue(step->value(*graph));
    TORCH_CHECK(val->isInt(), "Step size should always be an integer");
    step_size = val->to<int64_t>();
  }

  int64_t beg = std::numeric_limits<int64_t>::max();
  if (beg_val) {
    beg = getAdjTupleIndex(
        loc, tuple_type, getSliceInd(beg_val->value(*graph), loc), true);
  }

  int64_t end = std::numeric_limits<int64_t>::max();
  if (end_val) {
    end = getAdjTupleIndex(
        loc, tuple_type, getSliceInd(end_val->value(*graph), loc), true);
  }

  int64_t num_values = slice_indices_adjust(tuple_len, &beg, &end, step_size);

  return graph
      ->insertNode(graph->createTupleSlice(
          tuple_val.value(*graph), beg, step_size, num_values))
      ->output();
}

std::shared_ptr<SugaredValue> to_ir::emitSubscript(
    const Subscript& subscript,
    TypePtr type_hint) {
  const SugaredValuePtr sv = emitSugaredExpr(subscript.value(), 1);
  const List<Expr>& subscript_exprs = subscript.subscript_exprs();
  const SourceRange& range = subscript.range();
  const SourceRange& val_range = subscript.value().range();
  if (subscript_exprs.size() != 1) {
    return std::make_shared<SimpleValue>(emitMultidimSlicing(
        range, sv->asValue(val_range, method), subscript_exprs));
  }
  if (subscript_exprs[0].kind() == TK_SLICE_EXPR) {
    // TODO @wconstab refactor using Symbol instead of string compare
    if (sv->kind() == "module") {
      // Slicing isn't currently implemented for Sequential/ModuleList,
      // but is implemented for Tuples, so a quick workaround is to
      // convert to a tuple of Modules for slicing support.
      auto s_tuple_val =
          sv->asTupleValue(val_range, method)->asValue(val_range, method);
      const SliceExpr& slice = SliceExpr(subscript_exprs[0]);
      std::vector<at::optional<NamedValue>> tuple_args;
      tuple_args.reserve(3);
      if (slice.start().present()) {
        auto begin =
            NamedValue(val_range, "begin", emitExpr(Expr(slice.start().get())));
        tuple_args.emplace_back(begin);
      } else {
        tuple_args.emplace_back(c10::nullopt);
      }

      if (slice.end().present()) {
        auto end =
            NamedValue(val_range, "end", emitExpr(Expr(slice.end().get())));
        tuple_args.emplace_back(end);
      } else {
        tuple_args.emplace_back(c10::nullopt);
      }

      if (slice.step().present()) {
        auto step =
            NamedValue(val_range, "step", emitExpr(Expr(slice.step().get())));
        tuple_args.emplace_back(step);
      } else {
        tuple_args.emplace_back(c10::nullopt);
      }
      auto tupleSliceValue = emitTupleSlice(val_range, s_tuple_val, tuple_args);
      return std::make_shared<SimpleValue>(tupleSliceValue);
    } else {
      return std::make_shared<SimpleValue>(emitBasicSlice(
          range, sv->asValue(val_range, method), subscript_exprs));
    }
  } else {
    AT_ASSERT(subscript_exprs.size() == 1);
    Value* sliceable = sv->asValue(val_range, method);

    // In case of subscript expression being a Python Slice object.
    auto subscript_sv = emitSugaredExpr(subscript_exprs[0], 1);
    if (const auto slice_value =
            dynamic_cast<SliceValue*>(subscript_sv.get())) {
      Value* dim = nullptr;
      // aten::slice.tensor needs an additional `dim` input.
      if (sliceable->type()->isSubtypeOf(TensorType::get())) {
        dim = method.graph()->insertConstant(0, val_range);
      }

      Value* sliced = emitSliceOp(
          val_range,
          sliceable,
          dim,
          slice_value->start(),
          slice_value->stop(),
          slice_value->step());
      return std::make_shared<SimpleValue>(sliced);
    }

    // subscript is not a slice object, then it must be convertible to
    // a normal value.
    // Desugars gather syntactic sugar foo[i]
    Value* idx = subscript_sv->asValue(val_range, method);
    if (sliceable->type()->cast<TupleType>()) {
      return std::make_shared<SimpleValue>(
          emitTupleIndex(range, sv->asValue(val_range, method), idx));
    } else if (sliceable->type()->isSubtypeOf(TensorType::get())) {
      return std::make_shared<SimpleValue>(
          emitMultidimSlicing(range, sliceable, subscript_exprs));
    } else {
      return sv->getitem(range, method, idx, std::move(type_hint));
    }
  }
}

CompilationUnit::CompilationUnit(const std::string& source)
    : CompilationUnit() {
  // calles the define with native resolver to generate the graph for functions
  define(c10::nullopt, source, nativeResolver(), nullptr);
}

// This pair represents a pair of functions (getter and setter) obtained from
// compiling a Property.
struct CompilationUnit::PropertyPair
    : public std::pair<std::unique_ptr<Function>, std::unique_ptr<Function>> {
  PropertyPair(
      std::unique_ptr<Function> getter,
      std::unique_ptr<Function> setter) {
    TORCH_INTERNAL_ASSERT(getter, "Property pair must have defined getter")
    this->first = std::move(getter);
    this->second = std::move(setter);
  }

  std::unique_ptr<Function>& getGetter() {
    return this->first;
  }

  std::unique_ptr<Function>& getSetter() {
    return this->second;
  }
};

CompilationUnit::PropertyPair CompilationUnit::define_property(
    const c10::optional<c10::QualifiedName>& prefix,
    const Property& prop,
    const ResolverPtr& resolver,
    const Self* self,
    const std::unordered_map<std::string, Function*>& function_table,
    bool shouldMangle) const {
  // self must be defined because properties are features of classes and
  // modules.
  TORCH_INTERNAL_ASSERT(self);

  // Compile the getter function.
  std::unique_ptr<Function> getter_fn = define(
      prefix, prop.getter(), resolver, self, function_table, shouldMangle);

  // Compile the setter function if it exists.
  std::unique_ptr<Function> setter_fn = nullptr;
  if (prop.setter().present()) {
    setter_fn = define(
        prefix,
        prop.setter().get(),
        resolver,
        self,
        function_table,
        shouldMangle);
  }

  // Add the property to the class type definition.
  self->getClassType()->addProperty(
      prop.name().name(), getter_fn.get(), setter_fn.get());

  return PropertyPair(std::move(getter_fn), std::move(setter_fn));
}

std::unique_ptr<Function> CompilationUnit::define(
    const c10::optional<QualifiedName>& prefix,
    const Def& def,
    const ResolverPtr& resolver,
    const Self* self,
    const std::unordered_map<std::string, Function*>& function_table,
    bool shouldMangle,
    CompilationUnit::FunctionType type) const {
  TORCH_INTERNAL_ASSERT(resolver);
  auto _resolver = resolver;
  if (!self) {
    // if self is defined, then these are methods and do not go into the
    // global namespace otherwise, they get defined together so we add them to
    // the function table so the methods can see each other
    _resolver =
        std::make_shared<FunctionResolver>(resolver.get(), function_table);
  }
  auto creator = [def, _resolver, self](Function& method) {
    // Store the function name so that it can be referenced if there is an error
    // while compiling this function
    std::string call_name = method.qualname().name();
    if (self) {
      auto atoms = method.qualname().atoms();
      // There should be at least a ClassName.method_name
      TORCH_INTERNAL_ASSERT(atoms.size() >= 2);
      call_name = atoms.at(atoms.size() - 2) + "." + atoms.at(atoms.size() - 1);
    }
    ErrorReport::CallStack call(call_name, def.range());
    to_ir(def, _resolver, self, method);
  };
  auto name = prefix ? QualifiedName(*prefix, def.name().name())
                     : QualifiedName(def.name().name());
  if (shouldMangle) {
    // If `shouldMangle` is set, we should generate a unique name for this
    // function if there is already an existing one.
    if (auto fn = find_function(name)) {
      name = mangle(name);
    }
  }
  auto fn = torch::make_unique<GraphFunction>(
      std::move(name), std::make_shared<Graph>(), creator);
  if (self) {
    // Register this as a method on `self`'s type
    if (type == CompilationUnit::FunctionType::Hook) {
      self->getClassType()->addForwardHook(fn.get());
    } else if (type == CompilationUnit::FunctionType::PreHook) {
      self->getClassType()->addForwardPreHook(fn.get());
    } else {
      self->getClassType()->addMethod(fn.get());
    }
  }
  return fn;
}

std::vector<Function*> CompilationUnit::define(
    const c10::optional<c10::QualifiedName>& prefix,
    const std::vector<Property>& properties,
    const std::vector<ResolverPtr>& propResolvers,
    const std::vector<Def>& definitions,
    const std::vector<ResolverPtr>& defResolvers,
    const Self* self,
    bool shouldMangle) {
  TORCH_INTERNAL_ASSERT(definitions.size() == defResolvers.size());
  TORCH_INTERNAL_ASSERT(properties.size() == propResolvers.size());
  std::vector<Function*> functions;
  std::unordered_map<std::string, Function*> function_table;

  // Records fn in function_table, functions and with register_function.
  // This is done several times below, so this lambda helps avoid repeating
  // code.
  auto record_function = [&](std::unique_ptr<Function> fn) {
    function_table[fn->name()] = fn.get();
    functions.emplace_back(fn.get());
    this->register_function(std::move(fn));
  };

  for (const auto i : c10::irange(properties.size())) {
    PropertyPair property_fns = define_property(
        prefix,
        properties[i],
        propResolvers[i],
        self,
        function_table,
        shouldMangle);

    auto& getter_fn = property_fns.getGetter();
    auto& setter_fn = property_fns.getSetter();

    record_function(std::move(getter_fn));

    if (setter_fn) {
      record_function(std::move(setter_fn));
    }
  }

  for (const auto i : c10::irange(definitions.size())) {
    auto fn = define(
        prefix,
        definitions[i],
        defResolvers[i],
        self,
        function_table,
        shouldMangle,
        CompilationUnit::FunctionType::Method);

    record_function(std::move(fn));
  }

  // We need to compile `__init__` first, since it can determine what attributes
  // are available to other methods. So reorder the definitions accordingly.
  for (auto& kv : function_table) {
    if (kv.first == "__init__") {
      kv.second->ensure_defined();
    }
  }

  for (Function* function : functions) {
    function->ensure_defined();
  }

  return functions;
}

void CompilationUnit::define_hooks(
    const c10::optional<c10::QualifiedName>& prefix,
    const std::vector<Def>& hookDefs,
    const std::vector<ResolverPtr>& hookResolvers,
    const std::vector<Def>& preHookDefs,
    const std::vector<ResolverPtr>& preHookResolvers,
    const Self* self,
    bool shouldMangle) {
  TORCH_INTERNAL_ASSERT(hookDefs.size() == hookResolvers.size());
  TORCH_INTERNAL_ASSERT(preHookDefs.size() == preHookResolvers.size());
  std::vector<Function*> functions;
  std::unordered_map<std::string, Function*> function_table;

  // check hook for name collisions and redefinition
  auto check_collisions = [&](const Def& hook) -> Function* {
    auto name = prefix ? QualifiedName(*prefix, hook.name().name()).name()
                       : QualifiedName(hook.name().name()).name();
    // check if hook is already defined for this module
    auto found_hook = function_table.find(name);
    auto existing_hook =
        found_hook != function_table.end() ? found_hook->second : nullptr;
    // check if hook name is already defined on module as method
    if (existing_hook == nullptr) {
      TORCH_CHECK(
          self->getClassType()->findMethod(name) == nullptr &&
              self->getClassType()->findHook(name) == nullptr,
          "Can't define hook: ",
          name,
          " on class: ",
          self->getClassType()->repr_str(),
          " because a method or hook with that name already exists.");
    }
    return existing_hook;
  };

  // build_schema for checking
  auto build_schema = [&](const Def& hook_def,
                          const ResolverPtr& hook_res) -> FunctionSchema {
    ScriptTypeParser typeParser(hook_res);
    FunctionSchema schema =
        typeParser.parseSchemaFromDef(hook_def, true /* skip_self*/);
    // need to add self as the first because we skipped it
    std::vector<Argument> arguments;
    arguments.emplace_back(Argument(
        hook_def.decl().params()[0].ident().name(), self->getClassType()));
    arguments.insert(
        arguments.end(), schema.arguments().begin(), schema.arguments().end());
    return schema.cloneWithArguments(arguments);
  };

  // define hooks
  for (const auto i : c10::irange(hookDefs.size())) {
    // check to see if already defined this hook
    auto existing_fn = check_collisions(hookDefs[i]);
    if (existing_fn != nullptr) {
      // add it to class type again so it's called
      self->getClassType()->addForwardHook(existing_fn);
      continue;
    }
    // define hook
    auto fn = define(
        prefix,
        hookDefs[i],
        hookResolvers[i],
        self,
        function_table,
        shouldMangle,
        CompilationUnit::FunctionType::Hook);

    function_table[fn->name()] = fn.get();
    functions.emplace_back(fn.get());
    this->register_function(std::move(fn));
    self->getClassType()->checkForwardHookSchema(
        i, build_schema(hookDefs[i], hookResolvers[i]));
    functions.back()->ensure_defined();
  }

  // define pre_hooks
  for (const auto i : c10::irange(preHookDefs.size())) {
    // check to see if already defined this hook
    auto existing_fn = check_collisions(preHookDefs[i]);
    if (existing_fn != nullptr) {
      // add it to class type again so it's called
      self->getClassType()->addForwardPreHook(existing_fn);
      continue;
    }
    // define pre_hook
    auto fn = define(
        prefix,
        preHookDefs[i],
        preHookResolvers[i],
        self,
        function_table,
        shouldMangle,
        CompilationUnit::FunctionType::PreHook);

    function_table[fn->name()] = fn.get();
    functions.emplace_back(fn.get());
    this->register_function(std::move(fn));
    self->getClassType()->checkForwardPreHookSchema(
        i, build_schema(preHookDefs[i], preHookResolvers[i]));
    functions.back()->ensure_defined();
  }
}

std::vector<Function*> CompilationUnit::define(
    const c10::optional<QualifiedName>& prefix,
    const std::string& source,
    const ResolverPtr& resolver,
    const Self* self) {
  Parser p(std::make_shared<Source>(source, "<string>", 1));
  std::vector<Def> definitions;
  std::vector<ResolverPtr> resolvers;
  while (p.lexer().cur().kind != TK_EOF) {
    auto def = Def(p.parseFunction(/*is_method=*/bool(self)));
    definitions.push_back(def);
    resolvers.push_back(resolver);
  }
  return define(
      prefix,
      /*properties=*/{},
      /*propResolvers=*/{},
      definitions,
      resolvers,
      self);
}

void CompilationUnit::define_interface(
    const c10::QualifiedName& qualifiedName,
    const ClassDef& classDef,
    ResolverPtr rcb,
    bool is_module) {
  ScriptTypeParser typeParser(std::move(rcb));
  InterfaceTypePtr iface =
      InterfaceType::create(c10::QualifiedName(qualifiedName), is_module);
  for (const Stmt& stmt : classDef.body()) {
    if (stmt.kind() != TK_DEF) {
      throw ErrorReport(stmt)
          << "interface declartions can only contain method definitions";
    }
    auto method_def = Def(stmt);
    if (!method_def.decl().return_type().present()) {
      throw ErrorReport(method_def)
          << "interface declarations must have a return type annotated.";
    }
    FunctionSchema schema =
        typeParser.parseSchemaFromDef(method_def, /* skip_self*/ true);
    // need to add self as the first because we skipped it
    std::vector<Argument> arguments;
    arguments.emplace_back(
        Argument(method_def.decl().params()[0].ident().name(), iface));
    arguments.insert(
        arguments.end(), schema.arguments().begin(), schema.arguments().end());
    iface->addMethod(schema.cloneWithArguments(std::move(arguments)));
    // we need to make sure everything but the last element is just string
    // literals (aka comments) unless there is "pass" in between
    auto stmts_size = method_def.statements().size();
    for (size_t i = 0; i < stmts_size - 1; i++) {
      auto cur_statement = method_def.statements()[i];
      if (cur_statement.kind() == TK_EXPR_STMT) {
        auto expr = ExprStmt(cur_statement).expr();
        if (expr.kind() != TK_STRINGLITERAL) {
          throw ErrorReport(method_def.range())
              << "interfaces declarations should only contain a single 'pass' statement.";
        }
      }
      // if we see a "pass", we just stop there
      if (cur_statement.kind() == TK_PASS) {
        this->register_type(iface);
        return;
      }
    }

    if (method_def.statements()[stmts_size - 1].kind() != TK_PASS) {
      throw ErrorReport(method_def.range())
          << "interfaces declarations should contain 'pass' statement.";
    }
  }
  this->register_type(iface);
}

} // namespace jit
} // namespace torch<|MERGE_RESOLUTION|>--- conflicted
+++ resolved
@@ -3,12 +3,9 @@
 #include <c10/util/Exception.h>
 #include <c10/util/Optional.h>
 #include <c10/util/StringUtil.h>
-<<<<<<< HEAD
 #include <c10/util/hash.h>
-
-=======
 #include <c10/util/irange.h>
->>>>>>> 702e0211
+
 #include <torch/csrc/jit/api/function_impl.h>
 #include <torch/csrc/jit/api/module.h>
 
@@ -2925,23 +2922,6 @@
         return dim + 1;
       }
     }
-<<<<<<< HEAD
-=======
-    for (const auto i : c10::irange(exprs.size())) {
-      if (!exprs[i].has_value()) {
-        if (subscript_exprs[i].kind() == TK_SLICE_EXPR) {
-          sliceable = emitSlice(
-              loc,
-              sliceable,
-              insert_value_for_dim(dims[i]),
-              SliceExpr(subscript_exprs[i]));
-          continue;
-        }
-
-        if (subscript_exprs[i].kind() == TK_DOTS) {
-          continue;
-        }
->>>>>>> 702e0211
 
     // Slice object case, does not represent a single index.
     auto subscript_sv = emitSugaredExpr(subscript_expr, 1);
