#include <torch/csrc/python_headers.h>

#include <c10/util/intrusive_ptr.h>
#include <c10d/FileStore.hpp>
#include <c10d/TCPStore.hpp>
#include <c10d/Utils.hpp>
#ifndef _WIN32
#include <c10d/HashStore.hpp>
#include <c10d/ProcessGroupRoundRobin.hpp>
#endif
#include <c10d/ProcessGroup.hpp>

#ifdef USE_C10D_GLOO
#include <c10d/ProcessGroupGloo.hpp>
#include <c10d/ProcessGroupWrapper.hpp>
#endif

#ifdef USE_C10D_NCCL
#include <c10d/ProcessGroupNCCL.hpp>
#endif

#ifdef USE_C10D_MPI
#include <c10d/ProcessGroupMPI.hpp>
#endif

#include <c10d/PrefixStore.hpp>
#include <fmt/format.h>
#include <pybind11/chrono.h>

#include <c10d/comm.hpp>
#include <c10d/frontend.hpp>
#include <c10d/logger.hpp>
#include <c10d/reducer.hpp>
#include <torch/csrc/Exceptions.h>
#include <torch/csrc/distributed/c10d/python_comm_hook.h>
#include <torch/csrc/jit/python/pybind_utils.h>
#include <torch/csrc/utils/object_ptr.h>
#include <torch/csrc/utils/pybind.h>

#include <torch/custom_class.h>

namespace {

// Wrapper to ensure GIL is released before destructing ProcessGroupGloo
// TODO: move this somewhere more generally useful
template <typename T>
class IntrusivePtrNoGilDestructor {
  c10::intrusive_ptr<T> impl_;

 public:
  IntrusivePtrNoGilDestructor() = default;
  IntrusivePtrNoGilDestructor(const IntrusivePtrNoGilDestructor&) = default;
  IntrusivePtrNoGilDestructor(IntrusivePtrNoGilDestructor&&) = default;
  IntrusivePtrNoGilDestructor& operator=(const IntrusivePtrNoGilDestructor&) =
      default;
  IntrusivePtrNoGilDestructor& operator=(IntrusivePtrNoGilDestructor&&) =
      default;
  /* implicit */ IntrusivePtrNoGilDestructor(c10::intrusive_ptr<T> impl)
      : impl_(std::move(impl)) {}
  // This ctor is very important; see
  // https://github.com/pybind/pybind11/issues/2957
  explicit IntrusivePtrNoGilDestructor(T* impl)
      : impl_(c10::intrusive_ptr<T>::unsafe_steal_from_new(impl)) {}
  ~IntrusivePtrNoGilDestructor() {
    if (impl_) {
      if (PyGILState_Check()) {
        pybind11::gil_scoped_release release;
        impl_.reset();
      } else {
        impl_.reset();
      }
    }
  }
  T& operator*() const noexcept {
    return *impl_;
  }
  T* operator->() const noexcept {
    return impl_.get();
  }
  C10_NODISCARD T* get() const noexcept {
    return impl_.get();
  }
  void reset() noexcept {
    impl_.reset();
  }
  operator bool() const noexcept {
    return impl_;
  }
};

} // anonymous namespace

PYBIND11_DECLARE_HOLDER_TYPE(T, IntrusivePtrNoGilDestructor<T>, true);

namespace torch {
namespace distributed {
namespace c10d {

namespace {

std::vector<std::string> split(char separator, const std::string& string) {
  std::vector<std::string> pieces;
  std::stringstream ss(string);
  std::string item;
  while (std::getline(ss, item, separator)) {
    pieces.push_back(std::move(item));
  }
  return pieces;
}

template <typename T>
using shared_ptr_class_ = py::class_<T, std::shared_ptr<T>>;

constexpr auto kDeprecationWarning =
    "{} API is being deprecated, please ping "
    "https://github.com/pytorch/pytorch/issues/46291 "
    "if you see this warning";
template <typename T>
using intrusive_ptr_class_ = py::class_<T, c10::intrusive_ptr<T>>;

template <typename T>
using intrusive_ptr_no_gil_destructor_class_ =
    py::class_<T, IntrusivePtrNoGilDestructor<T>>;

// PythonStore is a pybind11 trampoline class to allow a Python
// class to inherit from c10d.Store and implement its interface.
class PythonStore : public ::c10d::Store {
 public:
  using ::c10d::Store::Store;

  // Note: this function manually calls the Python-side overload
  // for this function instead of using the PYBIND11_OVERLOAD_XYZ
  // macros. This is done so that we can call the Python-side
  // function with a std::string instead of a std::vector<uint8_t>.
  void set(const std::string& key, const std::vector<uint8_t>& value) override {
    pybind11::gil_scoped_acquire gil;
    pybind11::function fn =
        pybind11::get_overload(static_cast<const ::c10d::Store*>(this), "set");
    TORCH_INTERNAL_ASSERT(fn);
    // Call function with a py::bytes object for the value.
    fn(key,
       py::bytes(reinterpret_cast<const char*>(value.data()), value.size()));
  }

  // Note: this function manually calls the Python-side overload
  // for this function instead of using the PYBIND11_OVERLOAD_XYZ
  // macros. This is done so that the Python-side function can
  // return a py::bytes instead of a std::vector<uint8_t>.
  std::vector<uint8_t> get(const std::string& key) override {
    pybind11::gil_scoped_acquire gil;
    pybind11::function fn =
        pybind11::get_overload(static_cast<const ::c10d::Store*>(this), "get");
    TORCH_INTERNAL_ASSERT(fn);
    // Cast return value from Python to py::bytes, then implicitly
    // convert that to a std::string, so that we can construct a
    // std::vector<uint8_t>. There is no API for directly accessing
    // the contents of the py::bytes object.
    std::string str = pybind11::cast<py::bytes>(fn(key));
    return std::vector<uint8_t>(str.begin(), str.end());
  }

  // Note: this function manually calls the Python-side overload
  // for this function instead of using the PYBIND11_OVERLOAD_XYZ
  // macros. This is done so that the Python-side function can
  // return a py::bytes instead of a std::vector<uint8_t>.
  std::vector<uint8_t> compareSet(
      const std::string& key,
      const std::vector<uint8_t>& expectedValue,
      const std::vector<uint8_t>& desiredValue) override {
    pybind11::gil_scoped_acquire gil;
    pybind11::function fn = pybind11::get_overload(
        static_cast<const ::c10d::Store*>(this), "compare_set");
    TORCH_INTERNAL_ASSERT(fn);
    // Cast return value from Python to py::bytes, then implicitly
    // convert that to a std::string, so that we can construct a
    // std::vector<uint8_t>. There is no API for directly accessing
    // the contents of the py::bytes object.
    std::string str =
        pybind11::cast<py::bytes>(fn(key, expectedValue, desiredValue));
    return std::vector<uint8_t>(str.begin(), str.end());
  }

  int64_t add(const std::string& key, int64_t value) override {
    PYBIND11_OVERLOAD_PURE(int64_t, ::c10d::Store, add, key, value);
  }

  int64_t getNumKeys() override {
    PYBIND11_OVERLOAD_PURE(int64_t, ::c10d::Store, getNumKeys);
  }

  bool deleteKey(const std::string& key) override {
    PYBIND11_OVERLOAD_PURE(bool, ::c10d::Store, deleteKey, key);
  }

  bool check(const std::vector<std::string>& keys) override {
    PYBIND11_OVERLOAD_PURE(bool, ::c10d::Store, check, keys);
  }

  void wait(const std::vector<std::string>& keys) override {
    PYBIND11_OVERLOAD_PURE(void, ::c10d::Store, wait, keys);
  }

  void wait(
      const std::vector<std::string>& keys,
      const std::chrono::milliseconds& timeout) override {
    PYBIND11_OVERLOAD_PURE(void, ::c10d::Store, wait, keys, timeout);
  }
};

// Called from DDP's Python API to create a c10d Python comm hook object.
// The input state and callable comm_hook are Python objects. It later calls
// register_comm_hook function of the reducer input to register the hook.
void _register_comm_hook(
    ::c10d::Reducer& reducer,
    py::object state,
    py::object comm_hook) {
  reducer.register_comm_hook(std::make_unique<::c10d::PythonCommHook>(
      std::move(state), std::move(comm_hook)));
}

// Called from DDP's Python API to create a c10d C++ comm hook.
// The input is an enum hook type. It later calls register_builtin_comm_hook
// function of the reducer input to set the hook type.
void _register_builtin_comm_hook(
    ::c10d::Reducer& reducer,
    ::c10d::BuiltinCommHookType comm_hook_type) {
  reducer.register_builtin_comm_hook(comm_hook_type);
}

PyObject* c10d_init(PyObject* _unused, PyObject* noargs) {
  C10_LOG_API_USAGE_ONCE("c10d.python.import");
  ::c10d::initCustomClassBindings();

  auto c10d_module = THPObjectPtr(PyImport_ImportModule("torch.distributed"));
  if (!c10d_module) {
    throw python_error();
  }

  auto torch_C_module = THPObjectPtr(PyImport_ImportModule("torch._C"));
  if (!torch_C_module) {
    throw python_error();
  }

  auto torch_C_m = py::handle(torch_C_module).cast<py::module>();
  auto m =
      torch_C_m.def_submodule("_distributed_c10d", "distributed c10d bindings");

  auto module = py::handle(m).cast<py::module>();

  module
      .def(
          "_register_comm_hook",
          &_register_comm_hook,
          py::arg("reducer"),
          py::arg("state"),
          py::arg("comm_hook"),
          py::call_guard<py::gil_scoped_release>())
      .def(
          "_register_builtin_comm_hook",
          &_register_builtin_comm_hook,
          py::arg("reducer"),
          py::arg("comm_hook_type"));

  shared_ptr_class_<::c10d::GradBucket>(
      module,
      "GradBucket",
      R"(
This class mainly passes a flattened gradient tensor
(returned by :meth:`~torch.distributed.GradBucket.get_tensor`)
to DDP communication hook.
This tensor can be further decomposed into a list of per-parameter tensors within this bucket
(returned by :meth:`~torch.distributed.GradBucket.get_per_parameter_tensors`)
to apply layer-wise operations.
)")
      .def(
          "get_index",
          &::c10d::GradBucket::getIndex,
          py::call_guard<py::gil_scoped_release>(),
          R"(
.. warning::
    Since the buckets are rebuilt after the first iteration, should not rely on the indices at the beginning of training.

Returns:
    The index of a bucket that stores gradients of a few contiguous layers.
    All the gradients are bucketized.
)")
      .def(
          "get_tensor",
          &::c10d::GradBucket::getTensor,
          py::call_guard<py::gil_scoped_release>(),
          R"(
Returns:
    A flattened 1D ``torch.Tensor``,
    which can be further decomposed into a list of per-parameter tensors within this bucket.
)")
      .def(
          "get_per_parameter_tensors",
          &::c10d::GradBucket::getPerParameterTensors,
          py::call_guard<py::gil_scoped_release>(),
          R"(
Returns:
    A list of ``torch.Tensor``. Each tensor in the list corresponds to a parameter.
)")
      .def(
          "is_the_last_bucket_to_allreduce",
          &::c10d::GradBucket::isTheLastBucketToAllreduce,
          py::call_guard<py::gil_scoped_release>(),
          R"(
Returns:
    Whether this bucket is the last bucket to allreduce in an iteration.
    This also means that this bucket corresponds to the first few layers in the forward pass.
)")
      .def(
          "set_tensor",
          &::c10d::GradBucket::setTensor,
          py::arg("tensor"),
          py::call_guard<py::gil_scoped_release>(),
          R"(
Replaces the tensor in the bucket with the input tensor.
)");

  py::enum_<::c10d::BuiltinCommHookType>(module, "BuiltinCommHookType", R"(
An enum-like class for built-in communication hooks: ``ALLREDUCE`` and ``FP16_COMPRESS``.)")
      .value("ALLREDUCE", ::c10d::BuiltinCommHookType::ALLREDUCE)
      .value("FP16_COMPRESS", ::c10d::BuiltinCommHookType::FP16_COMPRESS);

  shared_ptr_class_<::c10d::Reducer>(module, "Reducer")
      .def(
          py::init<
              std::vector<std::vector<at::Tensor>>,
              std::vector<std::vector<size_t>>,
              c10::intrusive_ptr<::c10d::ProcessGroup>,
              std::vector<std::vector<bool>>,
              int64_t,
              bool,
              bool,
              std::unordered_map<size_t, std::string>>(),
          py::arg("replicas"),
          py::arg("bucket_indices"),
          py::arg("process_group"),
          py::arg("expect_sparse_gradients") = std::vector<std::vector<bool>>(),
          py::arg("bucket_bytes_cap") = ::c10d::kDefaultBucketBytesCap,
          py::arg("find_unused_parameters") = false,
          py::arg("gradient_as_bucket_view") = false,
          py::arg("param_to_name_mapping") =
              std::unordered_map<size_t, std::string>(),
          py::call_guard<py::gil_scoped_release>())
      .def(
          "prepare_for_forward",
          &::c10d::Reducer::prepare_for_forward,
          py::call_guard<py::gil_scoped_release>())
      .def(
          "prepare_for_backward",
          &::c10d::Reducer::prepare_for_backward,
          py::call_guard<py::gil_scoped_release>())
      .def(
          "prepare_for_backward",
          [](::c10d::Reducer& reducer, const at::Tensor& output) -> void {
            reducer.prepare_for_backward({output});
          },
          py::call_guard<py::gil_scoped_release>())
      .def("get_backward_stats", &::c10d::Reducer::get_backward_stats)
      .def(
          "_rebuild_buckets",
          &::c10d::Reducer::rebuild_buckets,
          py::call_guard<py::gil_scoped_release>())
      .def(
          "_get_zeros_like_grad_buckets",
          [](::c10d::Reducer& reducer) {
            return reducer.get_grad_buckets(/* return_zero_tensors */ true);
          },
          py::call_guard<py::gil_scoped_release>())
      .def(
          "_push_all_rebuilt_params",
          &::c10d::Reducer::push_rebuilt_params_for_all_indices,
          py::call_guard<py::gil_scoped_release>())
      .def(
          "_set_forward_pass_work_handle",
          &::c10d::Reducer::set_forward_pass_work_handle,
          py::call_guard<py::gil_scoped_release>())
      .def(
          "_get_local_used_maps",
          &::c10d::Reducer::get_local_used_maps_on_device)
      .def(
          "save_thread_local_state",
          &::c10d::Reducer::save_thread_local_state,
          py::call_guard<py::gil_scoped_release>())
      .def(
          "_set_ddp_runtime_logging_sample_rate",
          &::c10d::Reducer::set_ddp_runtime_logging_sample_rate,
          py::arg("sample_rate"),
          py::call_guard<py::gil_scoped_release>())
      .def(
          "_set_static_graph",
          &::c10d::Reducer::set_static_graph,
          py::call_guard<py::gil_scoped_release>())
      .def(
          "_delay_all_reduce",
          &::c10d::Reducer::delay_all_reduce,
          py::call_guard<py::gil_scoped_release>())
      .def(
          "_run_comm_hook",
          [](::c10d::Reducer& reducer, ::c10d::GradBucket& bucket)
              -> std::shared_ptr<jit::PythonFutureWrapper> {
            c10::intrusive_ptr<c10::ivalue::Future> fut =
                reducer.run_comm_hook(bucket);
            return std::make_shared<jit::PythonFutureWrapper>(fut);
          },
          py::call_guard<py::gil_scoped_release>())
      .def(
          "set_logger",
          [](::c10d::Reducer& reducer,
             const std::shared_ptr<::c10d::Logger> logger) {
            std::weak_ptr<::c10d::Logger> logger_weakref = logger;
            reducer.set_logger(logger_weakref);
<<<<<<< HEAD
          });
=======
          })
      .def(
          "_static_graph_first_bwd",
          &::c10d::Reducer::static_graph_first_bwd,
          py::call_guard<py::gil_scoped_release>());
>>>>>>> 7fd38b60

  shared_ptr_class_<::c10d::Logger>(module, "Logger")
      .def(
          py::init<std::shared_ptr<::c10d::Reducer>>(),
          py::arg("reducer"),
          py::call_guard<py::gil_scoped_release>())
      .def(
          "set_construction_data_and_log",
          &::c10d::Logger::set_construction_data_and_log,
          py::arg("module_name"),
          py::arg("device_ids"),
          py::arg("output_device"),
          py::arg("broadcast_buffers"),
          py::call_guard<py::gil_scoped_release>())
      .def(
          "set_runtime_stats_and_log",
          &::c10d::Logger::set_runtime_stats_and_log,
          py::call_guard<py::gil_scoped_release>())
      .def(
          "set_error_and_log",
          [](::c10d::Logger& logger, const std::string& error) {
            logger.set_error_and_log(error);
          },
          py::call_guard<py::gil_scoped_release>())
      .def(
          "_get_ddp_logging_data",
          &::c10d::Logger::get_ddp_logging_data,
          py::call_guard<py::gil_scoped_release>())
      .def(
          "_set_comm_hook_name",
          &::c10d::Logger::set_comm_hook,
          py::arg("comm_hook"),
          py::call_guard<py::gil_scoped_release>())
      .def(
          "_set_uneven_input_join",
          &::c10d::Logger::set_uneven_input_join,
          py::call_guard<py::gil_scoped_release>())
      .def(
          "_set_static_graph",
          &::c10d::Logger::set_static_graph,
          py::call_guard<py::gil_scoped_release>());

  py::enum_<::c10d::DistributedDebugLevel>(module, "_DistributedDebugLevel", R"(
      An enum whose values correspond to different debug settings of the
      torch.distributed package. Currently supporting settings are OFF, INFO,
      and DETAIL, which can be set via the TORCH_DISTRIBUTED_DEBUG environment
      variable.
  )")
      .value("OFF", ::c10d::DistributedDebugLevel::OFF)
      .value("INFO", ::c10d::DistributedDebugLevel::INFO)
      .value("DETAIL", ::c10d::DistributedDebugLevel::DETAIL);

  module.def(
      "_get_debug_mode",
      &::c10d::parseDistDebugLevel,
      py::call_guard<py::gil_scoped_release>());

  py::enum_<::c10d::ReduceOp>(module, "ReduceOp", R"(
An enum-like class for available reduction operations: ``SUM``, ``PRODUCT``,
``MIN``, ``MAX``, ``BAND``, ``BOR``, and ``BXOR``.

Note that ``BAND``, ``BOR``, and ``BXOR`` reductions are not available when
using the ``NCCL`` backend.

Additionally, ``MAX``, ``MIN`` and ``PRODUCT`` are not supported for complex tensors.

The values of this class can be accessed as attributes, e.g., ``ReduceOp.SUM``.
They are used in specifying strategies for reduction collectives, e.g.,
:func:`reduce`, :func:`all_reduce_multigpu`, etc.)")
      .value("SUM", ::c10d::ReduceOp::SUM)
      .value("PRODUCT", ::c10d::ReduceOp::PRODUCT)
      .value("MIN", ::c10d::ReduceOp::MIN)
      .value("MAX", ::c10d::ReduceOp::MAX)
      .value("BAND", ::c10d::ReduceOp::BAND)
      .value("BOR", ::c10d::ReduceOp::BOR)
      .value("BXOR", ::c10d::ReduceOp::BXOR);

  py::class_<::c10d::BroadcastOptions>(module, "BroadcastOptions")
      .def(py::init<>())
      .def_readwrite("rootRank", &::c10d::BroadcastOptions::rootRank)
      .def_readwrite("rootTensor", &::c10d::BroadcastOptions::rootTensor)
      .def_readwrite("timeout", &::c10d::BroadcastOptions::timeout);

  py::class_<::c10d::AllreduceOptions>(module, "AllreduceOptions")
      .def(py::init<>())
      .def_readwrite("reduceOp", &::c10d::AllreduceOptions::reduceOp)
      .def_readwrite("timeout", &::c10d::AllreduceOptions::timeout);

  py::class_<::c10d::AllreduceCoalescedOptions>(
      module, "AllreduceCoalescedOptions")
      .def(py::init<>())
      .def_readwrite("reduceOp", &::c10d::AllreduceCoalescedOptions::reduceOp)
      .def_readwrite("timeout", &::c10d::AllreduceCoalescedOptions::timeout);

  py::class_<::c10d::ReduceOptions>(module, "ReduceOptions")
      .def(py::init<>())
      .def_readwrite("reduceOp", &::c10d::ReduceOptions::reduceOp)
      .def_readwrite("rootRank", &::c10d::ReduceOptions::rootRank)
      .def_readwrite("rootTensor", &::c10d::ReduceOptions::rootTensor)
      .def_readwrite("timeout", &::c10d::ReduceOptions::timeout);

  py::class_<::c10d::AllgatherOptions>(module, "AllgatherOptions")
      .def(py::init<>())
      .def_readwrite("timeout", &::c10d::AllgatherOptions::timeout);

  py::class_<::c10d::GatherOptions>(module, "GatherOptions")
      .def(py::init<>())
      .def_readwrite("rootRank", &::c10d::GatherOptions::rootRank)
      .def_readwrite("timeout", &::c10d::GatherOptions::timeout);

  py::class_<::c10d::ScatterOptions>(module, "ScatterOptions")
      .def(py::init<>())
      .def_readwrite("rootRank", &::c10d::ScatterOptions::rootRank)
      .def_readwrite("timeout", &::c10d::ScatterOptions::timeout);

  py::class_<::c10d::ReduceScatterOptions>(module, "ReduceScatterOptions")
      .def(py::init<>())
      .def_readwrite("reduceOp", &::c10d::ReduceScatterOptions::reduceOp)
      .def_readwrite("timeout", &::c10d::ReduceScatterOptions::timeout);

  py::class_<::c10d::BarrierOptions>(module, "BarrierOptions")
      .def(py::init<>())
      .def_readwrite("device_ids", &::c10d::BarrierOptions::device_ids)
      .def_readwrite("timeout", &::c10d::BarrierOptions::timeout);

  py::class_<::c10d::AllToAllOptions>(module, "AllToAllOptions")
      .def(py::init<>())
      .def_readwrite("timeout", &::c10d::AllToAllOptions::timeout);

  auto store =
      py::class_<::c10d::Store, c10::intrusive_ptr<::c10d::Store>, PythonStore>(
          module,
          "Store",
          R"(
Base class for all store implementations, such as the 3 provided by PyTorch
distributed: (:class:`~torch.distributed.TCPStore`, :class:`~torch.distributed.FileStore`,
and :class:`~torch.distributed.HashStore`).
)")
          // Default constructor.
          .def(py::init<>())
          // Convert from std::string to std::vector<uint8>.
          .def(
              "set",
              [](::c10d::Store& store,
                 const std::string& key,
                 const std::string& value) {
                std::vector<uint8_t> value_(value.begin(), value.end());
                store.set(key, value_);
              },
              py::call_guard<py::gil_scoped_release>(),
              R"(
Inserts the key-value pair into the store based on the supplied ``key`` and
``value``. If ``key`` already exists in the store, it will overwrite the old
value with the new supplied ``value``.

Arguments:
    key (str): The key to be added to the store.
    value (str): The value associated with ``key`` to be added to the store.

Example::
    >>> import torch.distributed as dist
    >>> from datetime import timedelta
    >>> store = dist.TCPStore("127.0.0.1", 0, 1, True, timedelta(seconds=30))
    >>> store.set("first_key", "first_value")
    >>> # Should return "first_value"
    >>> store.get("first_key")
)")
          .def(
              "compare_set",
              [](::c10d::Store& store,
                 const std::string& key,
                 const std::string& expected_value,
                 const std::string& desired_value) -> py::bytes {
                std::vector<uint8_t> expectedValue_(
                    expected_value.begin(), expected_value.end());
                std::vector<uint8_t> desiredValue_(
                    desired_value.begin(), desired_value.end());
                auto value =
                    store.compareSet(key, expectedValue_, desiredValue_);
                return py::bytes(
                    reinterpret_cast<char*>(value.data()), value.size());
              },
              py::call_guard<py::gil_scoped_release>(),
              R"(
Inserts the key-value pair into the store based on the supplied ``key`` and
performs comparison between ``expected_value`` and ``desired_value`` before inserting. ``desired_value``
will only be set if ``expected_value`` for the ``key`` already exists in the store or if ``expected_value``
is an empty string.

Arguments:
    key (str): The key to be checked in the store.
    expected_value (str): The value associated with ``key`` to be checked before insertion.
    desired_value (str): The value associated with ``key`` to be added to the store.

Example::
    >>> import torch.distributed as dist
    >>> from datetime import timedelta
    >>> store = dist.TCPStore("127.0.0.1", 0, 1, True, timedelta(seconds=30))
    >>> store.set("key", "first_value")
    >>> store.compare_set("key", "first_value", "second_value")
    >>> # Should return "second_value"
    >>> store.get("key")
)")
          // Convert from std::vector<uint8_t> to py::bytes.
          // The returned value is not guaranteed to be valid UTF-8.
          .def(
              "get",
              [](::c10d::Store& store, const std::string& key) -> py::bytes {
                auto value = store.get(key);
                return py::bytes(
                    reinterpret_cast<char*>(value.data()), value.size());
              },
              py::call_guard<py::gil_scoped_release>(),
              R"(
Retrieves the value associated with the given ``key`` in the store. If ``key`` is not
present in the store, the function will wait for ``timeout``, which is defined
when initializing the store, before throwing an exception.

Arguments:
    key (str): The function will return the value associated with this key.

Returns:
    Value associated with ``key`` if ``key`` is in the store.

Example::
    >>> import torch.distributed as dist
    >>> from datetime import timedelta
    >>> store = dist.TCPStore("127.0.0.1", 0, 1, True, timedelta(seconds=30))
    >>> store.set("first_key", "first_value")
    >>> # Should return "first_value"
    >>> store.get("first_key")
)")
          .def(
              "add",
              &::c10d::Store::add,
              py::call_guard<py::gil_scoped_release>(),
              R"(
The first call to add for a given ``key`` creates a counter associated
with ``key`` in the store, initialized to ``amount``. Subsequent calls to add
with the same ``key`` increment the counter by the specified ``amount``.
Calling :meth:`~torch.distributed.store.add` with a key that has already
been set in the store by :meth:`~torch.distributed.store.set` will result
in an exception.

Arguments:
    key (str): The key in the store whose counter will be incremented.
    amount (int): The quantity by which the counter will be incremented.

Example::
    >>> import torch.distributed as dist
    >>> from datetime import timedelta
    >>> # Using TCPStore as an example, other store types can also be used
    >>> store = dist.TCPStore("127.0.0.1", 0, 1, True, timedelta(seconds=30))
    >>> store.add("first_key", 1)
    >>> store.add("first_key", 6)
    >>> # Should return 7
    >>> store.get("first_key")
)")
          .def(
              "delete_key",
              &::c10d::Store::deleteKey,
              py::call_guard<py::gil_scoped_release>(),
              R"(
Deletes the key-value pair associated with ``key`` from the store. Returns
`true` if the key was successfully deleted, and `false` if it was not.

.. warning::
    The ``delete_key`` API is only supported by the :class:`~torch.distributed.TCPStore` and :class:`~torch.distributed.HashStore`. Using this API
    with the :class:`~torch.distributed.FileStore` will result in an exception.

Arguments:
    key (str): The key to be deleted from the store

Returns:
    `True` if ``key`` was deleted, otherwise `False`.

Example::
    >>> import torch.distributed as dist
    >>> from datetime import timedelta
    >>> # Using TCPStore as an example, HashStore can also be used
    >>> store = dist.TCPStore("127.0.0.1", 0, 1, True, timedelta(seconds=30))
    >>> store.set("first_key")
    >>> # This should return true
    >>> store.delete_key("first_key")
    >>> # This should return false
    >>> store.delete_key("bad_key")
)")
          .def(
              "num_keys",
              &::c10d::Store::getNumKeys,
              py::call_guard<py::gil_scoped_release>(),
              R"(
Returns the number of keys set in the store. Note that this number will typically
be one greater than the number of keys added by :meth:`~torch.distributed.store.set`
and :meth:`~torch.distributed.store.add` since one key is used to coordinate all
the workers using the store.

.. warning::
    When used with the :class:`~torch.distributed.TCPStore`, ``num_keys`` returns the number of keys written to the underlying file. If the store is destructed and another store is created with the same file, the original keys will be retained.

Returns:
    The number of keys present in the store.

Example::
    >>> import torch.distributed as dist
    >>> from datetime import timedelta
    >>> # Using TCPStore as an example, other store types can also be used
    >>> store = dist.TCPStore("127.0.0.1", 0, 1, True, timedelta(seconds=30))
    >>> store.set("first_key", "first_value")
    >>> # This should return 2
    >>> store.num_keys()
)")
          .def(
              "set_timeout",
              &::c10d::Store::setTimeout,
              py::call_guard<py::gil_scoped_release>(),
              R"(
Sets the store's default timeout. This timeout is used during initialization and in
:meth:`~torch.distributed.store.wait` and :meth:`~torch.distributed.store.get`.

Arguments:
    timeout (timedelta): timeout to be set in the store.

Example::
    >>> import torch.distributed as dist
    >>> from datetime import timedelta
    >>> # Using TCPStore as an example, other store types can also be used
    >>> store = dist.TCPStore("127.0.0.1", 0, 1, True, timedelta(seconds=30))
    >>> store.set_timeout(timedelta(seconds=10))
    >>> # This will throw an exception after 10 seconds
    >>> store.wait(["bad_key"])
)")
          .def(
              "wait",
              [](::c10d::Store& store, const std::vector<std::string>& keys) {
                store.wait(keys);
              },
              py::call_guard<py::gil_scoped_release>(),
              R"(
Waits for each key in ``keys`` to be added to the store. If not all keys are
set before the ``timeout`` (set during store initialization), then ``wait``
will throw an exception.

Arguments:
    keys (list): List of keys on which to wait until they are set in the store.

Example::
    >>> import torch.distributed as dist
    >>> from datetime import timedelta
    >>> # Using TCPStore as an example, other store types can also be used
    >>> store = dist.TCPStore("127.0.0.1", 0, 1, True, timedelta(seconds=30))
    >>> # This will throw an exception after 30 seconds
    >>> store.wait(["bad_key"])
)")
          .def(
              "wait",
              [](::c10d::Store& store,
                 const std::vector<std::string>& keys,
                 const std::chrono::milliseconds& timeout) {
                store.wait(keys, timeout);
              },
              py::call_guard<py::gil_scoped_release>(),
              R"(
Waits for each key in ``keys`` to be added to the store, and throws an exception
if the keys have not been set by the supplied ``timeout``.

Arguments:
    keys (list): List of keys on which to wait until they are set in the store.
    timeout (timedelta): Time to wait for the keys to be added before throwing an exception.

Example::
    >>> import torch.distributed as dist
    >>> from datetime import timedelta
    >>> # Using TCPStore as an example, other store types can also be used
    >>> store = dist.TCPStore("127.0.0.1", 0, 1, True, timedelta(seconds=30))
    >>> # This will throw an exception after 10 seconds
    >>> store.wait(["bad_key"], timedelta(seconds=10))
)")
          .def_property_readonly(
              "timeout",
              &::c10d::Store::getTimeout,
              R"(Gets the timeout of the store.)");

  intrusive_ptr_class_<::c10d::FileStore>(
      module,
      "FileStore",
      store,
      R"(
A store implementation that uses a file to store the underlying key-value pairs.

Arguments:
    file_name (str): path of the file in which to store the key-value pairs
    world_size (int, optional): The total number of processes using the store. Default is -1 (a negative value indicates a non-fixed number of store users).

Example::
    >>> import torch.distributed as dist
    >>> store1 = dist.FileStore("/tmp/filestore", 2)
    >>> store2 = dist.FileStore("/tmp/filestore", 2)
    >>> # Use any of the store methods from either the client or server after initialization
    >>> store1.set("first_key", "first_value")
    >>> store2.get("first_key")

      )")
      .def(
          py::init<const std::string&, int>(),
          py::arg("file_name"),
          py::arg("world_size") = -1)
      .def_property_readonly(
          "path",
          &::c10d::FileStore::getPath,
          R"(Gets the path of the file used by FileStore to store key-value pairs.)");

#ifndef _WIN32
  intrusive_ptr_class_<::c10d::HashStore>(
      module,
      "HashStore",
      store,
      R"(
A thread-safe store implementation based on an underlying hashmap. This store can be used
within the same process (for example, by other threads), but cannot be used across processes.

Example::
    >>> import torch.distributed as dist
    >>> store = dist.HashStore()
    >>> # store can be used from other threads
    >>> # Use any of the store methods after initialization
    >>> store.set("first_key", "first_value")
      )")
      .def(py::init<>());
#endif

  intrusive_ptr_class_<::c10d::TCPStore>(
      module,
      "TCPStore",
      store,
      R"(
A TCP-based distributed key-value store implementation. The server store holds
the data, while the client stores can connect to the server store over TCP and
perform actions such as :meth:`~torch.distributed.store.set` to insert a key-value
pair, :meth:`~torch.distributed.store.get` to retrieve a key-value pair, etc. There
should always be one server store initialized because the client store(s) will wait for
the server to establish a connection.

Arguments:
    host_name (str): The hostname or IP Address the server store should run on.
    port (int): The port on which the server store should listen for incoming requests.
    world_size (int, optional): The total number of store users (number of clients + 1 for the server). Default is -1 (a negative value indicates a non-fixed number of store users).
    is_master (bool, optional): True when initializing the server store and False for client stores. Default is False.
    timeout (timedelta, optional): Timeout used by the store during initialization and for methods such as :meth:`~torch.distributed.store.get` and :meth:`~torch.distributed.store.wait`. Default is timedelta(seconds=300)
    wait_for_worker (bool, optional): Whether to wait for all the workers to connect with the server store. This is only applicable when world_size is a fixed value. Default is True.

Example::
    >>> import torch.distributed as dist
    >>> from datetime import timedelta
    >>> # Run on process 1 (server)
    >>> server_store = dist.TCPStore("127.0.0.1", 1234, 2, True, timedelta(seconds=30))
    >>> # Run on process 2 (client)
    >>> client_store = dist.TCPStore("127.0.0.1", 1234, 2, False)
    >>> # Use any of the store methods from either the client or server after initialization
    >>> server_store.set("first_key", "first_value")
    >>> client_store.get("first_key")
      )")
      .def(
          py::init([](const std::string& host,
                      ::c10d::PortType port,
                      int worldSize,
                      bool isServer,
                      std::chrono::milliseconds timeout,
                      bool waitWorkers,
                      bool multiTenant) {
            c10::optional<std::size_t> numWorkers = c10::nullopt;
            if (worldSize > -1) {
              numWorkers = static_cast<std::size_t>(worldSize);
            }

            ::c10d::TCPStoreOptions opts{
                port, isServer, numWorkers, waitWorkers, timeout, multiTenant};

            return c10::make_intrusive<::c10d::TCPStore>(host, opts);
          }),
          py::arg("host_name"),
          py::arg("port"),
          py::arg("world_size") = -1,
          // using noconvert() requires this argument to be True or False
          // prevents accidental implicit conversion to bool
          py::arg("is_master").noconvert() = false,
          py::arg("timeout") =
              std::chrono::milliseconds(::c10d::Store::kDefaultTimeout),
          py::arg("wait_for_workers") = true,
          py::arg("multi_tenant") = false)
      .def_property_readonly(
          "host",
          &::c10d::TCPStore::getHost,
          R"(Gets the hostname on which the store listens for requests.)")

      .def_property_readonly(
          "port",
          &::c10d::TCPStore::getPort,
          R"(Gets the port number on which the store listens for requests.)");

  intrusive_ptr_class_<::c10d::PrefixStore>(
      module,
      "PrefixStore",
      store,
      R"(
A wrapper around any of the 3 key-value stores (:class:`~torch.distributed.TCPStore`,
:class:`~torch.distributed.FileStore`, and :class:`~torch.distributed.HashStore`)
that adds a prefix to each key inserted to the store.

Arguments:
    prefix (str): The prefix string that is prepended to each key before being inserted into the store.
    store (torch.distributed.store): A store object that forms the underlying key-value store.
      )")
      .def(py::init<const std::string&, c10::intrusive_ptr<::c10d::Store>>());

  auto processGroup =
      intrusive_ptr_class_<::c10d::ProcessGroup>(module, "ProcessGroup")
          .def("rank", &::c10d::ProcessGroup::getRank)
          .def("size", &::c10d::ProcessGroup::getSize)

          .def(
              "broadcast",
              &::c10d::ProcessGroup::broadcast,
              py::arg("tensors"),
              py::arg("opts") = ::c10d::BroadcastOptions(),
              py::call_guard<py::gil_scoped_release>())

          .def(
              "broadcast",
              [](::c10d::ProcessGroup& pg, at::Tensor& x, int rootRank) {
                ::c10d::BroadcastOptions opts;
                opts.rootRank = rootRank;
                std::vector<at::Tensor> xs = {x};
                return pg.broadcast(xs, opts);
              },
              py::arg("tensor"),
              py::arg("root"),
              py::call_guard<py::gil_scoped_release>())

          .def(
              "allreduce",
              &::c10d::ProcessGroup::allreduce,
              py::arg("tensors"),
              py::arg("opts") = ::c10d::AllreduceOptions(),
              py::call_guard<py::gil_scoped_release>())

          .def(
              "allreduce",
              [](::c10d::ProcessGroup& pg,
                 std::vector<at::Tensor>& xs,
                 ::c10d::ReduceOp op) {
                ::c10d::AllreduceOptions opts;
                opts.reduceOp = op;
                return pg.allreduce(xs, opts);
              },
              py::arg("tensors"),
              py::arg("op") = ::c10d::ReduceOp::SUM,
              py::call_guard<py::gil_scoped_release>())

          .def(
              "allreduce",
              [](::c10d::ProcessGroup& pg, at::Tensor& x, ::c10d::ReduceOp op) {
                ::c10d::AllreduceOptions opts;
                opts.reduceOp = op;
                std::vector<at::Tensor> xs = {x};
                return pg.allreduce(xs, opts);
              },
              py::arg("tensor"),
              py::arg("op") = ::c10d::ReduceOp::SUM,
              py::call_guard<py::gil_scoped_release>())

          .def(
              "allreduce_coalesced",
              [](::c10d::ProcessGroup& pg,
                 std::vector<at::Tensor>& xs,
                 ::c10d::AllreduceCoalescedOptions opts) {
                return pg.allreduce_coalesced(xs, opts);
              },
              py::arg("tensors"),
              py::arg("opts") = ::c10d::AllreduceCoalescedOptions(),
              py::call_guard<py::gil_scoped_release>())

          .def(
              "reduce",
              &::c10d::ProcessGroup::reduce,
              py::arg("tensors"),
              py::arg("opts") = ::c10d::ReduceOptions(),
              py::call_guard<py::gil_scoped_release>())

          .def(
              "reduce",
              [](::c10d::ProcessGroup& pg,
                 at::Tensor& x,
                 int rootRank,
                 ::c10d::ReduceOp op) {
                ::c10d::ReduceOptions opts;
                opts.reduceOp = op;
                opts.rootRank = rootRank;
                std::vector<at::Tensor> xs = {x};
                return pg.reduce(xs, opts);
              },
              py::arg("tensor"),
              py::arg("root"),
              py::arg("op") = ::c10d::ReduceOp::SUM,
              py::call_guard<py::gil_scoped_release>())

          .def(
              "allgather",
              &::c10d::ProcessGroup::allgather,
              py::arg("output_tensors"),
              py::arg("input_tensors"),
              py::arg("opts") = ::c10d::AllgatherOptions(),
              py::call_guard<py::gil_scoped_release>())

          .def(
              "_allgather_base",
              &::c10d::ProcessGroup::_allgather_base,
              py::arg("output"),
              py::arg("input"),
              py::arg("opts") = ::c10d::AllgatherOptions(),
              py::call_guard<py::gil_scoped_release>())

          .def(
              "allgather",
              [](::c10d::ProcessGroup& pg,
                 std::vector<at::Tensor>& output,
                 at::Tensor& input) {
                std::vector<std::vector<at::Tensor>> outputs = {output};
                std::vector<at::Tensor> inputs = {input};
                return pg.allgather(
                    outputs, inputs, ::c10d::AllgatherOptions());
              },
              py::arg("output_tensors"),
              py::arg("input_tensor"),
              py::call_guard<py::gil_scoped_release>())

          .def(
              "allgather_coalesced",
              &::c10d::ProcessGroup::allgather_coalesced,
              py::arg("output_lists"),
              py::arg("input_list"),
              py::arg("opts") = ::c10d::AllgatherOptions(),
              py::call_guard<py::gil_scoped_release>())

          .def(
              "gather",
              &::c10d::ProcessGroup::gather,
              py::arg("output_tensors"),
              py::arg("input_tensors"),
              py::arg("opts") = ::c10d::GatherOptions(),
              py::call_guard<py::gil_scoped_release>())

          .def(
              "gather",
              [](::c10d::ProcessGroup& pg,
                 std::vector<at::Tensor>& output,
                 at::Tensor& input,
                 int rootRank) {
                ::c10d::GatherOptions opts;
                opts.rootRank = rootRank;
                std::vector<std::vector<at::Tensor>> outputs = {output};
                std::vector<at::Tensor> inputs = {input};
                return pg.gather(outputs, inputs, opts);
              },
              py::arg("output_tensors"),
              py::arg("input_tensor"),
              py::arg("root"),
              py::call_guard<py::gil_scoped_release>())

          .def(
              "scatter",
              &::c10d::ProcessGroup::scatter,
              py::arg("output_tensors"),
              py::arg("input_tensors"),
              py::arg("opts") = ::c10d::ScatterOptions(),
              py::call_guard<py::gil_scoped_release>())

          .def(
              "scatter",
              [](::c10d::ProcessGroup& pg,
                 at::Tensor& output,
                 std::vector<at::Tensor>& input,
                 int rootRank) {
                ::c10d::ScatterOptions opts;
                opts.rootRank = rootRank;
                std::vector<std::vector<at::Tensor>> inputs = {input};
                std::vector<at::Tensor> outputs = {output};
                return pg.scatter(outputs, inputs, opts);
              },
              py::arg("output_tensor"),
              py::arg("input_tensors"),
              py::arg("root"),
              py::call_guard<py::gil_scoped_release>())

          .def(
              "reduce_scatter",
              &::c10d::ProcessGroup::reduce_scatter,
              py::arg("output_tensors"),
              py::arg("input_tensors"),
              py::arg("opts") = ::c10d::ReduceScatterOptions(),
              py::call_guard<py::gil_scoped_release>())

          .def(
              "reduce_scatter",
              [](::c10d::ProcessGroup& pg,
                 at::Tensor& output,
                 std::vector<at::Tensor>& input) {
                std::vector<at::Tensor> outputs = {output};
                std::vector<std::vector<at::Tensor>> inputs = {input};
                return pg.reduce_scatter(
                    outputs, inputs, ::c10d::ReduceScatterOptions());
              },
              py::arg("output_tensors"),
              py::arg("input_tensor"),
              py::call_guard<py::gil_scoped_release>())

          .def(
              "_reduce_scatter_base",
              &::c10d::ProcessGroup::_reduce_scatter_base,
              py::arg("outputTensor"),
              py::arg("inputTensor"),
              py::arg("opts") = ::c10d::ReduceScatterOptions(),
              py::call_guard<py::gil_scoped_release>())

          .def(
              "alltoall_base",
              &::c10d::ProcessGroup::alltoall_base,
              py::arg("output_tensor"),
              py::arg("input_tensor"),
              py::arg("output_split_sizes"),
              py::arg("input_split_sizes"),
              py::arg("opts") = ::c10d::AllToAllOptions(),
              py::call_guard<py::gil_scoped_release>())

          .def(
              "alltoall_base",
              [](::c10d::ProcessGroup& pg,
                 at::Tensor& output,
                 at::Tensor& input,
                 std::vector<int64_t> outputSplitSizes,
                 std::vector<int64_t> inputSplitSizes) {
                return pg.alltoall_base(
                    output,
                    input,
                    outputSplitSizes,
                    inputSplitSizes,
                    ::c10d::AllToAllOptions());
              },
              py::arg("output"),
              py::arg("input"),
              py::arg("output_split_sizes"),
              py::arg("input_split_sizes"),
              py::call_guard<py::gil_scoped_release>())

          .def(
              "alltoall",
              &::c10d::ProcessGroup::alltoall,
              py::arg("output_tensor"),
              py::arg("input_tensor"),
              py::arg("opts") = ::c10d::AllToAllOptions(),
              py::call_guard<py::gil_scoped_release>())

          .def(
              "alltoall",
              [](::c10d::ProcessGroup& pg,
                 std::vector<at::Tensor>& output,
                 std::vector<at::Tensor>& input) {
                return pg.alltoall(output, input, ::c10d::AllToAllOptions());
              },
              py::arg("output"),
              py::arg("input"),
              py::call_guard<py::gil_scoped_release>())

          .def(
              "send",
              &::c10d::ProcessGroup::send,
              py::call_guard<py::gil_scoped_release>())

          .def(
              "recv",
              &::c10d::ProcessGroup::recv,
              py::call_guard<py::gil_scoped_release>())

          .def(
              "recv_anysource",
              &::c10d::ProcessGroup::recvAnysource,
              py::call_guard<py::gil_scoped_release>())

          .def(
              "barrier",
              &::c10d::ProcessGroup::barrier,
              py::arg("opts") = ::c10d::BarrierOptions(),
              py::call_guard<py::gil_scoped_release>())
          .def(
              "_set_sequence_number_for_group",
              &::c10d::ProcessGroup::setSequenceNumberForGroup,
              py::call_guard<py::gil_scoped_release>())
          .def(
              "_get_sequence_number_for_group",
              &::c10d::ProcessGroup::getSequenceNumberForGroup,
              py::call_guard<py::gil_scoped_release>())
          .def(
              "monitored_barrier",
              [](const c10::intrusive_ptr<::c10d::ProcessGroup>& self,
                 const std::chrono::milliseconds& timeout,
                 bool waitAllRanks) {
                ::c10d::BarrierOptions opts;
                opts.timeout = timeout;
                return self->monitoredBarrier(opts, waitAllRanks);
              },
              py::arg("timeout") = ::c10d::kUnsetTimeout,
              py::arg("wait_all_ranks") = false,
              py::call_guard<py::gil_scoped_release>())
          .def(
              "_get_backend_name",
              &::c10d::ProcessGroup::getBackendName,
              py::call_guard<py::gil_scoped_release>());

  // base ProcessGroup::Options binding
  auto processGroupOptions =
      intrusive_ptr_class_<::c10d::ProcessGroup::Options>(
          processGroup,
          "Options",
          R"(
Base class for all processs group options implementations, such as the nccl
options :class:`~torch.distributed.ProcessGroupNCCL.Options`).
)")
          .def_readonly("backend", &::c10d::ProcessGroup::Options::backend)
          .def_readwrite("_timeout", &::c10d::ProcessGroup::Options::timeout);

#ifndef _WIN32
  module.def(
      "_round_robin_process_groups",
      [](std::vector<c10::intrusive_ptr<::c10d::ProcessGroup>> processGroups)
          -> c10::intrusive_ptr<::c10d::ProcessGroup> {
        if (processGroups.size() == 0) {
          throw std::invalid_argument("Specify at least 1 process group");
        }
        const auto& first = processGroups.front();
        return c10::make_intrusive<::c10d::ProcessGroupRoundRobin>(
            first->getRank(), first->getSize(), std::move(processGroups));
      },
      py::arg("process_groups"),
      py::call_guard<py::gil_scoped_release>());
#endif

#ifdef USE_C10D_GLOO
  auto processGroupGloo =
      intrusive_ptr_no_gil_destructor_class_<::c10d::ProcessGroupGloo>(
          module, "ProcessGroupGloo", processGroup);

  shared_ptr_class_<::gloo::transport::Device>(processGroupGloo, "Device");

  intrusive_ptr_class_<::c10d::ProcessGroupGloo::Options>(
      processGroupGloo, "_Options", processGroupOptions)
      .def(py::init<>())
      .def_readwrite("_devices", &::c10d::ProcessGroupGloo::Options::devices)
      .def_readwrite("_threads", &::c10d::ProcessGroupGloo::Options::threads);

  processGroupGloo
      .def_static(
          "create_device",
          [](const std::string& hostname, const std::string& interface)
              -> std::shared_ptr<::gloo::transport::Device> {
            if (!hostname.empty()) {
              return ::c10d::ProcessGroupGloo::createDeviceForHostname(
                  hostname);
            }
            if (!interface.empty()) {
              return ::c10d::ProcessGroupGloo::createDeviceForInterface(
                  interface);
            }
            throw std::invalid_argument(
                "Specify either `hostname` or `interface` argument.");
          },
          py::arg("hostname") = "",
          py::arg("interface") = "")
      .def_static(
          "create_default_device",
          &::c10d::ProcessGroupGloo::createDefaultDevice);

  processGroupGloo
      .def(
          py::init<
              const c10::intrusive_ptr<::c10d::Store>&,
              int,
              int,
              c10::intrusive_ptr<::c10d::ProcessGroupGloo::Options>>(),
          py::call_guard<py::gil_scoped_release>())
      .def(
          py::init([](const c10::intrusive_ptr<::c10d::Store>& store,
                      int rank,
                      int size,
                      std::chrono::milliseconds timeout) {
            auto options = ::c10d::ProcessGroupGloo::Options::create();

            // Use interfaces listed in "GLOO_SOCKET_IFNAME", if set.
            char* ifnameEnv = getenv(::c10d::GLOO_SOCKET_IFNAME_ENV.c_str());
            if (ifnameEnv) {
              for (const auto& iface : ::c10d::split(',', ifnameEnv)) {
                options->devices.push_back(
                    ::c10d::ProcessGroupGloo::createDeviceForInterface(iface));
              }
            } else {
              // If no hostname is specified, this function looks up
              // the machine's hostname and returns a device instance
              // associated with the address that the hostname resolves to.
              options->devices.push_back(
                  ::c10d::ProcessGroupGloo::createDefaultDevice());
            }

            options->timeout = timeout;
            // NOLINTNEXTLINE(bugprone-narrowing-conversions,cppcoreguidelines-narrowing-conversions)
            options->threads = options->devices.size() * 2;
            return c10::make_intrusive<::c10d::ProcessGroupGloo>(
                store, rank, size, options);
          }),
          py::arg("store"),
          py::arg("rank"),
          py::arg("size"),
          py::arg("timeout") = kProcessGroupDefaultTimeout,
          py::call_guard<py::gil_scoped_release>())
      .def_property_readonly("options", &::c10d::ProcessGroupGloo::getOptions);

  // ProcessGroupWrapper is a wrapper pg that includes a helper gloo process
  // group. It can be used to validate collective calls across processes by
  // checking the op type and input tensor shapes.
  auto processGroupWrapper =
      intrusive_ptr_no_gil_destructor_class_<::c10d::ProcessGroupWrapper>(
          module, "_ProcessGroupWrapper", processGroup)
          .def(
              py::init([](const c10::intrusive_ptr<::c10d::ProcessGroup>& pg,
                          const c10::intrusive_ptr<::c10d::ProcessGroupGloo>&
                              gloo_pg) {
                return c10::make_intrusive<::c10d::ProcessGroupWrapper>(
                    pg, gloo_pg);
              }),
              py::arg("pg"),
              py::arg("gloo_pg"),
              py::call_guard<py::gil_scoped_release>());
#endif

#ifdef USE_C10D_NCCL
  auto processGroupNCCL =
      intrusive_ptr_no_gil_destructor_class_<::c10d::ProcessGroupNCCL>(
          module, "ProcessGroupNCCL", processGroup)
          .def(
              py::init<
                  const c10::intrusive_ptr<::c10d::Store>&,
                  int,
                  int,
                  c10::intrusive_ptr<::c10d::ProcessGroupNCCL::Options>>(),
              py::call_guard<py::gil_scoped_release>())
          .def(
              py::init([](const c10::intrusive_ptr<::c10d::Store>& store,
                          int rank,
                          int size,
                          const std::chrono::milliseconds& timeout) {
                auto options = ::c10d::ProcessGroupNCCL::Options::create();
                options->is_high_priority_stream = false;
                options->timeout = timeout;
                return c10::make_intrusive<::c10d::ProcessGroupNCCL>(
                    store, rank, size, options);
              }),
              py::arg("store"),
              py::arg("rank"),
              py::arg("size"),
              py::arg("timeout") = kProcessGroupDefaultTimeout,
              py::call_guard<py::gil_scoped_release>())
          .def_property_readonly(
              "options", &::c10d::ProcessGroupNCCL::getOptions);

  intrusive_ptr_class_<::c10d::ProcessGroupNCCL::Options>(
      processGroupNCCL,
      "Options",
      processGroupOptions,
      R"(
ProcessGroup options for the NCCL backend

Arguments:
    is_high_priority_stream (bool, optional): flag to enable/disable process
            group to pick up high priority cuda streams. It lets CUDA driver
            to prioritize NCCL kernels when there are compute kernels waiting.
            Default is False.

Example::
    >>> import torch.distributed as dist
    >>>
    >>> nccl_options = dist.ProcessGroupNCCL.Options(is_high_priority_stream=True)
    >>> # initialize a nccl process group with the options just created
    >>> dist.init_process_group("nccl", pg_options=nccl_options)
      )")
      .def(py::init<bool>(), py::arg("is_high_priority_stream") = false)
      .def_readwrite(
          "is_high_priority_stream",
          &::c10d::ProcessGroupNCCL::Options::is_high_priority_stream);
  processGroupNCCL.def_static(
      "_group_start", []() { ::c10d::ProcessGroupNCCL::groupStart(); });
  processGroupNCCL.def_static(
      "_group_end", []() { ::c10d::ProcessGroupNCCL::groupEnd(); });
#endif

#ifdef USE_C10D_MPI
  auto processGroupMPI =
      intrusive_ptr_no_gil_destructor_class_<::c10d::ProcessGroupMPI>(
          module, "ProcessGroupMPI", processGroup);

  // Define static create function instead of a constructor, because
  // this function may return null. This happens if this process is not
  // part of a sub group that is to be created.
  processGroupMPI.def_static(
      "create",
      [](std::vector<int> ranks) {
        return ::c10d::ProcessGroupMPI::createProcessGroupMPI(ranks);
      },
      py::call_guard<py::gil_scoped_release>());
#endif

  intrusive_ptr_class_<::c10d::ProcessGroup::Work>(module, "Work")
      .def("is_completed", &::c10d::ProcessGroup::Work::isCompleted)
      .def(
          "is_success",
          [](::c10d::ProcessGroup::Work& work) -> bool {
            TORCH_WARN_ONCE(fmt::format(
                kDeprecationWarning, "ProcessGroup::Work::is_success"));
            return work.isSuccess();
          })
      .def(
          "exception",
          [](::c10d::ProcessGroup::Work& work) -> std::exception_ptr {
            TORCH_WARN_ONCE(fmt::format(
                kDeprecationWarning, "ProcessGroup::Work::exception"));
            return work.exception();
          })
      .def(
          "source_rank",
          [](::c10d::ProcessGroup::Work& work) -> int {
            TORCH_WARN_ONCE(fmt::format(
                kDeprecationWarning, "ProcessGroup::Work::source_rank"));
            return work.sourceRank();
          })
      .def("_source_rank", &::c10d::ProcessGroup::Work::sourceRank)
      .def(
          "result",
          [](::c10d::ProcessGroup::Work& work) -> std::vector<at::Tensor> {
            return work.result();
          })
      .def(
          "synchronize",
          [](::c10d::ProcessGroup::Work& work) -> void {
            TORCH_WARN_ONCE(fmt::format(
                kDeprecationWarning, "ProcessGroup::Work::synchronize"));
            work.synchronize();
          })
      .def(
          "wait",
          &::c10d::ProcessGroup::Work::wait,
          py::arg("timeout") = kNoTimeout,
          py::call_guard<py::gil_scoped_release>())
      .def(
          "get_future",
          [](::c10d::ProcessGroup::Work& work)
              -> std::shared_ptr<jit::PythonFutureWrapper> {
            return std::make_shared<jit::PythonFutureWrapper>(work.getFuture());
          },
          R"(
            Returns:
                A ``torch._C.Future`` object which is associated with the completion of
                the ``ProcessGroup::Work``. As an example, a future object can be retrieved
                by ``fut = process_group.allreduce(tensors).get_future()``.

            Example::
                Below is an example of a simple allreduce DDP communication hook that uses
                ``get_future` API to retrieve a Future associated with the completion of
                ``allreduce``.

                >>> def allreduce(process_group: dist.ProcessGroup, bucket: dist.GradBucket): -> torch.futures.Future
                >>>     group_to_use = process_group if process_group is not None else torch.distributed.group.WORLD
                >>>     tensor = bucket.get_tensor().div_(group_to_use.size())
                >>>     return torch.distributed.all_reduce(tensor, group=group_to_use, async_op=True).get_future()
                >>> ddp_model.register_comm_hook(state=None, hook=allreduce)

            .. warning ::
                ``get_future`` API supports NCCL, and partially GLOO and MPI backends
                (no support for peer-to-peer operations like send/recv).
                The ``torch._C.Future`` object returned by this API can be used in
                ``DistributedDataParallel.register_comm_hook``, and adds some CUDA-specific
                features on top of ``torch.futures.Future``.

                In the example above, ``allreduce`` work will be done on GPU using NCCL backend,
                ``fut.wait()`` will return after synchronizing the appropriate NCCL streams
                with PyTorch's current device streams to ensure we can have asynchronous CUDA
                execution and it does not wait for the entire operation to complete on GPU. Note that
                ``CUDAFuture``  does not support ``NCCL_BLOCKING_WAIT`` flag or NCCL's ``barrier()``.
                In addition, if a callback function was added by ``fut.then()``, it will wait until
                ``WorkNCCL``'s NCCL streams synchronize with ``ProcessGroupNCCL``'s dedicated callback
                stream and invoke the callback inline after running the callback on the callback stream.
                ``fut.then()`` will return another ``CUDAFuture`` that holds the return value of the
                callback and a ``CUDAEvent`` that recorded the callback stream.

                    1. For CPU work, ``fut.done()`` returns true when work has been complted and value()
                       tensors are ready.
                    2. For GPU work, ``fut.done()`` returns true only whether the operation has been enqueued.
                    3. For mixed CPU-GPU work (e.g. sending GPU tensors with GLOO), ``fut.done()`` returns
                       true when tensors have arrived on respective nodes, but not yet necessarily synched on
                       respective GPUs (similarly to GPU work).
           )");

  py::class_<c10::DDPLoggingData>(module, "DDPLoggingData")
      .def(py::init<>())
      .def_readwrite("strs_map", &c10::DDPLoggingData::strs_map)
      .def_readwrite("ints_map", &c10::DDPLoggingData::ints_map);

  module.def(
      "_compute_bucket_assignment_by_size",
      &::c10d::compute_bucket_assignment_by_size,
      py::arg("tensors"),
      py::arg("bucket_size"),
      py::arg("expect_sparse_gradient") = std::vector<bool>(),
      py::arg("tensor_indices") = std::vector<int64_t>(),
      py::call_guard<py::gil_scoped_release>());

  module.def(
      "_verify_model_across_ranks",
      &::c10d::verify_replica0_across_processes,
      py::arg("process_group"),
      py::arg("replicas"),
      py::call_guard<py::gil_scoped_release>());

  module.def(
      "_broadcast_coalesced",
      // Define a lambda such that the pybind11 prototype can take a std::vector
      // for the tensor list argument, but still pass it to the underlying
      // function as a c10::ArrayRef.
      [](c10::intrusive_ptr<::c10d::ProcessGroup> process_group,
         std::vector<at::Tensor> tensors, // NOLINT
         size_t buffer_size,
         int rank) {
        broadcast_coalesced(
            std::move(process_group), tensors, buffer_size, rank);
      },
      py::arg("process_group"),
      py::arg("tensors"),
      py::arg("buffer_size"),
      // The source of truth rank to broadcast the tensors from.
      py::arg("src") = 0,
      py::call_guard<py::gil_scoped_release>());

  module.def(
      "_test_python_store",
      // Define a function that takes a c10d store and runs a few tests.
      // This is used by the PythonStore tests, which we cannot test from the
      // Python side of the world. Calling Python functions on a Python object
      // completely bypasses pybind11. We need to test that the overloaded
      // functions call into Python and behave like we expect.
      [](c10::intrusive_ptr<::c10d::Store> store) {
        auto add = [&store](const std::string& key, int64_t value) {
          store->add(key, value);
        };

        auto set = [&store](const std::string& key, const std::string& value) {
          std::vector<uint8_t> value_(value.begin(), value.end());
          store->set(key, value_);
        };

        auto get = [&store](const std::string& key) {
          auto value = store->get(key);
          return std::string(value.begin(), value.end());
        };

        add("key", 1);
        add("key", 2);
        add("key", 3);
        set("key0", "value0");
        add("key3", 1);
        set("key1", "value1");
        add("key3", 2);
        set("key2", "value2");
        add("key3", 3);
        add("key3", 4);
        add("key3", 3);
        add("key3", 2);
        if (get("key") != "6") {
          TORCH_CHECK(false, "assertion failed");
        }
        if (get("key0") != "value0") {
          TORCH_CHECK(false, "assertion failed");
        }
        if (get("key1") != "value1") {
          TORCH_CHECK(false, "assertion failed");
        }
        if (get("key2") != "value2") {
          TORCH_CHECK(false, "assertion failed");
        }
        if (get("key3") != "15") {
          TORCH_CHECK(false, "assertion failed");
        }
      },
      py::call_guard<py::gil_scoped_release>());

  module.attr("_DEFAULT_FIRST_BUCKET_BYTES") = ::c10d::kDefaultFirstBucketBytes;
  module.attr("_DEFAULT_PG_TIMEOUT") = py::cast(kProcessGroupDefaultTimeout);
  module.attr("_DEFAULT_NO_TIMEOUT") = py::cast(kNoTimeout);

  Py_RETURN_TRUE;
}

#undef PROCESS_GROUP_DEPRECATION_WARNING

} // namespace

// c10d methods on torch._C
static PyMethodDef methods[] = { // NOLINT
    {"_c10d_init", c10d_init, METH_NOARGS, nullptr},
    {nullptr, nullptr, 0, nullptr}};

PyMethodDef* python_functions() {
  return methods;
}

} // namespace c10d
} // namespace distributed
} // namespace torch<|MERGE_RESOLUTION|>--- conflicted
+++ resolved
@@ -413,15 +413,6 @@
              const std::shared_ptr<::c10d::Logger> logger) {
             std::weak_ptr<::c10d::Logger> logger_weakref = logger;
             reducer.set_logger(logger_weakref);
-<<<<<<< HEAD
-          });
-=======
-          })
-      .def(
-          "_static_graph_first_bwd",
-          &::c10d::Reducer::static_graph_first_bwd,
-          py::call_guard<py::gil_scoped_release>());
->>>>>>> 7fd38b60
 
   shared_ptr_class_<::c10d::Logger>(module, "Logger")
       .def(
