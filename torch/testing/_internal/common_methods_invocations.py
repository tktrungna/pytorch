from functools import wraps, partial
from itertools import product, chain
import itertools
import collections
import copy
import operator
import random
import numbers

import torch
import numpy as np
from torch._six import inf
import collections.abc

from typing import List, Sequence, Tuple, Union

from torch.testing import \
    (make_non_contiguous, floating_types, floating_types_and, complex_types,
     floating_and_complex_types, floating_and_complex_types_and,
     all_types_and_complex_and, all_types_and, all_types_and_complex,
     integral_types_and, all_types)
from .._core import _dispatch_dtypes
from torch.testing._internal.common_device_type import \
    (skipIf, skipCUDAIfNoMagma, skipCUDAIfNoMagmaAndNoCusolver, skipCUDAIfNoCusolver,
     skipCPUIfNoLapack, skipCPUIfNoFFT, skipCUDAIfRocm, precisionOverride, toleranceOverride, tol)
from torch.testing._internal.common_cuda import CUDA11OrLater, SM53OrLater
from torch.testing._internal.common_utils import \
    (is_iterable_of_tensors,
     random_symmetric_matrix, random_symmetric_psd_matrix,
     make_fullrank_matrices_with_distinct_singular_values,
     random_symmetric_pd_matrix, make_symmetric_matrices,
     make_symmetric_pd_matrices,
     random_fullrank_matrix_distinct_singular_value,
     TEST_WITH_ROCM, IS_WINDOWS, IS_MACOS, make_tensor, TEST_SCIPY,
     torch_to_numpy_dtype_dict, slowTest, TEST_WITH_ASAN,
     GRADCHECK_NONDET_TOL,)
import torch.testing._internal.opinfo_helper as opinfo_helper

from setuptools import distutils

if TEST_SCIPY:
    import scipy.special


class DecorateInfo(object):
    """Describes which test, or type of tests, should be wrapped in the given
       decorators when testing an operator. Any test that matches all provided
       arguments will be decorated. The decorators will only be applied if the
       active_if argument is True."""

    __slots__ = ['decorators', 'cls_name', 'test_name', 'device_type', 'dtypes', 'active_if']

    def __init__(self, decorators, cls_name=None, test_name=None, *,
                 device_type=None, dtypes=None, active_if=True):
        self.decorators = list(decorators) if isinstance(decorators, collections.abc.Sequence) else [decorators]
        self.cls_name = cls_name
        self.test_name = test_name
        self.device_type = device_type
        self.dtypes = dtypes
        self.active_if = active_if

    def is_active(self, cls_name, test_name, device_type, dtype):
        return (
            self.active_if and
            (self.cls_name is None or self.cls_name == cls_name) and
            (self.test_name is None or self.test_name == test_name) and
            (self.device_type is None or self.device_type == device_type) and
            (self.dtypes is None or dtype in self.dtypes)
        )


class SkipInfo(DecorateInfo):
    """Describes which test, or type of tests, should be skipped when testing
       an operator. Any test that matches all provided arguments will be skipped.
       The skip will only be checked if the active_if argument is True."""

    def __init__(self, cls_name=None, test_name=None, *,
                 device_type=None, dtypes=None, active_if=True):
        super().__init__(decorators=skipIf(True, "Skipped!"), cls_name=cls_name,
                         test_name=test_name, device_type=device_type, dtypes=dtypes,
                         active_if=active_if)

class SampleInput(object):
    """Represents sample inputs to a function."""

    __slots__ = ['input', 'args', 'kwargs', 'output_process_fn_grad', 'broadcasts_input', 'name']

    def __init__(self, input, *, args=tuple(), kwargs=None, output_process_fn_grad=lambda x: x, broadcasts_input=False, name=""):
        # input is the first input to the op and must be either a Tensor or TensorList (Sequence[Tensor]).
        # This follows the typical pattern where for Tensor inputs op(t, ...) = t.op(...).
        # op with TensorList inputs do not support method or inplace variants.
        assert isinstance(input, torch.Tensor) or is_iterable_of_tensors(input)
        self.input: Union[torch.Tensor, Sequence[torch.Tensor]] = input
        self.args = args
        self.kwargs = kwargs if kwargs is not None else {}
        self.output_process_fn_grad = output_process_fn_grad
        self.name = name

        # Specifies if `self.input` is broadcasted or not,
        # given that the operator supports broadcasting.
        # This field is used to verify the behavior for inplace variant.
        #
        # If a SampleInput is marked with `broadcasts_input=True`,
        # it is verified that we get a `RuntimerError` with this sample,
        # and inplace variant. Also inplace grad{grad} tests are skipped,
        # for such inputs (as they will error out otherwise).
        self.broadcasts_input = broadcasts_input

    def _repr_helper(self, formatter):
        # Helper function to return the details of the SampleInput as `str`
        # It consolidates all the fields of SampleInput and allows,
        # formatting the fields like `input`, `args`, etc with `formatter`
        # callable to customize the representation.
        # Look at `summary` method for example.
        arguments = [
            f'input={formatter(self.input)}',
            f'args={formatter(self.args)}',
            f'kwargs={formatter(self.kwargs)}',
            f'output_process_fn_grad={self.output_process_fn_grad}',
            f'broadcasts_input={self.broadcasts_input}',
            f'name={repr(self.name)}']

        return f'SampleInput({", ".join(a for a in arguments if a is not None)})'

    def __repr__(self):
        return self._repr_helper(lambda x: x)

    def summary(self):
        # Returns the SampleInput details in a more
        # friendly format.
        # It formats `Tensor` and `TensorList`
        # in a more condensed representation.
        def formatter(arg):
            # Format any instance of `Tensor` (standalone, in list, or in dict)
            # by Tensor[TensorShape]
            # Eg. Tensor with shape (3, 4) is formatted as Tensor[3, 4]
            if isinstance(arg, torch.Tensor):
                shape = str(tuple(arg.shape)).replace('(', '').replace(')', '')
                return f"Tensor[{shape}]"
            elif isinstance(arg, dict):
                return {k: formatter(v) for k, v in arg.items()}
            elif is_iterable_of_tensors(arg):
                return "TensorList[" + ", ".join(map(formatter, arg)) + "]"
            elif isinstance(arg, (list, tuple)):  # Handle list, tuple
                return "(" + ",".join(map(formatter, arg)) + ")"

            return repr(arg)

        return self._repr_helper(formatter)

    # Returns the NumPy version of the sample input object in the form of a tuple: (input, args, kwargs)
    def numpy(self):
        # Converts tensors to ndarrays by calling .detach().cpu().numpy() on them
        # Numbers, strings, and bool are preserved as is
        # Lists, tuples and dicts are handled by calling this function recursively
        def to_numpy(x):
            def _np(t):
                return t.detach().cpu().numpy()

            if isinstance(x, torch.Tensor):
                return _np(x)
            elif isinstance(x, list):
                return list(map(to_numpy, x))
            elif isinstance(x, tuple):
                return tuple(map(to_numpy, x))
            elif isinstance(x, dict):
                return {k: to_numpy(v) for k, v in x.items()}
            elif isinstance(x, (numbers.Number, bool, str)):
                return x

            raise ValueError("Unknown type {0}!".format(type(x)))

        sample_np_input, np_args, np_kwargs = to_numpy(self.input), to_numpy(self.args), to_numpy(self.kwargs)
        return (sample_np_input, np_args, np_kwargs)

class AliasInfo(object):
    """Class holds alias information. For example, torch.abs ->
    torch.absolute, torch.Tensor.absolute, torch.Tensor.absolute_
    """

    def __init__(self, alias_name):
        self.name = alias_name
        self.op = _getattr_qual(torch, alias_name)
        self.method_variant = getattr(torch.Tensor, alias_name, None)
        self.inplace_variant = getattr(torch.Tensor, alias_name + "_", None)

    def __call__(self, *args, **kwargs):
        return self.op(*args, **kwargs)


_NOTHING = object()  # Unique value to distinguish default from anything else


# Extension of getattr to support qualified names
# e.g. _getattr_qual(torch, 'linalg.norm') -> torch.linalg.norm
def _getattr_qual(obj, name, default=_NOTHING):
    try:
        for path in name.split('.'):
            obj = getattr(obj, path)
        return obj
    except AttributeError:
        if default is not _NOTHING:
            return default
        else:
            raise

# Note [OpInfos]
# ~~~~~~~~~~~~~~
#
# This note was written shortly after the PyTorch 1.9 release.
# If you notice it's out-of-date or think it could be improved then please
# file an issue.
#
# See also: the OpInfo tracker (https://github.com/pytorch/pytorch/issues/54261)
# See also: "Writing Test Templates" in common_device_type.py to learn how to
#   parametrize a test template using OpInfos.
#
# An OpInfo is a collection of metadata related to a PyTorch operator. This
#   metadata is used to generate tests that validate properties of the operator,
#   like if it implements the correct gradient formula.
#
# WHY OPINFOS?
# ~~~~~~~~~~~~
#
# OpInfos are principally intended to do two things:
#
#   1) to simplify testing an operator
#   2) to allow systems (like autograd, torchscript, fx, nnc...) to test
#        against every PyTorch operator
#
# Both these goals are still a work in progress. Not every operator has an
#   OpInfo, and some operator tests still have to be written manually.
#
# The utility of OpInfos can also be motivated from a different perspective.
#   PyTorch is a complicated framework with many interrelated systems, too
#   many for any one person to keep track of. An OpInfo can be thought of as the
#   interface between an operator implementer and those other systems. Instead of
#   requiring the implementer of torch.foo understand how to test its forward
#   mode AD or NNC support that's typically handled automatically just by
#   defining an OpInfo. This is a helpful perspective to have, because it's often
#   surprising to OpInfo writers that just implementing an OpInfo typically can't
#   verify an operator is actually implemented correctly. "If an OpInfo doesn't
#   validate my op works as expected, what's the point of it?" But the point of
#   it is that it lets engineers focus on testing their operator logic instead
#   of having to write tests for how the operator interacts with each of
#   PyTorch's many systems. And, OK, sometimes it validates your op works
#   the way you want and all you have to do is write an OpInfo and you're done
#   testing... more on that below.
#
# WHAT'S AN OPINFO?
# ~~~~~~~~~~~~~~~~~
#
# So what is an OpInfo? It's a Python class that describes an operator's properties,
#   like which dtypes it supports on the CPU and whether it has any aliases.
#   These properties can be divided into three categories:
#
#   1) Metadata describing the operator, like the operator's name and if it
#     "supports" the out kwarg.
#   2) Test directives, like "skips" that tell the test suite to skip some
#     tests.
#   3) A "sample inputs" function that generates valid inputs for the operator.
#
# OpInfo attributes are described in more detail below.
#
# THE SAMPLE INPUTS FUNCTION
# ~~~~~~~~~~~~~~~~~~~~~~~~~~
#
# The "sample inputs" function merits special elaboration. This function is
#   crucial to testing with OpInfos. A typical OpInfo test has to treat the operator
#   as a black box. There's no structure for the test to understand or exploit.
#   Without "sample inputs" it wouldn't even know how to call the OpInfo's
#   operator. The sample input function saves the day by providing different
#   "SampleInputs" that can be used to call the operator. A sample input
#   function should have the following signature:
#
#   def sample_inputs_foo(op_info, device, dtype, requires_grad, **kwargs):
#
#   And should return a list of SampleInputs (see the class description above).
#   Each SampleInput defines an "input", "args", "kwargs",
#   an "output_process_fn_grad" function, the "broadcasts_input" bool and
#   a "name".
#
# The "input" is the first argument to the operator, or the tensor that
#   the method or inplace variants of the operator should be called on, and
#   should be on the requested device, of the requested dtype, and its
#   requires_grad attribute should be set to the requires_grad argument.
#
# "args" should contain positional arguments, and "kwargs" keyword arguments.
#
# "output_process_fn_grad" has an interesting name. It's a function that maps
#   the operator's output (when given the input, args, and kwargs) to the
#   portion of the output to gradcheck. For example, consider an operator
#   like torch.linalg.slogdet
#   (https://pytorch.org/docs/master/generated/torch.linalg.slogdet.html).
#   This operator returns a tuple of two tensors, but the first tensor
#   cannot be backwarded through. Its "output_process_fn_grad" filters
#   this output tuple to just the second argument, which we can call backward
#   on. Functions that produce a single tensor can ignore this argument.
#
# "broadcasts_input" is a bool indicated if the SampleInput causes the operator
#   to broadcast the "input" argument. This is important for tests to understand
#   because inplace variants of operations throw a runtime error if they
#   would broadcast their input arguments, so tests that work with inplace
#   variants filter SampleInputs that broadcast their input.
#
# "name" is a string that's just used for debugging. It appears when printing
#   the SampleInput.
#
# OPINFO FILE ORGANIZATION
# ~~~~~~~~~~~~~~~~~~~~~~~~
#
# All OpInfos are currently defined in this file. Most OpInfo tests are defined
#   in test_ops.py, but some system-specific tests are defined in those
#   systems' test files, and subclass-specific tests are defined in the test
#   file that corresponds to that subclass (see the below).
#   Expect a reorganization in the future.
#
# WHAT'S TESTED?
# ~~~~~~~~~~~~~~
#
# Every OpInfo in the op_db sequence has the following properties validated in
# test_ops.py:
#
#   - that its supported dtypes are specified correctly
#   - that it supports the out= argument properly (if it allows out=),
#       see https://github.com/pytorch/pytorch/wiki/Developer-FAQ#how-does-out-work-in-pytorch
#   - that it works with the conjugate view bit properly
#   - that its function, method, and inplace variants perform the same operation
#       (that is, that torch.add, torch.Tensor.add, and torch.Tensor.add_ all
#       do the same thing).
#   - that its inplace variant preserves the input's storage
#   - that its gradient formula is implemented correctly, and that it supports
#       gradgrad and complex grad and gradgrad and forward mode AD properly for
#       the op's function and inplace variants (method variants are skipped
#       to reduce test time).
#   - that the operation performs the same operation when traced or scripted
#       using the jit
#   - that the operation is autodifferentiated by the jit as expected
#   - that the operator's aliases, if any, perform the same operation and that
#       the jit understands the alias
#
# Additional OpInfo tests are in test_jit_fuser_te.py, test_fx_experimental.py,
#   and test_fx.py. These tests validate that operators work with NNC and FX
#   as expected.
#
# For performance, some of the above tests may only run on the first
#   SampleInput returned by an OpInfo's sample input function.
#
# In addition to these tests, some subclasses (discussed in the next section)
#   define additional tests.
#
# Critically, as mentioned above, what's not tested is that the operator
#   works as expected. When implementing an OpInfo an engineer must still
#   typically write one or more tests validating the operator's behavior.
#
# OPINFO (SUB)CLASSES
# ~~~~~~~~~~~~~~~~~~~
#
# In addition to the OpInfo base class there are several specialized OpInfo
#   subclasses. For example, the UnaryUfuncInfo subclass is used for
#   unary elementwise operations. These operations have a common structure
#   that test_unary_ufuncs.py exploits with additional automated testing.
#   The automated testing in test_unary_ufuncs.py is so thorough, comparing
#   the operator to a NumPy reference function on a plethora of values, that
#   just implementing an OpInfo for a unary elementwise operation is often
#   sufficient testing.
#
# The ForeachFuncInfo is another OpInfo subclass that is hyper-specialized to a
#   very unique class of operations. These OpInfos aren't included in the
#   op_db sequence and have their own tests.
#
# Other OpInfo subclasses, like SpectralFuncInfo, are just for convenience
# when writing OpInfos.
#
# TESTING A NEW OPERATOR
# ~~~~~~~~~~~~~~~~~~~~~~
#
# If you're adding a new operator to the torch, torch.fft, torch.linalg,
#   or torch.special namespaces then you should add an OpInfo for it. As
#   mentioned a couple times above, implementing an OpInfo is not usually
#   sufficient testing (unless the operator is a unary elementwise operator).
#   The OpInfo will only test the properties described in the "WHAT'S TESTED"
#   section. It DOES NOT verify that the operator is implemented correctly.
#
# We are currently reviewing if operators in the torch.nn.functional namespace
#   will be added as OpInfos, but you are encouraged to add an OpInfo for
#   such operators, too.
#
# TIPS FOR WRITING AN OPINFO AND OPINFO TESTS
# ~~~~~~~~~~~~~~~~~~~~~~~~~~~~~~~~~~~~~~~~~~~
#
# Writing an OpInfo can be a little daunting. Since the point of an OpInfo is to
#   be consumed by a variety of systems it can be hard to understand how to
#   deal with test failures or how to set the OpInfo metadata properly.
#
# Before adding an OpInfo it helps to look at other OpInfos. A sample inputs
#   function must be defined, and the operator's dtypes must be specified.
#   Once that's done you should run the operator's tests in test_ops.py
#   (these can be filtered using the "-k" argument in pytest). Tests that
#   fail should provide an error message that describes what to change about
#   your OpInfo. You don't need to worry about changing an OpInfo's default
#   values unless a test yells at you.
#
# Similarly, if you're writing a test that consumes OpInfos then it's critical
#   your test provides a clear error message describing what to do when it
#   fails. You should not assume the OpInfo implementer is familiar with your
#   system.
#
# If you see a confusing error message while developing an OpInfo then please
#   file an issue describing what happened.
#
# This trial-and-error approach can be frustrating to writing an OpInfo can
#   be frustrating, but it's probably necessary as long as OpInfos don't require
#   learning about all the systems that consume them. One thing that can help
#   is the get_supported_dtypes() function defined in opinfo_helper.py. This
#   function can be used to programmatically specify the dtypes an operator
#   supports, and is especially useful if writing an OpInfo on a machine
#   without a CUDA device. See its documentation for more details.
#
# THE FUTURE OF OPINFOS AND OPINFO TESTING
# ~~~~~~~~~~~~~~~~~~~~~~~~~~~~~~~~~~~~~~~~
#
# In the future we expect OpInfo coverage to improve, particularly for the
#   torch, torch.fft, torch.linalg, and torch.special namespaces, and possibly
#   for the torch.nn.functional namespace, too. In addition an analogous class,
#   ModuleInfo, will be developed to improve module testing.
#
# We also expect at least two new OpInfo subclasses: BinaryUfuncInfo and
#   ReductionInfo. Both will have new automated tests for correctness, too,
#   which might make testing binary elementwise operations and reductions as
#   simple as testing unary elementwise operations today.

# Classes and methods for the operator database
class OpInfo(object):
    """Operator information and helper functions for acquiring it."""

    def __init__(self,
                 name,  # the string name of the function
                 *,
                 ref=None,  # An optional reference function that accepts ndarrays (AKA "NumPy arrays").
                            # If given, the op will be compared with its reference on each of its sample inputs.
                 # the following metadata describes the operator, its variants,
                 #   and its aliases, if any
                 aliases=None,  # iterable of aliases, e.g. ("absolute",) for torch.abs
                 variant_test_name='',  # additional string to include in the test name
                                        # this is useful when an op needs multiple OpInfos,
                                        # like divide does, often because it's really several
                                        # different ops behind the scenes
                 op=None,  # the function variant of the operation, populated as torch.<name> if None
                 method_variant=_NOTHING,  # explicitly specifies the method variant of the operator
                                           # if _NOTHING (default), the method variant will be autopopulated
                                           # if None, then the OpInfo specifies no method variant
                 inplace_variant=_NOTHING,  # explicitly specifies the inplace variant of the operator
                                            # if _NOTHING (default), the method variant will be autopopulated
                                            # if None, then the OpInfo specifies no method variant

                 # the following metadata are test directives for skipping or
                 # modifying tests and a pointer to the op's sample inputs function
                 # this function lets the OpInfo generate valid inputs
                 skips=tuple(),  # information about which tests to skip
                 decorators=None,  # decorators to apply to generated tests
                 sample_inputs_func=None,  # function to generate sample inputs

                 # the following metadata relates to dtype support and is tested for correctness in test_ops.py
                 dtypes=floating_types(),  # dtypes this function is expected to work with
                 # the following dtypesIf... options override the dtypes value
                 # on their respective device types
                 dtypesIfCPU=None,  # dtypes this function is expected to work with on CPU
                 dtypesIfCUDA=None,  # dtypes this function is expected to work with on CUDA
                 dtypesIfROCM=None,  # dtypes this function is expected to work with on ROCM
                 backward_dtypes=None,  # backward dtypes this function is expected to work with
                 backward_dtypesIfCPU=None,  # backward dtypes this function is expected to work with on CPU
                 backward_dtypesIfCUDA=None,  # backward dtypes this function is expected to work with on CUDA
                 backward_dtypesIfROCM=None,  # backward dtypes this function is expected to work with on ROCM
                 default_test_dtypes=None,  # dtypes to test with by default. Tests are instantiated with
                                            # these dtypes for the op unless otherwise specified.
                                            # This is helpful in reducing the test matrix.
                 # the following metadata describes the operators out= support
                 supports_out=True,  # whether the op supports the out kwarg
                                     # defaults to True, if the op does not allow the out kwarg or
                                     # supports it incorrectly then test_out in test_ops.py should fail
                 safe_casts_outputs=False,  # whether op allows safe casting when writing to out arguments

                 # the following metadata relates to autograd support
                 supports_autograd=True,  # whether the operation supports gradient computations
                                          # if true, gradient correctness is tested in test_ops.py
                                          # using the op's sample inputs
                 supports_gradgrad=True,  # whether the op supports second order gradients
                                          # if true, gradgrad correctness is tested in test_ops.py
                                          # (this value is ignored if supports_autograd=False)
                 supports_inplace_autograd=None,  # whether the operation supports inplace autograd
                                                  # if true, tested in test_ops.py
                                                  # defaults to supports_autograd's value
                 supports_forward_ad=False,  # Whether the operation support forward mode AD
                                             # If the value is True, we check that the gradients are correct
                                             # If the value is False, we test that forward grad is not implemented
                 gradcheck_wrapper=lambda op, *args, **kwargs: op(*args, **kwargs),  # wrapper function for gradcheck
                 check_batched_grad=True,  # whether to check batched grad when doing gradcheck
                 check_batched_gradgrad=True,  # whether to check batched grad grad when doing gradgradcheck
                 gradcheck_nondet_tol=0.0,  # tolerance for nondeterminism while performing gradcheck
                 gradcheck_fast_mode=None,  # Whether to use the fast implmentation for gradcheck/gradgradcheck.
                                            # When set to None, defers to the default value provided by the wrapper
                                            # function around gradcheck (testing._internal.common_utils.gradcheck)

                 # the following metadata relates to JIT support and is tested for correctness in test_ops.py
                 aten_name=None,  # name of the corresponding aten:: operator
                 assert_autodiffed=False,  # if a op's aten::node is expected to be symbolically autodiffed
                 autodiff_nonfusible_nodes=None,  # a list of strings with node names that are expected to be in a
                                                  # DifferentiableGraph when autodiffed. Ex: ['aten::add', 'aten::mm'],
                                                  # default is populated to be ['aten::(name of Python operator)']
                 autodiff_fusible_nodes=None,  # a list of strings with node names that are expected to be in FusionGroups
                                               # inside of DifferentiableGraphs when this operation is autodiffed.
                                               # Ex: ['aten::add', 'aten::mm'], defaults to an empty list
                                               # Note: currently no ops use fusible nodes

                 # the following metadata relates to sparse support and is used in test_sparse.py
                 supports_sparse=False,  # whether the op supports sparse inputs

                 # the following metadata relates to complex support and is checked in test_ops.py
                 test_conjugated_samples=True,
                 ):

        dtypes_args = (dtypes, dtypesIfCPU, dtypesIfCUDA, dtypesIfROCM)
        # Validates the dtypes are generated from the dispatch-related functions
        for dtype_list in dtypes_args:
            assert isinstance(dtype_list, (_dispatch_dtypes, type(None)))

        self.name = name
        self.ref = ref
        self.aten_name = aten_name if aten_name is not None else name
        self.variant_test_name = variant_test_name

        # Attribute to verify dynamic_dtypes are used.
        self.dynamic_dtypes = any(map(lambda dtypes: isinstance(
            dtypes, opinfo_helper._dynamic_dispatch_dtypes), dtypes_args))

        if self.dynamic_dtypes:
            # Make sure `dtyesIfCUDA` is dynamic, if dynamic dispatch is used for CPU
            # This is because, below we set dtypesIfCUDA to dtypes if they are None.
            assert isinstance(dtypesIfCUDA, opinfo_helper._dynamic_dispatch_dtypes), \
                (f"To use dynamic dypes for operator {name}, "
                 "acquire the dtypes dynamically for argument `dtypesIfCUDA`."
                 "This is to ensure that CUDA dtypes are acquired correctly as they"
                 "differ from CPU dtypes occasionally")

        self.dtypes = set(dtypes)

        # NOTE: backward dtypes must be acquired before forward dtypes
        #   since they fallback to explicit (not implicit!) specifications of
        #   forward dtypes
        self.backward_dtypes = set(backward_dtypes) if backward_dtypes is not None else self.dtypes
        self.backward_dtypesIfCPU = set(backward_dtypesIfCPU) if backward_dtypesIfCPU is not None else (
            backward_dtypes if backward_dtypes is not None
            else dtypesIfCPU if dtypesIfCPU is not None
            else dtypes)
        self.backward_dtypesIfCUDA = set(backward_dtypesIfCUDA) if backward_dtypesIfCUDA is not None else (
            backward_dtypes if backward_dtypes is not None
            else dtypesIfCUDA if dtypesIfCUDA is not None
            else dtypes)
        self.backward_dtypesIfROCM = set(backward_dtypesIfROCM) if backward_dtypesIfROCM is not None else (
            backward_dtypesIfCUDA if backward_dtypesIfCUDA is not None
            else backward_dtypes if backward_dtypes is not None
            else dtypesIfROCM if dtypesIfROCM is not None
            else dtypesIfCUDA if dtypesIfCUDA is not None
            else dtypes)

        self.dtypesIfCPU = set(dtypesIfCPU) if dtypesIfCPU is not None else self.dtypes
        self.dtypesIfCUDA = set(dtypesIfCUDA) if dtypesIfCUDA is not None else self.dtypes
        self.dtypesIfROCM = set(dtypesIfROCM) if dtypesIfROCM is not None else self.dtypesIfCUDA

        self._default_test_dtypes = set(default_test_dtypes) if default_test_dtypes is not None else None

        # NOTE: if the op is unspecified it is assumed to be under the torch namespace
        self.op = op if op else _getattr_qual(torch, self.name)
        method_variant = getattr(torch.Tensor, name, None) if method_variant is _NOTHING else method_variant
        # attributes like real, imag are not callable
        self.method_variant = method_variant if callable(method_variant) else None
        inplace_name = name + "_"
        self.inplace_variant = getattr(torch.Tensor, inplace_name, None) \
            if inplace_variant is _NOTHING else inplace_variant
        self.operator_variant = getattr(operator, name, None)

        self.supports_out = supports_out
        self.safe_casts_outputs = safe_casts_outputs

        self.skips = skips
        self.decorators = decorators
        self.sample_inputs_func = sample_inputs_func

        self.assert_autodiffed = assert_autodiffed
        self.autodiff_fusible_nodes = autodiff_fusible_nodes if autodiff_fusible_nodes else []
        if autodiff_nonfusible_nodes is None:
            self.autodiff_nonfusible_nodes = ['aten::' + self.name]
        else:
            self.autodiff_nonfusible_nodes = autodiff_nonfusible_nodes

        # autograd support
        self.supports_autograd = supports_autograd
        self.supports_inplace_autograd = supports_inplace_autograd
        if self.supports_inplace_autograd is None:
            self.supports_inplace_autograd = supports_autograd

        self.gradcheck_wrapper = gradcheck_wrapper
        self.supports_gradgrad = supports_gradgrad
        self.supports_forward_ad = supports_forward_ad
        self.check_batched_grad = check_batched_grad
        self.check_batched_gradgrad = check_batched_gradgrad
        self.gradcheck_nondet_tol = gradcheck_nondet_tol
        self.gradcheck_fast_mode = gradcheck_fast_mode

        self.supports_sparse = supports_sparse

        self.aliases = ()
        if aliases is not None:
            self.aliases = tuple(AliasInfo(a) for a in aliases)  # type: ignore[assignment]

        self.test_conjugated_samples = test_conjugated_samples

    def __call__(self, *args, **kwargs):
        """Calls the function variant of the operator."""
        return self.op(*args, **kwargs)

    def get_op(self):
        """Returns the function variant of the operator, torch.<op_name>."""
        return self.op

    def get_method(self):
        """Returns the method variant of the operator, torch.Tensor.<op_name>.
        Returns None if the operator has no method variant.
        """
        return self.method_variant

    def get_inplace(self):
        """Returns the inplace variant of the operator, torch.Tensor.<op_name>_.
        Returns None if the operator has no inplace variant.
        """
        return self.inplace_variant

    def get_operator_variant(self):
        """Returns operator variant of the operator, e.g. operator.neg
        Returns None if the operator has no operator variant.
        """
        return self.operator_variant

    def conjugate_sample_inputs(self, device, dtype, requires_grad=False, **kwargs):
        """Returns an iterable of SampleInputs but with the tensor input or first
        tensor in a sequence input conjugated.
        """

        # TODO: Remove the try/except once all operators have sample_inputs_func with
        #       **kwargs in their signature.
        try:
            samples = self.sample_inputs_func(self, device, dtype, requires_grad, **kwargs)
        except TypeError:
            samples = self.sample_inputs_func(self, device, dtype, requires_grad)

        conj_samples = list(samples)

        def conjugate(tensor):
            _requires_grad = tensor.requires_grad
            with torch.no_grad():
                tensor = tensor.conj()
            return tensor.requires_grad_(_requires_grad)

        for i in range(len(samples)):
            sample = conj_samples[i]
            # Note: it is assumed that the input here is either a tensor or tensorlist
            if isinstance(sample.input, torch.Tensor):
                sample.input = conjugate(sample.input)
            else:
                with torch.no_grad():
                    sample.input[0] = conjugate(sample.input[0])

        return tuple(conj_samples)

    def sample_inputs(self, device, dtype, requires_grad=False, **kwargs):
        """Returns an iterable of SampleInputs.

        These samples should be sufficient to test the function works correctly
        with autograd, TorchScript, etc.
        """

        # TODO: Remove the try/except once all operators have sample_inputs_func with
        #       **kwargs in their signature.
        try:
            samples = self.sample_inputs_func(self, device, dtype, requires_grad, **kwargs)
        except TypeError:
            samples = self.sample_inputs_func(self, device, dtype, requires_grad)

        if 'include_conjugated_inputs' in kwargs and kwargs.get('include_conjugated_inputs'):
            conj_samples = self.conjugate_sample_inputs(device, dtype, requires_grad, **kwargs)
            samples_list = list(samples)
            samples_list.extend(conj_samples)
            samples = tuple(samples_list)

        return samples

    # Returns True if the test should be skipped and False otherwise
    def should_skip(self, cls_name, test_name, device_type, dtype):
        return any(si.is_active(cls_name, test_name, device_type, dtype)
                   for si in self.skips)

    def supported_dtypes(self, device_type):
        if device_type == 'cpu':
            return self.dtypesIfCPU
        if device_type == 'cuda':
            return self.dtypesIfROCM if TEST_WITH_ROCM else self.dtypesIfCUDA
        else:
            return self.dtypes

    def supported_backward_dtypes(self, device_type):
        if not self.supports_autograd:
            return set()

        backward_dtypes = None
        if device_type == 'cpu':
            backward_dtypes = self.backward_dtypesIfCPU
        elif device_type == 'cuda':
            backward_dtypes = self.backward_dtypesIfROCM if TEST_WITH_ROCM else self.backward_dtypesIfCUDA
        else:
            backward_dtypes = self.backward_dtypes

        allowed_backward_dtypes = floating_and_complex_types_and(torch.bfloat16, torch.float16)
        return set(allowed_backward_dtypes).intersection(backward_dtypes)

    def supports_complex_autograd(self, device_type):
        if device_type == 'cpu':
            return any(dtype.is_complex for dtype in self.backward_dtypesIfCPU)
        if device_type == 'cuda':
            if TEST_WITH_ROCM:
                return any(dtype.is_complex for dtype in self.backward_dtypesIfROCM)
            else:
                return any(dtype.is_complex for dtype in self.backward_dtypesIfCUDA)
        else:
            return any(dtype.is_complex for dtype in self.backward_dtypes)

    def supports_dtype(self, dtype, device_type):
        return dtype in self.supported_dtypes(device_type)

    def default_test_dtypes(self, device_type):
        """Returns the default dtypes used to test this operator on the device.

        Equal to the operator's default_test_dtypes filtered to remove dtypes
        not supported by the device.
        """
        supported = self.supported_dtypes(device_type)
        return (supported if self._default_test_dtypes is None
                else supported.intersection(self._default_test_dtypes))


L = 20
M = 10
S = 5


def sample_inputs_unary(op_info, device, dtype, requires_grad, **kwargs):
    low, high = op_info.domain
    low = low if low is None else low + op_info._domain_eps
    high = high if high is None else high - op_info._domain_eps

    return (SampleInput(make_tensor((L,), device=device, dtype=dtype,
                                    low=low, high=high,
                                    requires_grad=requires_grad)),
            SampleInput(make_tensor((), device=device, dtype=dtype,
                                    low=low, high=high,
                                    requires_grad=requires_grad)))

# Metadata class for unary "universal functions (ufuncs)" that accept a single
# tensor and have common properties like:
class UnaryUfuncInfo(OpInfo):
    """Operator information for 'universal unary functions (unary ufuncs).'
    These are functions of a single tensor with common properties like:
      - they are elementwise functions
      - the input shape is the output shape
      - they typically have method and inplace variants
      - they typically support the out kwarg
      - they typically have NumPy or SciPy references
    See NumPy's universal function documentation
    (https://numpy.org/doc/1.18/reference/ufuncs.html) for more details
    about the concept of ufuncs.
    """

    def __init__(self,
                 name,  # the string name of the function
                 *,
                 ref,  # a reference function
                 dtypes=floating_types(),
                 dtypesIfCPU=None,
                 dtypesIfCUDA=None,
                 dtypesIfROCM=None,
                 default_test_dtypes=(
                     torch.uint8, torch.long, torch.half, torch.bfloat16,
                     torch.float32, torch.cfloat),  # dtypes which tests check by default
                 domain=(None, None),  # the [low, high) domain of the function
                 handles_large_floats=True,  # whether the op correctly handles large float values (like 1e20)
                 handles_extremals=True,  # whether the op correctly handles extremal values (like inf)
                 handles_complex_extremals=True,  # whether the op correct handles complex extremals (like inf -infj)
                 supports_complex_to_float=False,  # op supports casting from complex input to real output safely eg. angle
                 sample_inputs_func=sample_inputs_unary,
                 sample_kwargs=lambda device, dtype, input: ({}, {}),
                 supports_sparse=False,
                 **kwargs):
        super(UnaryUfuncInfo, self).__init__(name,
                                             dtypes=dtypes,
                                             dtypesIfCPU=dtypesIfCPU,
                                             dtypesIfCUDA=dtypesIfCUDA,
                                             dtypesIfROCM=dtypesIfROCM,
                                             default_test_dtypes=default_test_dtypes,
                                             sample_inputs_func=sample_inputs_func,
                                             supports_sparse=supports_sparse,
                                             **kwargs)
        self.ref = ref
        self.domain = domain
        self.handles_large_floats = handles_large_floats
        self.handles_extremals = handles_extremals
        self.handles_complex_extremals = handles_complex_extremals
        self.supports_complex_to_float = supports_complex_to_float

        # test_unary_ufuncs.py generates its own inputs to test the consistency
        # of the operator on sliced tensors, non-contig tensors, etc.
        # `sample_kwargs` is a utility function to provide kwargs
        # along with those inputs if required (eg. clamp).
        # It should return two dictionaries, first holding kwarg for
        # torch operator and second one for reference NumPy operator.
        self.sample_kwargs = sample_kwargs

        # Epsilon to ensure grad and gradgrad checks don't test values
        #   outside a function's domain.
        self._domain_eps = 1e-5

def sample_inputs_tensor_split(op_info, device, dtype, requires_grad, **kwargs):
    make_input = partial(make_tensor, device=device, dtype=dtype,
                         low=None, high=None, requires_grad=requires_grad)

    args_cases = (
        # Cases with tensor indices.
        (torch.tensor([1, 2, 3]),),
        (torch.tensor(1),),
        (torch.tensor([1, 2, 3]), 1),
        # Cases with list of indices.
        ((2, 4),),
        ((2, 4), 1),
        ((2, 4), -1),
        # Cases with integer section.
        (3,),
        (3, 1),
        (3, -1),
    )

    def generator():
        for args in args_cases:
            yield SampleInput(make_input((S, S, S)), args=args)

    return list(generator())


def sample_inputs_linalg_det(op_info, device, dtype, requires_grad):
    kw = dict(device=device, dtype=dtype)
    inputs = [
        make_tensor((S, S), **kw),
        make_tensor((1, 1), **kw),  # 1x1
        random_symmetric_matrix(S, **kw),  # symmetric
        random_symmetric_psd_matrix(S, **kw),  # symmetric_psd
        random_symmetric_pd_matrix(S, **kw),  # symmetric_pd

        # dim2_null, rank1 and rank2 are disabled because of
        # https://github.com/pytorch/pytorch/issues/53364
        # we should re-enable them once the issue is solved
        # random_square_matrix_of_rank(S, S - 2, **kw),  # dim2_null
        # random_square_matrix_of_rank(S, 1, **kw),  # rank1
        # random_square_matrix_of_rank(S, 2, **kw),  # rank2

        random_fullrank_matrix_distinct_singular_value(S, **kw),  # distinct_singular_value
        make_tensor((3, 3, S, S), **kw),  # batched
        make_tensor((3, 3, 1, 1), **kw),  # batched_1x1
        random_symmetric_matrix(S, 3, **kw),  # batched_symmetric
        random_symmetric_psd_matrix(S, 3, **kw),  # batched_symmetric_psd
        random_symmetric_pd_matrix(S, 3, **kw),  # batched_symmetric_pd
        random_fullrank_matrix_distinct_singular_value(S, 3, 3, **kw),  # batched_distinct_singular_values
        make_tensor((0, 0), **kw),
        make_tensor((0, S, S), **kw),
    ]
    for t in inputs:
        t.requires_grad = requires_grad
    return [SampleInput(t) for t in inputs]

def sample_inputs_linalg_matrix_power(op_info, device, dtype, requires_grad):
    # (<matrix_size>, (<batch_sizes, ...>))
    test_sizes = [
        (1, ()),
        (2, (0,)),
        (2, (2,)),
    ]

    inputs = []
    for matrix_size, batch_sizes in test_sizes:
        size = batch_sizes + (matrix_size, matrix_size)
        for n in (0, 3, 5):
            t = make_tensor(size, device, dtype, requires_grad=requires_grad)
            inputs.append(SampleInput(t, args=(n,)))
        for n in [-4, -2, -1]:
            t = random_fullrank_matrix_distinct_singular_value(matrix_size, *batch_sizes, device=device, dtype=dtype)
            t.requires_grad = requires_grad
            inputs.append(SampleInput(t, args=(n,)))

    return inputs

def sample_inputs_hsplit(op_info, device, dtype, requires_grad):
    return (SampleInput(make_tensor((6,), device, dtype,
                                    low=None, high=None,
                                    requires_grad=requires_grad),
                        args=(2,),),
            SampleInput(make_tensor((S, S, S), device, dtype,
                                    low=None, high=None,
                                    requires_grad=requires_grad),
                        args=([1, 2, 3],),),)

def sample_inputs_vsplit(op_info, device, dtype, requires_grad):
    return (SampleInput(make_tensor((6, S), device, dtype,
                                    low=None, high=None,
                                    requires_grad=requires_grad),
                        args=(2,),),
            SampleInput(make_tensor((S, S, S), device, dtype,
                                    low=None, high=None,
                                    requires_grad=requires_grad),
                        args=([1, 2, 3],),),)

def sample_inputs_dsplit(op_info, device, dtype, requires_grad):
    return (SampleInput(make_tensor((S, S, S), device, dtype,
                                    low=None, high=None,
                                    requires_grad=requires_grad),
                        args=([1, 2, 3],),),
            SampleInput(make_tensor((S, S, 6), device, dtype,
                                    low=None, high=None,
                                    requires_grad=requires_grad),
                        args=(2,),),)

def sample_inputs_linalg_multi_dot(op_info, device, dtype, requires_grad):
    # Each test case consists of the sizes in the chain of multiplications
    # e.g. [2, 3, 4, 5] generates matrices (2, 3) @ (3, 4) @ (4, 5)
    test_cases = [
        [1, 2, 1],
        [2, 0, 2],
        [0, 2, 2],
        [2, 2, 2, 2],
        [2, 3, 4, 5],
        [5, 4, 0, 2],
        [2, 4, 3, 5, 3, 2]
    ]

    result = []
    for sizes in test_cases:
        tensors = []
        for size in zip(sizes[:-1], sizes[1:]):
            t = make_tensor(size, device, dtype, requires_grad=requires_grad)
            tensors.append(t)
        result.append(SampleInput(tensors))

    return result

def sample_inputs_linalg_matrix_norm(op_info, device, dtype, requires_grad, **kwargs):
    sizes = ((2, 2), (2, 3, 2))
    ords = ('fro', 'nuc', inf, -inf, 1, -1, 2, -2)
    dims = ((-2, -1), (-1, 0))

    inputs: List[SampleInput] = []
    for size, ord, dim, keepdim in product(sizes, ords, dims, [True, False]):
        t = make_tensor(size, device, dtype, requires_grad=requires_grad)
        inputs.append(SampleInput(t, args=(ord, dim, keepdim)))

    return inputs

def sample_inputs_linalg_norm(op_info, device, dtype, requires_grad):
    test_sizes = [
        (S,),
        (0,),
        (S, S),
        (0, 0),
        (S, 0),
        (0, S),
        (S, S, S),
        (0, S, S),
        (S, 0, S),
        (0, 0, 0),
    ]

    vector_ords = (None, 0, 0.5, 1, 2, 3.5, inf, -0.5, -1, -2, -3.5, -inf)
    matrix_ords = (None, 'fro', 'nuc', 1, 2, inf, -1, -2, -inf)

    inputs = []

    for test_size in test_sizes:
        is_vector_norm = len(test_size) == 1
        is_matrix_norm = len(test_size) == 2

        for keepdim in [False, True]:
            inputs.append(SampleInput(
                make_tensor(
                    test_size, device, dtype, low=None, high=None,
                    requires_grad=requires_grad),
                kwargs=dict(
                    keepdim=keepdim)))

            if not (is_vector_norm or is_matrix_norm):
                continue

            ords = vector_ords if is_vector_norm else matrix_ords

            for ord in ords:

                inputs.append(SampleInput(
                    make_tensor(
                        test_size, device, dtype,
                        low=None, high=None,
                        requires_grad=requires_grad),
                    args=(ord,),
                    kwargs=dict(
                        keepdim=keepdim)))

                if ord in ['nuc', 'fro']:
                    inputs.append(SampleInput(
                        make_tensor(
                            test_size, device, dtype,
                            low=None, high=None,
                            requires_grad=requires_grad),
                        kwargs=dict(
                            ord=ord,
                            keepdim=keepdim,
                            dim=(0, 1))))
        return inputs


def sample_inputs_norm(op_info, device, dtype, requires_grad, **kwargs):
    make_arg = partial(make_tensor, device=device, dtype=dtype, requires_grad=requires_grad)

    cases = (
        ((S, S), (2,), '2'),
        ((S, S), (0,), '0'),
        ((S, S), (0.5,), '0_5'),
        ((S, S), (1,), '1'),
        ((S, S), (3,), '3'),
        ((S, S), (-1,), 'neg_1'),
        ((S, S), (-2,), 'neg_2'),
        ((S, S), (-0.5,), 'neg_0_5'),
        ((S, S), (-1.5,), 'neg_1_5'),
    )

    cases_nonzero_input = (
        ((S, S, S), (1.5,), '1_5_default'),
        ((S, S, S), (1.5, 1), '1_5_dim'),
        ((S, S, S), (1.5, -1), '1_5_neg_dim'),
        ((S, S, S), (1.5, 1, True), 'keepdim_1_5_dim'),
        ((S, S, S), (1.5, -1, True), 'keepdim_1_5_neg_dim'),
    )

    cases_negdim_base = (
        ((S, S), (-2, 1,), 'neg_2_2_dim'),
        ((S, S), (-1, 1,), 'neg_1_2_dim'),
        ((S, S), (0, 1,), '0_2_dim'),
        ((S, S), (1, 1,), '1_2_dim'),
        ((S, S), (2, 1,), '2_2_dim'),
        ((S, S), (3, 1,), '3_2_dim'),
        ((S, S, S), (2, 1), '2_dim'),
        ((S, S, S), (3, 1), '3_dim'),
        ((S, S, S), (2, 1, True), 'keepdim_2_dim'),
        ((S, S, S), (3, 1, True), 'keepdim_3_dim'),
        ((), (2, 0), '2_dim_scalar'),
        ((), (3, 0), '3_dim_scalar'),
        ((), (2, 0, True), 'keepdim_2_dim_scalar'),
        ((), (3, 0, True), 'keepdim_3_dim_scalar'),
    )

    cases_negdim = []
    for case in cases_negdim_base:
        cases_negdim.append(case)
        shape, args, name = case
        new_args = copy.deepcopy(list(args))
        new_args[1] *= -1
        cases_negdim.append((shape, tuple(new_args), name.replace("_dim", "_neg_dim")))

    def generator():
        for shape, args, name in itertools.chain(cases, cases_negdim):
            yield SampleInput(make_arg(shape), args=args, name=name)

        for shape, args, name in cases_nonzero_input:
            yield SampleInput(make_arg(shape, exclude_zero=True), args=args, name=name)

    return list(generator())


def sample_inputs_norm_fro(op_info, device, dtype, requires_grad, **kwargs):
    make_arg = partial(make_tensor, device=device, dtype=dtype, requires_grad=requires_grad)

    cases = (
        ((S, S), (), 'default'),
        ((S, S), ('fro',), 'fro_default'),
        ((S, S), ('fro', [0, 1],), 'fro'),
    )

    def generator():
        for shape, args, name in cases:
            yield SampleInput(make_arg(shape), args=args, name=name)

    return list(generator())


def sample_inputs_norm_nuc(op_info, device, dtype, requires_grad, **kwargs):
    make_arg = partial(make_tensor, device=device, dtype=dtype, requires_grad=requires_grad)

    cases = (
        ((S, S), ('nuc',), 'nuc'),
        ((S, S, S), ('nuc', [1, 2]), 'nuc_batched'),
    )

    def generator():
        for shape, args, name in cases:
            yield SampleInput(make_arg(shape), args=args, name=name)

    return list(generator())


def sample_inputs_norm_inf(op_info, device, dtype, requires_grad, **kwargs):
    make_arg = partial(make_tensor, device=device, dtype=dtype, requires_grad=requires_grad)

    cases = (
        ((S, S), (-inf,), '-inf'),
        ((S, S), (inf,), 'inf'),
        ((S, S), (inf, 1,), 'inf_2_dim'),
        ((S, S), (inf, -1,), 'inf_2_neg_dim'),
    )

    def generator():
        for shape, args, name in cases:
            yield SampleInput(make_arg(shape), args=args, name=name)

    return list(generator())


def sample_inputs_linalg_vector_norm(op_info, device, dtype, requires_grad, **kwargs):
    size_1D = (S,)
    size_2D = (2, 2)

    test_cases = [
        # input size, ord, dim args
        (size_1D, 2, None),
        (size_1D, 2, (0,)),
        (size_1D, 0, None),
        (size_1D, 0, (0,)),
        (size_1D, 0.9, None),
        (size_1D, 0.9, (0,)),
        (size_1D, 1, None),
        (size_1D, 1, (0,)),
        (size_1D, -2.1, None),
        (size_1D, -2.1, (0,)),
        (size_1D, inf, None),
        (size_1D, inf, (0,)),
        (size_1D, -inf, None),
        (size_1D, -inf, (0,)),

        (size_2D, 2, None),
        (size_2D, 2, (0,)),
        (size_2D, 2, (-1, 0)),
        (size_2D, 0, None),
        (size_2D, 0, (0,)),
        (size_2D, 0, (-1, 0)),
        (size_2D, 0.9, None),
        (size_2D, 0.9, (0,)),
        (size_2D, 0.9, (-1, 0)),
        (size_2D, 1, None),
        (size_2D, 1, (0,)),
        (size_2D, 1, (-1, 0)),
        (size_2D, -2.1, None),
        (size_2D, -2.1, (0,)),
        (size_2D, -2.1, (-1, 0)),
        (size_2D, inf, None),
        (size_2D, inf, (0,)),
        (size_2D, inf, (-1, 0)),
        (size_2D, -inf, None),
        (size_2D, -inf, (0,)),
        (size_2D, -inf, (-1, 0)),
    ]
    inputs = []

    for test_size, ord, dim in test_cases:
        for keepdim in [False, True]:
            inputs.append(SampleInput(
                make_tensor(
                    test_size, device, dtype,
                    low=None, high=None,
                    requires_grad=requires_grad),
                args=(ord,),
                kwargs=dict(
                    keepdim=keepdim,
                    dim=dim)))

    return inputs

# In order to use the kwarg alpha, partials should be used in an OpInfo's sample_inputs_func
# eg. sample_inputs_func=partial(sample_inputs_binary_pwise, alpha=2)
# Then one sample input would also be generated corresponding to the value of alpha provided.
# In the future, kwargs 'alpha_floating', 'alpha_integral' & 'alpha_complex' can be used to
# specify scalars of floating, integral & complex types as values for "alpha".
# Keyword argument `rhs_exclude_zero` is used to exclude zero values from rhs tensor argument
# This is necessary for operations like `true_divide`, where divide by zero throws an exception.
def sample_inputs_binary_pwise(op_info, device, dtype, requires_grad, extra_kwargs=None, **kwargs):
    if extra_kwargs is None:
        extra_kwargs = {}

    scalar = 3.14 + 3.14j if dtype.is_complex else (3.14 if dtype.is_floating_point else 3)
    scalar = 1 if dtype is torch.bool else scalar
    tests_list = [
        ((S, S, S), (S, S, S), False),
        ((S, S, S), (S, S), False),
        ((), (), False),
        ((S, S, S), (), False),
        ((S, S, S), scalar, False),
        ((), scalar, False)
    ]
    tests_with_lhs_broadcasting = [
        ((S, S), (S, S, S), True),
        ((), (S, S, S), True),
        ((S, 1, S), (M, S), True),
    ]
    test_cases = tests_list + tests_with_lhs_broadcasting  # type: ignore[operator]
    samples = []
    for first_shape, shape_or_scalar, broadcasts_input in test_cases:
        arg = shape_or_scalar

        if isinstance(shape_or_scalar, tuple):
            exclude_zero = kwargs.get('rhs_exclude_zero', False)
            arg = make_tensor(shape_or_scalar, device=device, dtype=dtype,
                              requires_grad=requires_grad, exclude_zero=exclude_zero)
        samples.append(SampleInput(make_tensor(first_shape, device=device, dtype=dtype,
                                               requires_grad=requires_grad),
                                   args=(arg,), kwargs=extra_kwargs,
                                   broadcasts_input=broadcasts_input))
    # Adds an extra sample using "alpha" if it's passed in kwargs
    if 'alpha' in kwargs:
        a = make_tensor((S, S, S), device=device, dtype=dtype, requires_grad=requires_grad)
        b = make_tensor((S, S, S), device=device, dtype=dtype, requires_grad=requires_grad)
        extra_kwargs['alpha'] = kwargs['alpha']
        sample = SampleInput(a, args=(b,), kwargs=extra_kwargs)
        samples.append(sample)
    return tuple(samples)


def sample_inputs_t(op_info, device, dtype, requires_grad, **kwargs):
    make_arg = partial(make_tensor, device=device, dtype=dtype, requires_grad=requires_grad)
    return (SampleInput(make_arg((1, 2))),
            SampleInput(make_arg((2,))),
            SampleInput(make_arg(())))


def sample_inputs_mm(op_info, device, dtype, requires_grad, **kwargs):
    args_list = (
        ((S, M), (M, S)),
    )
    inputs = tuple(SampleInput(make_tensor(first_shape, device, dtype,
                                           requires_grad=requires_grad),
                               args=(make_tensor(second_shape, device, dtype,
                                     requires_grad=requires_grad),))
                   for first_shape, second_shape in args_list)
    return inputs

def sample_inputs_addmm(op_info, device, dtype, requires_grad, **kwargs):
    alpha_val = kwargs.get('alpha', 2 + 3j if dtype.is_complex else 0.6)
    beta_val = kwargs.get('beta', 1 + 2j if dtype.is_complex else 0.2)
    tests_list = [
        ((2, 3), (2, 2), (2, 3), False)
    ]
    tests_with_lhs_broadcasting = [
        ((1,), (2, 2), (2, 3), True),
        ((), (2, 2), (2, 3), True)
    ]
    test_cases = tests_list + tests_with_lhs_broadcasting  # type: ignore[operator]
    inputs = tuple(SampleInput(make_tensor(shape_a, device, dtype, requires_grad=requires_grad),
                               args=(make_tensor(shape_b, device, dtype,
                                                 requires_grad=requires_grad),
                                     make_tensor(shape_c, device, dtype,
                                                 requires_grad=requires_grad)),
                               kwargs={'alpha': alpha_val, 'beta': beta_val},
                               broadcasts_input=broadcasts_input)
                   for shape_a, shape_b, shape_c, broadcasts_input in test_cases)
    return inputs

def sample_inputs_mv(self, device, dtype, requires_grad, **kwargs):
    return (
        SampleInput(
            make_tensor((S, M, ), device, dtype, low=None, high=None, requires_grad=requires_grad),
            args=(
                make_tensor((M, ), device, dtype, low=None, high=None, requires_grad=requires_grad),
            )
        ),
    )

def sample_inputs_bmm(self, device, dtype, requires_grad, **kwargs):
    return (
        SampleInput(
            make_tensor((M, S, M, ), device, dtype, low=None, high=None, requires_grad=requires_grad),
            args=(
                make_tensor((M, M, S, ), device, dtype, low=None, high=None, requires_grad=requires_grad),
            )
        ),
    )

def sample_inputs_dot_vdot(self, device, dtype, requires_grad, **kwargs):
    return (
        SampleInput(
            make_tensor((S, ), device, dtype, low=None, high=None, requires_grad=requires_grad),
            args=(
                make_tensor((S, ), device, dtype, low=None, high=None, requires_grad=requires_grad),
            )
        ),
    )

def sample_inputs_addmv(op_info, device, dtype, requires_grad, **kwargs):
    test_cases = (((S,), (S, M), (M,), 1, 1, False),
                  ((S,), (S, M), (M,), 0.2, 0.6, False),
                  )

    test_cases_with_broadcast = (((1,), (S, M), (M,), 1, 1, True),
                                 ((1,), (S, M), (M,), 0.2, 0.6, True),
                                 ((), (S, M), (M,), 1, 1, True),
                                 ((), (S, M), (M,), 0.2, 0.6, True),
                                 )

    cases = test_cases + test_cases_with_broadcast
    sample_inputs = []
    for input_args in cases:
        args = (make_tensor(input_args[0], device, dtype,
                            low=None, high=None,
                            requires_grad=requires_grad),
                make_tensor(input_args[1], device, dtype,
                            low=None, high=None,
                            requires_grad=requires_grad),
                make_tensor(input_args[2], device, dtype,
                            low=None, high=None,
                            requires_grad=requires_grad))
        alpha, beta = input_args[3], input_args[4]
        broadcasts_input = input_args[5]
        sample_inputs.append(SampleInput(args[0], args=(args[1], args[2]), kwargs=dict(beta=beta, alpha=alpha),
                                         broadcasts_input=broadcasts_input))
    return tuple(sample_inputs)

def sample_inputs_addbmm(op_info, device, dtype, requires_grad, **kwargs):
    test_cases = [((S, M), (S, S, S), (S, S, M), 1, 1),
                  ((1,), (S, S, S), (S, S, M), 1, 1),
                  ((S, M), (S, S, S), (S, S, M), 0.6, 0.2),
                  ((1,), (S, S, S), (S, S, M), 0.6, 0.2),
                  ((), (S, S, S), (S, S, M), 1, 1),
                  ((), (S, S, S), (S, S, M), 0.6, 0.2),
                  ]
    sample_inputs = []
    for input_args in test_cases:
        args = (make_tensor(input_args[0], device, dtype,
                            low=None, high=None,
                            requires_grad=requires_grad),
                make_tensor(input_args[1], device, dtype,
                            low=None, high=None,
                            requires_grad=requires_grad),
                make_tensor(input_args[2], device, dtype,
                            low=None, high=None,
                            requires_grad=requires_grad))
        alpha, beta = input_args[3], input_args[4]
        sample_inputs.append(SampleInput(args[0], args=(args[1], args[2]), kwargs=dict(beta=beta, alpha=alpha)))
        if dtype.is_complex:
            sample_inputs.append(SampleInput(args[0], args=(args[1], args[2]),
                                             kwargs=dict(beta=beta * (1 + 2j), alpha=alpha * (2 + 3j))))

    return tuple(sample_inputs)

def sample_inputs_addcmul_addcdiv(op_info, device, dtype, requires_grad, **kwargs):
    test_cases = [(((S, S), (S, S), (S, S)), False),
                  (((S, S), (S, 1), (1, S)), False),
                  (((1,), (S, S, 1), (1, S)), True),
                  (((), (), ()), False),
                  (((S, S), (), ()), True),
                  (((), (S, S, 1), (1, S)), True)
                  ]

    sample_inputs = []
    for input_args, broadcasts_input in test_cases:
        args = tuple(make_tensor(arg, device, dtype, requires_grad=requires_grad) if isinstance(arg, tuple) else arg
                     for arg in input_args)
        sample_inputs.append(SampleInput(args[0], args=args[1:], broadcasts_input=broadcasts_input))

        sample_inputs.append(SampleInput(args[0], args=args[1:], kwargs=dict(value=3.14), broadcasts_input=broadcasts_input))

    return tuple(sample_inputs)

def sample_inputs_baddbmm(op_info, device, dtype, requires_grad, **kwargs):
    test_cases = [((S, S, M), (S, S, S), (S, S, M), 1, 1, False),
                  ((1,), (S, S, S), (S, S, M), 1, 1, True),
                  ((S, S, M), (S, S, S), (S, S, M), 0.6, 0.2, False),
                  ((1,), (S, S, S), (S, S, M), 0.6, 0.2, True),
                  ((), (S, S, S), (S, S, M), 1, 1, True),
                  ((), (S, S, S), (S, S, M), 0.6, 0.2, True),
                  ]
    sample_inputs = []
    for (input_shape, batch1_shape, batch2_shape, alpha, beta, broadcasts_input) in test_cases:
        args = (make_tensor(input_shape, device, dtype,
                            low=None, high=None,
                            requires_grad=requires_grad),
                make_tensor(batch1_shape, device, dtype,
                            low=None, high=None,
                            requires_grad=requires_grad),
                make_tensor(batch2_shape, device, dtype,
                            low=None, high=None,
                            requires_grad=requires_grad))
        sample_inputs.append(SampleInput(args[0], args=(args[1], args[2]),
                             kwargs=dict(beta=beta, alpha=alpha), broadcasts_input=broadcasts_input))
        if dtype.is_complex:
            sample_inputs.append(SampleInput(args[0], args=(args[1], args[2]),
                                             kwargs=dict(beta=beta * (1 + 2j), alpha=alpha * (2 + 3j)),
                                             broadcasts_input=broadcasts_input))
    return tuple(sample_inputs)

def sample_inputs_addr(op_info, device, dtype, requires_grad, **kwargs):
    input1 = SampleInput(
        make_tensor((S, M), device, dtype, low=None, high=None, requires_grad=requires_grad),
        args=(
            make_tensor((S, ), device, dtype, low=None, high=None, requires_grad=requires_grad),
            make_tensor((M, ), device, dtype, low=None, high=None, requires_grad=requires_grad)))

    input2 = SampleInput(
        make_tensor((), device, dtype, low=None, high=None, requires_grad=requires_grad),
        args=(
            make_tensor((S, ), device, dtype, low=None, high=None, requires_grad=requires_grad),
            make_tensor((M, ), device, dtype, low=None, high=None, requires_grad=requires_grad)),
        broadcasts_input=True)

    if dtype.is_complex:
        alpha, beta = 0.1 + 0.3j, 0.4 + 0.6j
    elif dtype.is_floating_point:
        alpha, beta = 0.2, 0.6
    else:
        alpha, beta = 2, 3

    input3 = SampleInput(
        make_tensor((S, M), device, dtype, low=None, high=None, requires_grad=requires_grad),
        args=(
            make_tensor((S, ), device, dtype, low=None, high=None, requires_grad=requires_grad),
            make_tensor((M, ), device, dtype, low=None, high=None, requires_grad=requires_grad)),
        kwargs=dict(beta=beta, alpha=alpha))

    input4 = SampleInput(
        make_tensor((), device, dtype, low=None, high=None, requires_grad=requires_grad),
        args=(
            make_tensor((S, ), device, dtype, low=None, high=None, requires_grad=requires_grad),
            make_tensor((M, ), device, dtype, low=None, high=None, requires_grad=requires_grad)),
        kwargs=dict(beta=beta, alpha=alpha),
        broadcasts_input=True)

    return (input1, input2, input3, input4)

def sample_inputs_xlogy(self, device, dtype, requires_grad, **kwargs):
    return (
        SampleInput(
            make_tensor((S, S), device, dtype, low=None, high=None, requires_grad=requires_grad),
            args=(
                make_tensor((S, S), device, dtype, low=0, high=None, requires_grad=requires_grad),
            )
        ),
    )


def sample_inputs_xlog1py(self, device, dtype, requires_grad):
    make_arg = partial(make_tensor, device=device, dtype=dtype, requires_grad=requires_grad)

    def generator():
        # same shape
        yield SampleInput(make_arg((S, S)), args=(make_arg((S, S), low=-1),))
        # rhs broadcast
        yield SampleInput(make_arg((S, S)), args=(make_arg((S,), low=-1),))
        # all zero `x`
        with torch.no_grad():
            x = make_arg((S, S))
            x.fill_(0)
        yield SampleInput(x, args=(make_arg((S, S), low=-1),))

        # randomly zero-masked `x`
        x = make_arg((S, S))
        y = make_arg((S, S), low=-1)
        with torch.no_grad():
            x[torch.rand(x.shape) > 0.5] = 0
        yield SampleInput(x, args=(y,))

        # Scalar x
        # `input` has to be a tensor
        # yield SampleInput(0, args=(make_arg((S, S), low=-1),))
        # yield SampleInput(2.1, args=(make_arg((S, S), low=-1),))

        # Scalar y
        yield SampleInput(make_arg((S, S)), args=(-0.5,))
        yield SampleInput(make_arg((S, S)), args=(1.2,))

    return list(generator())

def sample_inputs_zero_(op_info, device, dtype, requires_grad, **kwargs):
    make_arg = partial(make_tensor, device=device, dtype=dtype, requires_grad=requires_grad)

    cases = ((), (S, S, S), (S,))

    def generator():
        for shape in cases:
            yield(SampleInput(make_arg(shape)))

    return list(generator())


def sample_inputs_logsumexp(self, device, dtype, requires_grad):
    inputs = (
        ((), (0,), True),
        ((S, S), (1,), True),
        ((S, S), (1,), False)
    )
    samples = []

    for shape, dim, keepdim in inputs:
        t = make_tensor(shape, device, dtype,
                        low=None, high=None,
                        requires_grad=requires_grad)
        samples.append(SampleInput(t, args=(dim, keepdim)))

    return tuple(samples)

def sample_inputs_logcumsumexp(self, device, dtype, requires_grad):
    inputs = (
        ((S, S, S), 0),
        ((S, S, S), 1),
        ((), 0),
    )
    samples = []

    for shape, dim in inputs:
        t = make_tensor(shape, device, dtype,
                        low=None, high=None,
                        requires_grad=requires_grad)
        samples.append(SampleInput(t, args=(dim,)))

    return tuple(samples)

def sample_inputs_trace(self, device, dtype, requires_grad, **kwargs):
    return (SampleInput((make_tensor((S, S), device, dtype,
                                     low=None, high=None,
                                     requires_grad=requires_grad))),)


def sample_inputs_renorm(self, device, dtype, requires_grad, **kwargs):
    make_arg = partial(make_tensor, dtype=dtype, device=device, requires_grad=requires_grad)
    cases = (((S, S, S), (2, 1, 0.5)),
             ((S, S, S), (2, -1, 0.5)),
             ((S, S, S), (1, 2, 3)),
             ((S, S, S), (float('inf'), 2, 0.5)),
             )

    def generator():
        for shape, args in cases:
            yield SampleInput(make_arg(shape), args=args)

    return list(generator())


def sample_inputs_transpose_swapdims(self, device, dtype, requires_grad, **kwargs):
    make_arg = partial(make_tensor, dtype=dtype, device=device, requires_grad=requires_grad)

    cases = (((1, 2, 3), (-1, -2)),
             ((1, 2, 3), (-1, 2)),
             ((1, 2, 3), (1, -2)),
             ((1, 2, 3), (1, 2)),
             ((), (0, 0)),
             ((1, ), (0, 0)),
             ((M, M), (0, 1)),
             ((S, S, S), (2, 0)), )

    def generator():
        for shape, args in cases:
            yield SampleInput(make_arg(shape), args=args)

    return list(generator())


def sample_inputs_linalg_invertible(op_info, device, dtype, requires_grad=False, **kwargs):
    """
    This function generates always invertible input for linear algebra ops using
    random_fullrank_matrix_distinct_singular_value.
    The input is generated as the itertools.product of 'batches' and 'ns'.
    In total this function generates 8 SampleInputs
    'batches' cases include:
        () - single input,
        (0,) - zero batched dimension,
        (2,) - batch of two matrices,
        (1, 1) - 1x1 batch of matrices
    'ns' gives 0x0 and 5x5 matrices.
    Zeros in dimensions are edge cases in the implementation and important to test for in order to avoid unexpected crashes.
    """
    from torch.testing._internal.common_utils import random_fullrank_matrix_distinct_singular_value

    batches = [(), (0, ), (2, ), (1, 1)]
    ns = [5, 0]
    out = []
    for batch, n in product(batches, ns):
        a = random_fullrank_matrix_distinct_singular_value(n, *batch, dtype=dtype, device=device)
        a.requires_grad = requires_grad
        out.append(SampleInput(a))
    return out

def sample_inputs_linalg_cond(op_info, device, dtype, requires_grad=False, **kwargs):
    make_arg = partial(make_tensor, dtype=dtype, device=device, requires_grad=requires_grad)

    # autograd is not supported for inputs with zero number of elements
    shapes = ((S, S),
              (2, S, S),
              (2, 1, S, S), )

    def generator():
        for shape in shapes:
            yield SampleInput(make_arg(shape))

    return list(generator())

def np_sinc_with_fp16_as_fp32(x):
    # Wraps numpy's sinc function so that fp16 values are promoted to fp32
    # before sinc is invoked. Context: numpy's sinc returns NaN when evaluated
    # at 0 for fp16.
    if x.dtype == np.float16:
        return np.sinc(x.astype(np.float32))
    else:
        return np.sinc(x)

def sample_inputs_broadcast_to(op_info, device, dtype, requires_grad, **kwargs):
    test_cases = (
        ((S, 1, 1), (S, S, S)),
        ((S, 1, S), (S, S, S)),
        ((S, 1), (S, S, S)),
        ((1,), (S, S, S)),
        ((1, S), (1, 1, S)),
        ((), ()),
        ((), (1, 3, 2)),
    )

    return tuple(
        SampleInput(
            make_tensor(size, device, dtype, low=None, high=None, requires_grad=requires_grad),
            args=(shape,)) for size, shape in test_cases)

def sample_inputs_bitwise_shift(op_info, device, dtype, requires_grad, **kwargs):
    test_cases = (
        (S, S, S),
        (S,),
        (),
    )

    sample_inputs = []
    for size in test_cases:
        tensor1 = make_tensor(size, device, dtype, low=-32, high=32, requires_grad=requires_grad)
        tensor2 = make_tensor(size, device, dtype, low=0, high=5, requires_grad=requires_grad)
        sample_inputs.append(SampleInput(tensor1, args=(tensor2,)))
        sample_inputs.append(SampleInput(tensor1, args=(2,)))

    return tuple(sample_inputs)


def sample_inputs_cdist(op_info, device, dtype, requires_grad, **kwargs):
    small_S = 2
    test_cases = (
        ((S, S, 2), (S, S + 1, 2)),
        ((S, S), (S, S)),
        ((S, S, S), (S, S, S)),
        ((3, 5), (3, 5)),
        ((2, 3, 5), (2, 3, 5)),
        ((1, 2, 3), (1, 2, 3)),
        ((1, 1), (S, 1)),
        ((0, 5), (4, 5)),
        ((4, 5), (0, 5)),
        ((0, 4, 5), (3, 5)),
        ((4, 5), (0, 3, 5)),
        ((0, 4, 5), (1, 3, 5)),
        ((1, 4, 5), (0, 3, 5)),
        # Using S here would make this one test take 9s
        ((small_S, small_S, small_S + 1, 2), (small_S, small_S, small_S + 2, 2)),
        ((small_S, 1, 1, small_S), (1, small_S, small_S)),
        ((1, 1, small_S), (small_S, 1, small_S, small_S)),
    )

    samples = []
    for cm in ['use_mm_for_euclid_dist', 'donot_use_mm_for_euclid_dist']:
        # FIXME add an override for JIT and revert 0. back to 0
        # since it's accepted by eager
        for p in [0., 1., 2., 3., 0.5, 1.5, 2.5, float("inf")]:
            for t1_size, t2_size in test_cases:
                # The args should never be non-contiguous as this is not supported in the backward
                samples.append(SampleInput(
                    make_tensor(t1_size, device, dtype, requires_grad=requires_grad, noncontiguous=False),
                    args=(make_tensor(t2_size, device, dtype, requires_grad=requires_grad, noncontiguous=False), p, cm)))

    return samples


def sample_inputs_fill_(op_info, device, dtype, requires_grad, **kwargs):
    make_arg = partial(make_tensor, device=device, dtype=dtype,
                       low=None, high=None, requires_grad=requires_grad)

    cases = (((S, S, S), (1,)),
             ((), (1,)),
             # For requires_grad=False below,
             # check https://github.com/pytorch/pytorch/issues/59137
             ((S, S, S), (make_arg((), requires_grad=False),)))

    def generator():
        for shape, args in cases:
            yield SampleInput(make_arg(shape), args=args)

    return list(generator())


def sample_inputs_comparison_ops(self, device, dtype, requires_grad, **kwargs):
    test_cases = (
        ((S, S, S), (S, S, S), False),
        ((S, S, S), (), False),
        ((S, S, S), (1,), False),
        ((S,), (1,), False),
        ((), (), False),
    )
    test_cases_lhs_broadcasting = (
        ((S, 1, S), (S, S, S), True),
        ((1,), (S, S, S), True),
        ((1, S), (1, 1, S), True),
        ((), (0,), True),
        ((), (S, S, S), True),
    )
    cases = test_cases + test_cases_lhs_broadcasting
    sample_inputs = list(SampleInput(make_tensor(first_shape, device, dtype,
                                                 requires_grad=requires_grad),
                                     args=(make_tensor(second_shape, device, dtype,
                                                       requires_grad=requires_grad),),
                                     broadcasts_input=broadcasts_input)
                         for first_shape, second_shape, broadcasts_input in cases)
    equal_tensors_non_bool = (
        ([[[-8, 6], [9, 0]], [[0, 5], [5, 7]]]),
        ([[[6, 5]], [[1, -5]]]),
        ([[2], [-1]]),
        ([0, -6]),
        ([3],),
    )
    equal_tensors_bool = (
        ([[[1, 0], [0, 0]], [[0, 1], [1, 0]]]),
        ([[[1, 1]], [[1, 0]]]),
        ([[1], [0]]),
        ([0, 1]),
        ([1],),
    )
    more_cases = equal_tensors_bool if dtype is torch.bool else equal_tensors_non_bool
    more_inputs = list(SampleInput(torch.tensor(elements, device=device, dtype=dtype,
                                                requires_grad=requires_grad),
                                   args=(torch.tensor(elements, device=device, dtype=dtype,
                                                      requires_grad=requires_grad),))
                       for elements in more_cases)
    sample_inputs = [*sample_inputs, *more_inputs]
    return tuple(sample_inputs)


def sample_inputs_stack(op_info, device, dtype, requires_grad, **kwargs):
    tensors = [
        make_tensor((S, S), device, dtype, requires_grad=requires_grad),
        make_tensor((S, S), device, dtype, requires_grad=requires_grad),
        make_tensor((S, S), device, dtype, requires_grad=requires_grad),
    ]

    return (SampleInput(tensors, args=(0,)),)

def sample_inputs_hstack_dstack_vstack(op_info, device, dtype, requires_grad, **kwargs):
    tensors = [
        make_tensor((S, S), device, dtype, requires_grad=requires_grad),
        make_tensor((S, S), device, dtype, requires_grad=requires_grad),
        make_tensor((S, S), device, dtype, requires_grad=requires_grad),
    ]

    return (SampleInput(tensors),)

def sample_inputs_hypot(op_info, device, dtype, requires_grad):
    input = make_tensor((S, S), device, dtype, requires_grad=requires_grad)
    args = make_tensor((S, S), device, dtype, requires_grad=requires_grad)

    return (
        SampleInput(input, args=(args,)),
    )

def sample_inputs_gather(op_info, device, dtype, requires_grad, **kwargs):
    return (
        SampleInput(
            make_tensor((M, S), device, dtype, low=None, high=None, requires_grad=requires_grad),
            args=(0, gather_variable((S, S), 1, M, True, device=device))),
        SampleInput(
            make_tensor((M, S), device, dtype, low=None, high=None, requires_grad=requires_grad),
            args=(1, gather_variable((M, S // 2), 0, S, True, device=device))),
        SampleInput(
            make_tensor((), device, dtype, low=None, high=None, requires_grad=requires_grad),
            args=(0, torch.tensor([0], dtype=torch.int64, device=device))),
        SampleInput(
            make_tensor((S,), device, dtype, low=None, high=None, requires_grad=requires_grad),
            args=(0, torch.tensor(0, dtype=torch.int64, device=device))),
        SampleInput(
            make_tensor((), device, dtype, low=None, high=None, requires_grad=requires_grad),
            args=(0, torch.tensor(0, dtype=torch.int64, device=device))),
    )


def sample_inputs_take_along_dim(op_info, device, dtype, requires_grad, **kwargs):
    return (SampleInput(make_tensor((S, S), device, dtype,
                                    low=None, high=None,
                                    requires_grad=requires_grad),
                        args=(gather_variable((S, S), 1, S, True, device=device), 0)),

            # `indices` broadcast
            SampleInput(make_tensor((S, S), device, dtype,
                                    low=None, high=None,
                                    requires_grad=requires_grad),
                        args=(gather_variable((1, S // 2), 0, S, True, device=device), 1)),

            # `self` broadcast
            SampleInput(make_tensor((1, S), device, dtype,
                                    low=None, high=None,
                                    requires_grad=requires_grad),
                        args=(gather_variable((S, S // 2), 0, S, True, device=device), 1)),

            # without `dim` arg
            SampleInput(make_tensor((S, S), device, dtype,
                                    low=None, high=None,
                                    requires_grad=requires_grad),
                        args=(gather_variable((S, S // 2), 0, S, True, device=device), )),
            SampleInput(make_tensor((S, S), device, dtype,
                                    low=None, high=None,
                                    requires_grad=requires_grad),
                        args=(gather_variable((S, S // 2), 0, S, True, device=device),)),
            )

def sample_inputs_amax_amin(op_info, device, dtype, requires_grad, **kwargs):
    # Ordered as (shape, positional args, kwargs)
    test_cases: Tuple[tuple, tuple, dict] = (  # type: ignore[assignment]
        ((S, S, S), (), {}),
        ((S, S, S), (1,), {}),
        ((S, S, S), ((1, 2,),), {}),
        ((S, S, S), (1,), {'keepdim': True}),
        ((), (0,), {}),
        ((), (), {}),
        ((), (0,), {'keepdim': True}),
    )
    return tuple(SampleInput((make_tensor(size, device, dtype,
                                          low=None, high=None,
                                          requires_grad=requires_grad)),
                             args=args, kwargs=kwargs)
                 for size, args, kwargs in test_cases)

def sample_inputs_argmax_argmin(op_info, device, dtype, requires_grad, **kwargs):
    test_cases = (
        ((2, 2, 2), ()),
        ((2, 2, 2), (0,)),
        ((2, 2, 2), (1,)),
        ((2, 2, 2), (2,)),
        ((2, 2, 2), (2, True,)),
        ((2, 2, 2), (None,)),
        ((), (0,)),
        ((), ()),
        ((), (None, True,)),
        ((1,), ()),
        ((1,), (0,)),
        ((1,), (0, True)),
        ((2,), ()),
        ((2,), (0,)),
        ((2,), (0, True)),
        ((2, 2, 3), ()),
        ((2, 2, 3), (0,)),
        ((2, 2, 3), (1,)),
        ((2, 2, 3), (None, True)),
    )
    return tuple(SampleInput((make_tensor(size, device, dtype,
                                          requires_grad=requires_grad)),
                             args=args)
                 for size, args in test_cases)

def sample_inputs_diff(op_info, device, dtype, requires_grad, **kwargs):
    test_cases = (
        ((1,), 0, None, None),
        ((S,), 0, None, None),
        ((S, 1), 0, None, None),
        ((S, 1), 1, None, None),
        ((S, S), 0, None, None),
        ((S, S), 1, None, None),
        ((S, S), 0, (1, S), (2, S)),
        ((S, S), 0, None, (2, S)),
        ((S, S, S), 1, None, None),
        ((S, S, S), 1, (S, 1, S), (S, 1, S)),)

    sample_inputs = []
    for size, dim, size_prepend, size_append in test_cases:
        args = (make_tensor(size, device, dtype,
                            low=None, high=None,
                            requires_grad=requires_grad), 1, dim,
                make_tensor(size_prepend, device, dtype,
                            low=None, high=None,
                            requires_grad=requires_grad) if size_prepend else None,
                make_tensor(size_append, device, dtype,
                            low=None, high=None,
                            requires_grad=requires_grad) if size_append else None)
        sample_inputs.append(SampleInput(args[0], args=args[1:]))

    return tuple(sample_inputs)

def sample_inputs_histogram(op_info, device, dtype, requires_grad):
    make_arg = partial(make_tensor, dtype=dtype, device=device, requires_grad=requires_grad)

    sizes = ((), (S,), (S, S), (S, S, S), (S, 1, S), (S, 0, S))

    sample_inputs = []
    for size, bin_ct, weighted, density in product(sizes, range(1, 5), [False, True], [False, True]):
        input_tensor = make_arg(size)
        weight_tensor = make_arg(size) if weighted else None

        sample_inputs.append(SampleInput(input_tensor, args=(bin_ct,),
                                         kwargs=dict(weight=weight_tensor, density=density)))

        bins_tensor = make_arg((bin_ct + 1,))
        sample_inputs.append(SampleInput(input_tensor, args=(bins_tensor,),
                                         kwargs=dict(weight=weight_tensor, density=density)))

    return sample_inputs

def sample_inputs_gradient(op_info, device, dtype, requires_grad):
    sample_inputs = []
    test_cases_float = (
        ((S,), None, None, 1),
        ((S,), 2., None, 1),
        ((S, S), None, None, 2),
        ((S, S), [2.0, 2.1], None, 1),
        ((S, S), [2.0, 2.1], (0, 1), 1),
        ((4, 4, 4), [2., 1.], (0, 1), 2),
    )
    for size, spacing, dim, edge_order in test_cases_float:
        t = make_tensor(size, device, dtype, low=None, high=None, requires_grad=requires_grad)
        sample_inputs.append(SampleInput(t, kwargs=dict(dim=dim, spacing=spacing, edge_order=edge_order)))

    test_cases_tensor = (
        ((3, 3, 3), ((1.1, 2.0, 3.5), (4.0, 2, 6.0)), (0, -1), 1),
        ((3, 3, 3), ((1.0, 3.0, 2.0), (8.0, 6.0, 1.0)), (0, 1), 2),
    )
    for size, coordinates, dim, edge_order in test_cases_tensor:
        t = make_tensor(size, device, dtype, low=None, high=None, requires_grad=requires_grad)
        coordinates_tensor_list = []
        for coords in coordinates:
            a = torch.tensor(coords, dtype=dtype, device=device)
            coordinates_tensor_list.append(a)
        sample_inputs.append(SampleInput(t, kwargs=dict(dim=dim, spacing=coordinates_tensor_list, edge_order=edge_order)))

    return tuple(sample_inputs)

def sample_inputs_index_select(op_info, device, dtype, requires_grad):
    return (
        SampleInput(
            make_tensor((S, S, S), device, dtype, low=None, high=None, requires_grad=requires_grad),
            args=(0, index_variable(2, S, device=device))),
        SampleInput(
            make_tensor((), device, dtype, low=None, high=None, requires_grad=requires_grad),
            args=(0, torch.tensor([0], dtype=torch.int64, device=device))),
        SampleInput(
            make_tensor((), device, dtype, low=None, high=None, requires_grad=requires_grad),
            args=(0, torch.tensor(0, dtype=torch.int64, device=device))),
    )

def sample_inputs_getitem(op_info, device, dtype, requires_grad, **kwargs):
    test_args = [
        ([1, 2],),
        (slice(0, 3),),
        ([slice(0, 3), 1],),
        ([[0, 2, 3], [1, 3, 3], [0, 0, 2]],),
        ([[0, 0, 3], [1, 1, 3], [0, 0, 2]],),
        ([slice(None), slice(None), [0, 3]],),
        ([slice(None), [0, 3], slice(None)],),
        ([[0, 3], slice(None), slice(None)],),
        ([[0, 3], [1, 2], slice(None)],),
        ([[0, 3], ],),
        ([[0, 3], slice(None)],),
        ([[0, 3], Ellipsis],),
        ([[0, 2, 3], [1, 3, 3], torch.LongTensor([0, 0, 2])],),
        (index_variable(2, S, device=device),),
        (mask_not_all_zeros((S,)),),
    ]

    return tuple(SampleInput(
        make_tensor((S, S, S), device, dtype, low=None, high=None, requires_grad=requires_grad),
        args=args)
        for args in test_args)

def sample_inputs_index_put(op_info, device, dtype, requires_grad, **kwargs):
    inputs = []
    for accumulate in [False, True]:
        # Test with indices arg
        inputs.append(SampleInput(
            make_tensor((S, S,), device, dtype, low=None, high=None, requires_grad=requires_grad),
            args=(
                (index_variable(2, S, device=device), ),
                make_tensor((2, S), device, dtype, low=None, high=None)),
            kwargs=dict(accumulate=accumulate)))

        # Test with mask arg
        mask = torch.zeros(S, dtype=torch.bool) if accumulate else mask_not_all_zeros((S,))
        inputs.append(SampleInput(
            make_tensor((S, S), device, dtype, low=None, high=None, requires_grad=requires_grad),
            args=(
                (mask, ),
                make_tensor((S,), device, dtype, low=None, high=None),),
            kwargs=dict(accumulate=accumulate)))

    return inputs

# Missing to test the nondeterminism of the operation
# https://github.com/pytorch/pytorch/issues/53352
def sample_inputs_index_add(op_info, device, dtype, requires_grad, **kwargs):
    # These testa are pretty much the same as those from index_copy.
    # Perhaps merge?
    make_arg = partial(make_tensor, dtype=dtype, device=device, requires_grad=requires_grad)

    t = make_arg((S, S))
    s = make_arg((S, S))
    # non-contiguous target
    t_nonctg = t.transpose(0, 1)
    # non-contiguous source
    s_nonctg = s.transpose(0, 1)

    idx = make_arg((S,), dtype=torch.int64, low=0, high=S)
    idx_nonctg = make_arg((S,), dtype=torch.int64, low=0, high=S, noncontiguous=True)
    samples = [SampleInput(tensor, args=(1, idx, source))
               for tensor, idx, source in product([t, t_nonctg], [idx, idx_nonctg], [s, s_nonctg])]
    samples.extend(SampleInput(tensor, args=(1, idx, source), kwargs=dict(alpha=a))
                   for tensor, idx, source, a in product([t, t_nonctg], [idx, idx_nonctg], [s, s_nonctg], [-1, 0, 2]))

    # Add scalar cases
    scalar_sizes = [(), (1,)]
    ts = (make_arg(size) for size in scalar_sizes)
    idxs = (make_arg(size, dtype=torch.int64, low=0, high=1) for size in scalar_sizes)
    ss = (make_arg(size) for size in scalar_sizes)

    samples.extend(SampleInput(t, args=(0, idx, s)) for t, idx, s in product(ts, idxs, ss))
    samples.extend(SampleInput(t, args=(0, idx, s), kwargs=dict(alpha=a)) for t, idx, s, a in product(ts, idxs, ss, [-1, 0, 2]))
    return samples

def sample_inputs_sort(op_info, device, dtype, requires_grad, **kwargs):
    def apply_grad(t):
        if dtype in floating_types_and(torch.float16, torch.bfloat16):
            t.requires_grad_(requires_grad)

    def small_3d_unique(dtype, device):
        res = torch.randperm(S * S * S, dtype=torch.int64, device=device).view(S, S, S)
        res = res.to(dtype)
        apply_grad(res)
        return res

    def large_1d_unique(dtype, device):
        res = torch.randperm(L * L * L, dtype=torch.int64, device=device)
        res = res.to(dtype)
        apply_grad(res)
        return res

    samples = []
    # Test case for large tensor.
    largesample = SampleInput(large_1d_unique(dtype, device))
    samples.append(largesample)

    # Test cases for small 3d tensors.
    # Imitates legacy tests from test/test_torch.py
    t = small_3d_unique(dtype, device)
    dims = range(-3, 3)
    flag = [True, False]
    for dim, descending, stable in product(dims, flag, flag):
        # default schema without stable sort
        samples.append(SampleInput(t, args=(dim, descending)))
        # schema with stable sort, no CUDA support yet
        if torch.device(device).type == 'cpu':
            samples.append(
                SampleInput(t, kwargs=dict(dim=dim, descending=descending, stable=stable))
            )

    # Test cases for scalar tensor
    scalar = torch.tensor(1, dtype=dtype, device=device)
    apply_grad(scalar)
    samples.append(SampleInput(scalar))
    samples.append(SampleInput(scalar, args=(0,)))
    samples.append(SampleInput(scalar, args=(0, True)))
    # no CUDA support for stable sort yet
    if not device.startswith('cuda'):
        samples.append(SampleInput(scalar, kwargs=dict(stable=True)))
        samples.append(SampleInput(scalar, kwargs=dict(dim=0, stable=True)))
        samples.append(SampleInput(scalar, kwargs=dict(dim=0, descending=True, stable=True)))
    return samples

def sample_inputs_index_fill(op_info, device, dtype, requires_grad, **kwargs):
    samples = []
    t = make_tensor((S, S, S), device, dtype,
                    low=None, high=None,
                    requires_grad=requires_grad)
    fill_val = torch.tensor(-1 + 1j if t.is_complex() else -1)
    # non-contiguous input
    t01 = t.transpose(0, 1)
    t02 = t.transpose(0, 2)
    t12 = t.transpose(1, 2)
    idx = index_variable(1, S, device=device)
    # non-contiguous index
    idx_nonctg = torch.empty_strided((S,), (2,), device=device, dtype=torch.int64)
    idx_nonctg.copy_(idx)
    for d in range(t.dim()):
        for tensor in [t, t01, t02, t12]:
            samples.append(SampleInput(tensor, args=(d, idx, fill_val)))
            samples.append(SampleInput(tensor, args=(d, -idx - 1, fill_val)))
            samples.append(SampleInput(tensor, args=(d, idx_nonctg, fill_val)))

    make_arg = partial(make_tensor, device=device, dtype=dtype, requires_grad=requires_grad)
    index_tensor = partial(torch.tensor, device=device, dtype=torch.long)

    def unique_idx(numel, max_idx):
        # Generate unique random indices vector of `numel`
        # elements in range [0, max_idx).
        indices = random.sample(range(max_idx), numel)
        return index_tensor(indices)

    samples.append(SampleInput(make_arg((S, S)), args=(0, unique_idx(2, S), 2)))
    samples.append(SampleInput(make_arg((S, S)), args=(0, unique_idx(2, S), make_arg(()))))
    samples.append(SampleInput(make_arg((S, S)), args=(0, index_tensor(0), 2)))
    samples.append(SampleInput(make_arg(()), args=(0, index_tensor([0]), 2)))
    samples.append(SampleInput(make_arg(()), args=(0, index_tensor(0), 2)))

    # Duplicate indices
    samples.append(SampleInput(make_arg((S, S)), args=(0, index_tensor([0, 0]), 2)))
    samples.append(SampleInput(make_arg((S, S)), args=(0, index_tensor([0, 0, 2]), make_arg(()))))

    return samples

def sample_inputs_max_min_binary(op_info, device, dtype, requires_grad, **kwargs):
    inputs = []
    args_for_binary_op = (
        ((S, S, S), (S, S, S),),
        ((S, S, S), (S,),),
        ((S,), (S, S, S),),
        ((S, 1, S), (S, S),),
        ((S, S), (S, S),),
        ((), (),),
        ((S, S, S), (),),
        ((), (S, S, S),),
    )
    inputs = list((SampleInput(make_tensor(input_tensor, device, dtype,
                                           low=None, high=None,
                                           requires_grad=requires_grad),
                               args=(make_tensor(other_tensor, device, dtype,
                                                 low=None, high=None,
                                                 requires_grad=requires_grad),),))
                  for input_tensor, other_tensor in args_for_binary_op)
    return inputs

def sample_inputs_hardswish(self, device, dtype, requires_grad):
    N = 5
    # make sure we are testing -3 -> 3 range. default is -10 -> 10 so maybe unnecessary ?
    tensors = [SampleInput(make_tensor((N * 2, N * 2), device=device, dtype=dtype,
               requires_grad=requires_grad, low=-5, high=5)) for _ in range(1, N)]
    return tensors

def sample_inputs_gelu(self, device, dtype, requires_grad):
    N = 5
    tensors = [SampleInput(make_tensor((N * 2, N * 2), device=device, dtype=dtype,
               requires_grad=requires_grad, low=-3, high=3)) for _ in range(1, N)]
    return tensors

def sample_inputs_max_min_reduction_with_dim(op_info, device, dtype, requires_grad, **kwargs):
    inputs = []
    args_for_reduction_with_dim = (
        ((S, S, S), (1,),),
        ((S, S, S), (1, True, ),),
        ((), (0,),),
        ((), (0, True,),),
    )
    inputs = list((SampleInput(make_tensor(input_tensor, device, dtype,
                                           low=None, high=None,
                                           requires_grad=requires_grad),
                               args=args,))
                  for input_tensor, args in args_for_reduction_with_dim)
    return inputs

def sample_inputs_max_min_reduction_no_dim(op_info, device, dtype, requires_grad, **kwargs):
    inputs = []
    inputs.append(SampleInput(make_tensor((S, S, S), device, dtype,
                                          low=None, high=None,
                                          requires_grad=requires_grad),))
    inputs.append(SampleInput(make_tensor((), device, dtype,
                                          low=None, high=None,
                                          requires_grad=requires_grad),))
    return inputs

# Generates input tensors for testing reduction ops
def _generate_reduction_inputs(device, dtype, requires_grad):
    yield make_tensor((), device, dtype, requires_grad=requires_grad)
    yield make_tensor((2,), device, dtype, requires_grad=requires_grad)
    yield make_tensor((2, 3), device, dtype, requires_grad=requires_grad, noncontiguous=True)
    yield make_tensor((3, 2, 1, 2, 2), device, dtype, requires_grad=requires_grad)

# Generates a subset of possible dim and keepdim kwargs for a tensor
# with ndim dims appropriate for testing. If supports_multiple_dims
# is True (default) then dim kwarg can be a list of dims.
def _generate_reduction_kwargs(ndim, supports_multiple_dims=True):
    for keepdim in [True, False]:
        # Always test reducing inner and outer most dimensions
        yield {'dim': 0, 'keepdim': keepdim}
        yield {'dim': -1, 'keepdim': keepdim}

        # Also reduce middle dimension
        if ndim > 2:
            yield {'dim': ndim // 2, 'keepdim': keepdim}

        if supports_multiple_dims:
            # Always test reducing all dims
            yield {'dim': tuple(range(ndim)), 'keepdim': keepdim}

            # Test reducing both first and last dimensions
            if ndim > 1:
                yield {'dim': (0, ndim - 1), 'keepdim': keepdim}

            # Test reducing every other dimension starting with the second
            if ndim > 3:
                yield {'dim': tuple(range(1, ndim, 2)), 'keepdim': keepdim}

# Wraps sample_inputs_reduction function to provide the additional supports_multiple_dims args
def sample_inputs_reduction_wrapper(supports_multiple_dims):
    # Generates sample inputs for reduction ops that contain the input tensor
    # and dim and keepdim kwargs. If a reduction op needs to test additional
    # args/kwargs then create a separate sample_inputs function
    def fn(op_info, device, dtype, requires_grad):
        inputs = []

        for t in _generate_reduction_inputs(device, dtype, requires_grad):
            # Add case without dim and keepdim kwargs
            inputs.append(SampleInput(t))
            for kwargs in _generate_reduction_kwargs(t.ndim, supports_multiple_dims):
                inputs.append(SampleInput(t, kwargs=kwargs))

        return inputs

    return fn

def sample_inputs_reduction_quantile(op_info, device, dtype, requires_grad):
    test_quantiles = (0.5, make_tensor((2,), device, dtype, low=0, high=1))
    test_interpolations = ['linear', 'midpoint']

    inputs = []
    for quantiles in test_quantiles:
        for t in _generate_reduction_inputs(device, dtype, requires_grad):
            # Add case without dim and keepdim kwargs
            inputs.append(SampleInput(t, args=(quantiles,)))
            for kwargs in _generate_reduction_kwargs(t.ndim, supports_multiple_dims=False):
                # Interpolation kwarg for now is only supported when providing both dim and keepdim
                for interpolation in test_interpolations:
                    kwargs['interpolation'] = interpolation
                    inputs.append(SampleInput(t, args=(quantiles,), kwargs=kwargs))

    return inputs

def sample_inputs_leaky_relu(op_info, device, dtype, requires_grad):
    N = 10
    tensors = [SampleInput(make_tensor((N, N), device=device, dtype=dtype,
               requires_grad=requires_grad)) for _ in range(1, N)]
    return tensors

def sample_inputs_topk(op_info, device, dtype, requires_grad, **kwargs):
    def get_tensor_input(size):
        return make_tensor(size, device, dtype, requires_grad=requires_grad)

    inputs = []
    inputs.append(SampleInput(get_tensor_input((S, M, S)), args=(3,)))
    inputs.append(SampleInput(get_tensor_input((S, M, S)), args=(3, 1)))
    inputs.append(SampleInput(get_tensor_input((S, M, S)), args=(3, -2)))
    inputs.append(SampleInput(get_tensor_input((S, M, S)), args=(3, 1, True)))
    inputs.append(SampleInput(get_tensor_input((S, M, S)), args=(3, -2, True)))
    inputs.append(SampleInput(get_tensor_input((S, M, S)), args=(3, 1, True, True)))
    inputs.append(SampleInput(get_tensor_input((S, M, S)), args=(3, -2, True, True)))

    inputs.append(SampleInput(get_tensor_input(()), args=(1,)))
    inputs.append(SampleInput(get_tensor_input(()), args=(1, 0)))
    inputs.append(SampleInput(get_tensor_input(()), args=(1, -1)))
    inputs.append(SampleInput(get_tensor_input(()), args=(1, 0, True)))
    inputs.append(SampleInput(get_tensor_input(()), args=(1, -1, True)))
    inputs.append(SampleInput(get_tensor_input(()), args=(1, 0, True, True)))
    inputs.append(SampleInput(get_tensor_input(()), args=(1, -1, True, True)))

    return inputs

def sample_inputs_outer(op_info, device, dtype, requires_grad, **kwargs):
    inputs = []
    arg_a = make_tensor((S,), device, dtype, requires_grad=requires_grad)
    arg_b = make_tensor((M,), device, dtype, requires_grad=requires_grad)
    inputs.append(SampleInput(arg_a, args=(arg_b,)))
    return inputs

def sample_inputs_dist(op_info, device, dtype, requires_grad):
    make_arg = partial(make_tensor, device=device, dtype=dtype, requires_grad=requires_grad)
    sizes = ((S, S, S), (S,), (S, 1, S), (), (S, S))
    ps = (2, 4)

    def generate_samples():
        for size_x, size_y, p in product(sizes, sizes, ps):
            yield SampleInput(make_arg(size_x), args=(make_arg(size_y), p))

    return list(generate_samples())

# Missing to test the nondeterminism of the operation
# https://github.com/pytorch/pytorch/issues/53352
def sample_inputs_index_copy(op_info, device, dtype, requires_grad, **kwargs):
    def make_arg(shape, low=None, high=None, dtype=dtype):
        return make_tensor(shape, device=device, dtype=dtype,
                           low=low, high=high,
                           requires_grad=requires_grad)

    t = make_arg((S, S))
    s = make_arg((S, S))
    # non-contiguous input
    t01 = t.transpose(0, 1)
    # non-contiguous input
    s01 = s.transpose(0, 1)

    # idx is a permutation of 0...S-1 for this function to be deterministic
    idx = torch.randperm(S, device=device, dtype=torch.int64)
    # non-contiguous index
    idx_nonctg = torch.repeat_interleave(idx, 2, dim=-1)[::2]
    # index_copy_ does not support negative indices
    # idx_neg = -idx - 1
    samples = [SampleInput(tensor, args=(1, idx, source))
               for tensor, idx, source in product([t, t01], [idx, idx_nonctg], [s, s01])]

    # Add scalar cases
    scalar_sizes = [(), (1,)]
    ts = (make_arg(size) for size in scalar_sizes)
    idxs = (make_arg(size, dtype=torch.int64, low=0, high=1) for size in scalar_sizes)
    ss = (make_arg(size) for size in scalar_sizes)

    samples.extend(SampleInput(t, args=(0, idx, s)) for t, idx, s in product(ts, idxs, ss))
    return samples

def sample_inputs_mode(op_info, device, dtype, requires_grad):
    inputs = []
    args = (
        ((S, S, S), (),),
        ((S, S, S), (1, ),),
        ((S, S, S), (1, True, ),),
        ((), (),),
        ((), (0,),),
        ((), (0, True,),),
    )
    inputs = list((SampleInput(make_tensor(input_tensor, device, dtype,
                                           low=None, high=None,
                                           requires_grad=requires_grad),
                               args=args,))
                  for input_tensor, args in args)
    return inputs

# Missing to test the nondeterminism of the operation
# https://github.com/pytorch/pytorch/issues/53352
def sample_inputs_put(op_info, device, dtype, requires_grad):
    make_arg = partial(make_tensor, dtype=dtype, device=device, requires_grad=requires_grad)
    make_idx = partial(make_tensor, low=0, dtype=torch.int64, device=device, requires_grad=False)

    S = 3

    def gen_inputs():
        # Generic inputs
        tgt_gen = (make_arg((S, S), noncontiguous=not ctg) for ctg in (True, False))
        src_gen = (make_arg((S,), noncontiguous=not ctg) for ctg in (True, False))
        idx = torch.randperm(S * S, device=device, dtype=torch.int64)[:S]
        idx_nonctg = torch.repeat_interleave(idx, 2, dim=-1)[::2]
        idx_neg = -idx - 1
        idx_list = [idx, idx_nonctg, idx_neg]
        for tgt, idx, src, acc in product(tgt_gen, idx_list, src_gen, (True, False)):
            yield SampleInput(input=tgt, args=(idx, src, acc))

        # Scalar cases
        scalar_sizes = [(), (1,)]
        tgt_gen = (make_arg(size) for size in scalar_sizes)
        idx_gen = (make_idx(size, high=1) for size in scalar_sizes)
        src_gen = (make_arg(size) for size in scalar_sizes)
        for tgt, idx, src, acc in product(tgt_gen, idx_gen, src_gen, (True, False)):
            yield SampleInput(input=tgt, args=(idx, src, acc))

        # Empty cases
        tgt_sizes = [(0,), (), (1,), (3, 2)]
        tgt_gen = (make_arg(size) for size in tgt_sizes)
        idx = make_idx((0,), high=1)
        src = make_arg((0,))
        for tgt, acc in product(tgt, (True, False)):
            yield SampleInput(input=tgt, args=(idx, src, acc))

    return list(gen_inputs())

def sample_inputs_take(op_info, device, dtype, requires_grad):
    make_arg = partial(make_tensor, dtype=dtype, device=device, requires_grad=requires_grad)
    make_idx = partial(make_tensor, low=0, dtype=torch.int64, device=device, requires_grad=False)

    S = 3

    def gen_inputs():
        # Generic inputs: take S elements out of S * S
        src_gen = (make_arg((S, S), noncontiguous=not ctg) for ctg in (True, False))
        idx = make_idx((S,), high=S * S)
        idx_nonctg = make_idx((S,), high=S * S, noncontiguous=True)
        idx_neg = -idx - 1
        idx_list = [idx, idx_nonctg, idx_neg]
        for src, idx in product(src_gen, idx_list):
            yield SampleInput(input=src, args=(idx,))

        # Scalar cases
        scalar_sizes = [(), (1,)]
        src_gen = (make_arg(size) for size in scalar_sizes)
        idx_gen = (make_idx(size, high=1) for size in scalar_sizes)
        for src, idx in product(src_gen, idx_gen):
            yield SampleInput(input=src, args=(idx,))

        # Empty cases
        src_sizes = [(0,), (), (1,), (3, 2)]
        src_gen = (make_arg(size) for size in src_sizes)
        idx = make_idx((0,), high=1)
        for src in src_gen:
            yield SampleInput(input=src, args=(idx,))

    return list(gen_inputs())

def sample_movedim_moveaxis(op_info, device, dtype, requires_grad):
    return (
        SampleInput(
            make_tensor((4, 3, 2, 1), device, dtype, low=None, high=None, requires_grad=requires_grad),
            args=([0, 1, 2, 3], [3, 2, 1, 0])),
        SampleInput(
            make_tensor((4, 3, 2, 1), device, dtype, low=None, high=None, requires_grad=requires_grad),
            args=([0, -1, -2, -3], [-3, -2, -1, -0]))
    )


def sample_repeat_tile(op_info, device, dtype, requires_grad, **kwargs):
    rep_dims = ((), (0, ), (1, ), (0, 2), (1, 1), (2, 3), (2, 3, 2), (0, 2, 3), (2, 1, 1, 1),)
    shapes = ((), (0,), (2,), (3, 0), (3, 2), (3, 0, 1))

    if requires_grad:
        # Tests for variant_consistency_jit, grad, gradgrad
        # are slower. Use smaller bags of `rep_dims` and `shapes`
        # in this case.
        rep_dims = ((), (0, ), (0, 2), (1, 1), (2, 3), (1, 3, 2), (3, 1, 1))  # type: ignore[assignment]
        shapes = ((), (0,), (2,), (3, 2))  # type: ignore[assignment]

    tensors = [make_tensor(shape, device, dtype,
                           low=None, high=None,
                           requires_grad=requires_grad) for shape in shapes]

    samples = []
    for rep_dim, tensor in product(rep_dims, tensors):
        for t in (tensor, tensor.T):
            if op_info.name == 'repeat' and len(rep_dim) >= t.dim():
                # `torch.repeat` errors for `len(rep_dims) < t.dim()`,
                # so we filter such combinations.
                samples.append(SampleInput(t, args=(rep_dim,),))
            elif op_info.name == 'tile':
                samples.append(SampleInput(t, args=(rep_dim,),))

    return samples


def sample_inputs_narrow(op_info, device, dtype, requires_grad, **kwargs):
    shapes_and_args = (
        ((S, S, S), (1, 2, 2)),
        ((S, S, S), (-1, 2, 2)),
        ((S, S, S), (1, 0, 0)),
        ((S, S, S), (-1, 0, 0)),
    )

    def generator():
        for shape, args in shapes_and_args:
            tensor = make_tensor(shape, device, dtype, low=None, high=None,
                                 requires_grad=requires_grad)
            yield SampleInput(tensor, args=args)

    return list(generator())


def sample_unsqueeze(op_info, device, dtype, requires_grad, **kwargs):
    shapes_and_axes = [
        ((3, 4, 5), 0),
        ((3, 4, 5), 1),
        ((3, 4, 5), 3),
        ((3, 4, 5), -1),
        ((3, 4, 5), -3),
        ((), 0)
    ]

    samples = []
    for shape, axis in shapes_and_axes:
        tensor = make_tensor(shape, device, dtype, low=None, high=None,
                             requires_grad=requires_grad)
        samples.append(SampleInput(tensor, args=(axis,),))

    return samples


def sample_inputs_squeeze(op_info, device, dtype, requires_grad, **kwargs):
    shapes_and_args = (
        ((S, 1, S, 1), ()),
        ((1, 1, 1, 1), ()),
        ((S, 1, S, 1), (1,)),
        ((S, 1, S, 1), (-1,)),
        ((S, 1, S, 1), (2,)),
        ((S, 1, S, 1), (-2,)),
        ((), (0, )),
    )

    def generator():
        for shape, args in shapes_and_args:
            tensor = make_tensor(shape, device, dtype, low=None, high=None,
                                 requires_grad=requires_grad)

            yield SampleInput(tensor, args=args)

    return list(generator())


# TODO: reconcile with torch.linalg.det and torch.linalg.slogdet
# Creates matrices with a positive nonzero determinant
def sample_inputs_logdet(op_info, device, dtype, requires_grad, **kwargs):
    def make_nonzero_det(A, *, sign=1, min_singular_value=0.1, **kwargs):
        u, s, vh = torch.linalg.svd(A, full_matrices=False)
        s.clamp_(min=min_singular_value)
        A = (u * s.unsqueeze(-2)) @ vh
        det = A.det()
        if sign is not None:
            if A.dim() == 2:
                if (det < 0) ^ (sign < 0):
                    A[0, :].neg_()
            else:
                cond = ((det < 0) ^ (sign < 0)).nonzero()
                if cond.size(0) > 0:
                    for i in range(cond.size(0)):
                        A[list(cond[i])][0, :].neg_()
        return A

    samples = []

    # cases constructed using make_tensor()
    tensor_shapes = (
        (S, S),
        (1, 1),
        (3, 3, S, S),
        (3, 3, 1, 1)
    )

    for shape in tensor_shapes:
        t = make_tensor(shape, device=device, dtype=dtype)
        d = make_nonzero_det(t).requires_grad_(requires_grad)
        samples.append(SampleInput(d))

    # cases constructed using:
    #  1) make_symmetric_matrices
    #  2) make_symmetric_pd_matrices
    #  3) make_fullrank_matrices_with_distinct_singular_values
    symmetric_shapes = (
        (S, S),
        (3, S, S),
    )


    def _helper(constructor, *shape, **kwargs):
        t = constructor(*shape, device=device, dtype=dtype)
        d = make_nonzero_det(t, **kwargs).requires_grad_(requires_grad)
        samples.append(SampleInput(d))

    for shape in symmetric_shapes:
        _helper(make_symmetric_matrices, *shape)
        _helper(make_symmetric_pd_matrices, *shape)
        _helper(make_fullrank_matrices_with_distinct_singular_values, *shape, min_singular_value=0)

    return tuple(samples)

def np_unary_ufunc_integer_promotion_wrapper(fn):
    # Wrapper that passes PyTorch's default scalar
    #   type as an argument to the wrapped NumPy
    #   unary ufunc when given an integer input.
    #   This mimicks PyTorch's integer->floating point
    #   type promotion.
    #
    # This is necessary when NumPy promotes
    #   integer types to double, since PyTorch promotes
    #   integer types to the default scalar type.

    # Helper to determine if promotion is needed
    def is_integral(dtype):
        return dtype in [np.bool_, bool, np.uint8, np.int8, np.int16, np.int32, np.int64]

    @wraps(fn)
    def wrapped_fn(x):
        # As the default dtype can change, acquire it when function is called.
        # NOTE: Promotion in PyTorch is from integer types to the default dtype
        np_dtype = torch_to_numpy_dtype_dict[torch.get_default_dtype()]

        if is_integral(x.dtype):
            return fn(x.astype(np_dtype))
        return fn(x)

    return wrapped_fn

def sample_inputs_spectral_ops(self, device, dtype, requires_grad=False, **kwargs):
    nd_tensor = make_tensor((S, S + 1, S + 2), device, dtype, low=None, high=None,
                            requires_grad=requires_grad)
    tensor = make_tensor((31,), device, dtype, low=None, high=None,
                         requires_grad=requires_grad)

    if self.ndimensional:
        return [
            SampleInput(nd_tensor, kwargs=dict(s=(3, 10), dim=(1, 2), norm='ortho')),
            SampleInput(nd_tensor, kwargs=dict(norm='ortho')),
            SampleInput(nd_tensor, kwargs=dict(s=(8,))),
            SampleInput(tensor),

            *(SampleInput(nd_tensor, kwargs=dict(dim=dim))
                for dim in [-1, -2, -3, (0, -1)]),
        ]
    else:
        return [
            SampleInput(nd_tensor, kwargs=dict(n=10, dim=1, norm='ortho')),
            SampleInput(nd_tensor, kwargs=dict(norm='ortho')),
            SampleInput(nd_tensor, kwargs=dict(n=7)),
            SampleInput(tensor),

            *(SampleInput(nd_tensor, kwargs=dict(dim=dim))
                for dim in [-1, -2, -3]),
        ]

# Metadata class for Fast Fourier Transforms in torch.fft.
class SpectralFuncInfo(OpInfo):
    """Operator information for torch.fft transforms. """

    def __init__(self,
                 name,  # the string name of the function
                 *,
                 ref=None,  # Reference implementation (probably in np.fft namespace)
                 dtypes=floating_and_complex_types(),
                 ndimensional: bool,  # Whether dim argument can be a tuple
                 sample_inputs_func=sample_inputs_spectral_ops,
                 decorators=None,
                 **kwargs):
        decorators = list(decorators) if decorators is not None else []
        decorators += [
            skipCPUIfNoFFT,
            skipCUDAIfRocm,
            # gradgrad is quite slow
            DecorateInfo(slowTest, 'TestGradients', 'test_fn_gradgrad'),
        ]

        super().__init__(name=name,
                         dtypes=dtypes,
                         decorators=decorators,
                         sample_inputs_func=sample_inputs_func,
                         **kwargs)
        self.ref = ref if ref is not None else _getattr_qual(np, name)
        self.ndimensional = ndimensional


class ShapeFuncInfo(OpInfo):
    """Early version of a specialized OpInfo for Shape manipulating operations like tile and roll"""
    def __init__(self,
                 name,  # the string name of the function
                 *,
                 ref,  # a reference function
                 dtypes=floating_types(),
                 dtypesIfCPU=None,
                 dtypesIfCUDA=None,
                 dtypesIfROCM=None,
                 sample_inputs_func=None,
                 **kwargs):
        super(ShapeFuncInfo, self).__init__(name,
                                            dtypes=dtypes,
                                            dtypesIfCPU=dtypesIfCPU,
                                            dtypesIfCUDA=dtypesIfCUDA,
                                            dtypesIfROCM=dtypesIfROCM,
                                            sample_inputs_func=sample_inputs_func,
                                            **kwargs)
        self.ref = ref

def sample_inputs_foreach(self, device, dtype, N, *, noncontiguous=False, same_size=False):
    if same_size:
        return [make_tensor((N, N), device, dtype, noncontiguous=noncontiguous) for _ in range(N)]
    else:
        return [make_tensor((N - i, N - i), device, dtype, noncontiguous=noncontiguous) for i in range(N)]


def get_foreach_method_names(name):
    # get torch inplace reference function
    op_name = "_foreach_" + name
    inplace_op_name = "_foreach_" + name + "_"

    op = getattr(torch, op_name, None)
    inplace_op = getattr(torch, inplace_op_name, None)

    ref = getattr(torch, name, None)
    ref_inplace = getattr(torch.Tensor, name + "_", None)
    return op, inplace_op, ref, ref_inplace

class ForeachFuncInfo(OpInfo):
    """Early version of a specialized OpInfo for foreach functions"""
    def __init__(self,
                 name,
                 dtypes=floating_and_complex_types(),
                 dtypesIfCPU=all_types_and_complex(),
                 dtypesIfCUDA=floating_and_complex_types_and(torch.half),
                 dtypesIfROCM=None,
                 safe_casts_outputs=True,
                 supports_alpha_param=False,
                 sample_inputs_func=sample_inputs_foreach,
                 **kwargs):
        super().__init__(
            "_foreach_" + name,
            dtypes=dtypes,
            dtypesIfCPU=dtypesIfCPU,
            dtypesIfCUDA=dtypesIfCUDA,
            dtypesIfROCM=dtypesIfROCM,
            safe_casts_outputs=safe_casts_outputs,
            sample_inputs_func=sample_inputs_func,
            **kwargs
        )

        foreach_method, foreach_method_inplace, torch_ref_method, torch_ref_inplace = get_foreach_method_names(name)
        self.method_variant = foreach_method
        self.inplace_variant = foreach_method_inplace
        self.ref = torch_ref_method
        self.ref_inplace = torch_ref_inplace
        self.supports_alpha_param = supports_alpha_param


def sample_inputs_linalg_cholesky_inverse(op_info, device, dtype, requires_grad=False):
    # Generate Cholesky factors of positive-definite (non-singular) Hermitian (symmetric) matrices
    from torch.testing._internal.common_utils import random_hermitian_pd_matrix
    inputs = (
        torch.zeros(0, 0, dtype=dtype, device=device),  # 0x0 matrix
        torch.zeros(0, 2, 2, dtype=dtype, device=device),  # zero batch of matrices
        random_hermitian_pd_matrix(S, dtype=dtype, device=device),  # single matrix
        random_hermitian_pd_matrix(S, 2, dtype=dtype, device=device),  # batch of matrices
    )
    test_cases = (torch.linalg.cholesky(a) for a in inputs)
    out = []
    for a in test_cases:
        a.requires_grad = requires_grad
        out.append(SampleInput(a))
        out.append(SampleInput(a, kwargs=dict(upper=True)))
    return out

def sample_inputs_linalg_lstsq(op_info, device, dtype, requires_grad=False, **kwargs):
    from torch.testing._internal.common_utils import random_well_conditioned_matrix
    out = []
    for batch in ((), (3,), (3, 3)):
        shape = batch + (3, 3)
        # NOTE: inputs are not marked with `requires_grad` since
        # linalg_lstsq is not differentiable
        a = random_well_conditioned_matrix(*shape, dtype=dtype, device=device)
        b = make_tensor(shape, device, dtype, low=None, high=None)
        out.append(SampleInput(a, args=(b,)))
    return out

def sample_inputs_householder_product(op_info, device, dtype, requires_grad, **kwargs):
    """
    This function generates input for torch.linalg.householder_product (torch.orgqr).
    The first argument should be a square matrix or batch of square matrices, the second argument is a vector or batch of vectors.
    Empty, square, rectangular, batched square and batched rectangular input is generated.
    """
    # Each column of the matrix is getting multiplied many times leading to very large values for
    # the Jacobian matrix entries and making the finite-difference result of grad check less accurate.
    # That's why gradcheck with the default range [-9, 9] fails and [-2, 2] is used here.
    samples = (
        SampleInput(make_tensor((S, S), device, dtype, low=-2, high=2, requires_grad=requires_grad),
                    args=(make_tensor((S,), device, dtype, low=-2, high=2, requires_grad=requires_grad),)),

        SampleInput(make_tensor((S + 1, S), device, dtype, low=-2, high=2, requires_grad=requires_grad),
                    args=(make_tensor((S,), device, dtype, low=-2, high=2, requires_grad=requires_grad),)),

        SampleInput(make_tensor((2, 1, S, S), device, dtype, low=-2, high=2, requires_grad=requires_grad),
                    args=(make_tensor((2, 1, S,), device, dtype, low=-2, high=2, requires_grad=requires_grad),)),

        SampleInput(make_tensor((2, 1, S + 1, S), device, dtype, low=-2, high=2, requires_grad=requires_grad),
                    args=(make_tensor((2, 1, S,), device, dtype, low=-2, high=2, requires_grad=requires_grad),)),

        SampleInput(make_tensor((0, 0), device, dtype, low=None, high=None, requires_grad=requires_grad),
                    args=(make_tensor((0,), device, dtype, low=None, high=None, requires_grad=requires_grad),)),

        SampleInput(make_tensor((S, S), device, dtype, low=-2, high=2, requires_grad=requires_grad),
                    args=(make_tensor((0,), device, dtype, low=None, high=None, requires_grad=requires_grad),)),
    )

    return samples

def sample_inputs_ormqr(op_info, device, dtype, requires_grad):
    # create a helper function wrapping `make_tensor`
    make_input = partial(make_tensor, dtype=dtype, device=device, requires_grad=requires_grad)

    def gen_inputs():
        batches = [(), (0, ), (2, ), (2, 1)]
        ns = [5, 2, 0]
        tf = [True, False]
        for batch, (m, n), left, transpose in product(batches, product(ns, ns), tf, tf):
            reflectors = make_input((*batch, m, n))
            tau = make_input((*batch, min(m, n)))
            other_matrix_shape = (m, n) if left else (n, m)
            other = make_input((*batch, *other_matrix_shape))
            kwargs = {"left": left, "transpose": transpose}
            yield SampleInput(reflectors, args=(tau, other,), kwargs=kwargs)

    return tuple(gen_inputs())

def sample_inputs_linalg_cholesky(op_info, device, dtype, requires_grad=False, **kwargs):
    """
    This function generates always positive-definite input for torch.linalg.cholesky using
    random_hermitian_pd_matrix.
    The input is generated as the itertools.product of 'batches' and 'ns'.
    In total this function generates 8 SampleInputs
    'batches' cases include:
        () - single input,
        (0,) - zero batched dimension,
        (2,) - batch of two matrices,
        (1, 1) - 1x1 batch of matrices
    'ns' gives 0x0 and 5x5 matrices.
    Zeros in dimensions are edge cases in the implementation and important to test for in order to avoid unexpected crashes.
    """
    from torch.testing._internal.common_utils import random_hermitian_pd_matrix

    batches = [(), (0, ), (2, ), (1, 1)]
    ns = [5, 0]
    out = []
    for batch, n in product(batches, ns):
        a = random_hermitian_pd_matrix(n, *batch, dtype=dtype, device=device)
        a.requires_grad = requires_grad
        out.append(SampleInput(a))
    return out

def sample_inputs_symeig(op_info, device, dtype, requires_grad=False):
    out = sample_inputs_linalg_invertible(op_info, device, dtype, requires_grad)

    for o in out:
        o.kwargs = {"upper": bool(np.random.choice([True, False])),
                    "eigenvectors": True}
        # A gauge-invariant function
        o.output_process_fn_grad = lambda output: (output[0], abs(output[1]))
    return out

def sample_inputs_linalg_eig(op_info, device, dtype, requires_grad=False):
    """
    This function generates input for torch.linalg.eigh with UPLO="U" or "L" keyword argument.
    """
    def out_fn(output):
        return output[0], abs(output[1])

    samples = sample_inputs_linalg_invertible(op_info, device, dtype, requires_grad)
    for sample in samples:
        sample.output_process_fn_grad = out_fn

    return samples

def sample_inputs_linalg_eigh(op_info, device, dtype, requires_grad=False, **kwargs):
    """
    This function generates input for torch.linalg.eigh/eigvalsh with UPLO="U" or "L" keyword argument.
    """
    def out_fn(output):
        if isinstance(output, tuple):
            # eigh function
            return output[0], abs(output[1])
        else:
            # eigvalsh function
            return output

    samples = sample_inputs_linalg_invertible(op_info, device, dtype, requires_grad)
    for sample in samples:
        sample.kwargs = {"UPLO": np.random.choice(["L", "U"])}
        sample.output_process_fn_grad = out_fn

    return samples


def sample_inputs_linalg_slogdet(op_info, device, dtype, requires_grad=False):
    def out_fn(output):
        return output[1]

    samples = sample_inputs_linalg_invertible(op_info, device, dtype, requires_grad)
    for sample in samples:
        sample.output_process_fn_grad = out_fn

    return samples


def sample_inputs_linalg_pinv_hermitian(op_info, device, dtype, requires_grad=False, **kwargs):
    """
    This function generates input for torch.linalg.pinv with hermitian=True keyword argument.
    """
    out = sample_inputs_linalg_invertible(op_info, device, dtype, requires_grad, **kwargs)
    for o in out:
        o.kwargs = {"hermitian": True}
    return out

def sample_inputs_linalg_solve(op_info, device, dtype, requires_grad=False, vector_rhs_allowed=True, **kwargs):
    """
    This function generates always solvable input for torch.linalg.solve
    Using random_fullrank_matrix_distinct_singular_value gives a non-singular (=invertible, =solvable) matrices 'a'.
    The first input to torch.linalg.solve is generated as the itertools.product of 'batches' and 'ns'.
    The second input is generated as the product of 'batches', 'ns' and 'nrhs'.
    In total this function generates 18 SampleInputs
    'batches' cases include:
        () - single input,
        (0,) - zero batched dimension,
        (2,) - batch of two matrices.
    'ns' gives 0x0 and 5x5 matrices.
    and 'nrhs' controls the number of vectors to solve for:
        () - using 1 as the number of vectors implicitly
        (1,) - same as () but explicit
        (3,) - solve for 3 vectors.
    Zeros in dimensions are edge cases in the implementation and important to test for in order to avoid unexpected crashes.
    'vector_rhs_allowed' controls whether to include nrhs = () to the list of SampleInputs.
    torch.solve / triangular_solve / cholesky_solve (opposed to torch.linalg.solve) do not allow
    1D tensors (vectors) as the right-hand-side.
    Once torch.solve / triangular_solve / cholesky_solve and its testing are removed,
    'vector_rhs_allowed' may be removed here as well.
    """
    from torch.testing._internal.common_utils import random_fullrank_matrix_distinct_singular_value

    batches = [(), (0, ), (2, )]
    ns = [5, 0]
    if vector_rhs_allowed:
        nrhs = [(), (1,), (3,)]
    else:
        nrhs = [(1,), (3,)]
    out = []
    for n, batch, rhs in product(ns, batches, nrhs):
        a = random_fullrank_matrix_distinct_singular_value(n, *batch, dtype=dtype, device=device)
        a.requires_grad = requires_grad
        b = torch.randn(*batch, n, *rhs, dtype=dtype, device=device)
        b.requires_grad = requires_grad
        out.append(SampleInput(a, args=(b,)))
    return out


def sample_inputs_legacy_solve(op_info, device, dtype, requires_grad=False, **kwargs):
    """
    This function generates always solvable input for legacy solve functions
    (the ones that are not in torch.linalg module).
    The difference from sample_inputs_linalg_solve is that here the right-hand-side of A x = b equation
    should have b.ndim >= 2, vectors are not allowed.
    Also the arguments order is swapped.
    """
    out = sample_inputs_linalg_solve(
        op_info, device, dtype, requires_grad=requires_grad, vector_rhs_allowed=False
    )

    # Reverses tensor order
    for sample in out:
        sample.input, sample.args = sample.args[0], (sample.input,)

    return out


def sample_inputs_lu(op_info, device, dtype, requires_grad=False, **kwargs):
    # not needed once OpInfo tests support Iterables
    def generate_samples():
        batch_shapes = ((), (3,), (3, 3))
        for batch_shape, get_infos in product(batch_shapes, (True, False)):
            shape = batch_shape + (S, S)
            input = make_tensor(shape, device, dtype, requires_grad=requires_grad, low=None, high=None)
            yield SampleInput(input, args=(True, get_infos))

    return list(generate_samples())


def sample_inputs_lu_unpack(op_info, device, dtype, requires_grad=False, **kwargs):
    # not needed once OpInfo tests support Iterables
    def generate_samples():
        for lu_sample in sample_inputs_lu(op_info, device, dtype, requires_grad, **kwargs):
            lu_data, pivots = lu_sample.input.lu()
            yield SampleInput(lu_data, args=(pivots,))

            # generate rectangular inputs
            lu_data_shape = lu_data.shape
            batch_shape = lu_data_shape[:-2]
            n = lu_data_shape[-2]

            for shape_inc in ((1, 0), (0, 1)):
                lu_data, pivots = make_tensor(
                    batch_shape + (n + shape_inc[0], n + shape_inc[1]),
                    device, dtype,
                    requires_grad=False,
                    low=None, high=None
                ).lu()
                lu_data.requires_grad_(requires_grad)
                yield SampleInput(lu_data, args=(pivots,))

    return list(generate_samples())


def sample_inputs_roll(op_info, device, dtype, requires_grad=False, **kwargs):
    make_arg = partial(make_tensor, device=device, dtype=dtype, requires_grad=requires_grad)

    args = ((0, 0), (1, 2), (0, 2), (2, 0), (-1, 0), (10000, 1), (2,), ((1, 2, -1), (0, 1, 2)))

    def generator():
        for arg in args:
            yield SampleInput(make_arg((S, S, S)), args=arg)

    return list(generator())


def sample_inputs_rot90(op_info, device, dtype, requires_grad=False, **kwargs):
    make_arg = partial(make_tensor, device=device, dtype=dtype, requires_grad=requires_grad)

    args = ((1, (0, 1),),
            (1, (1, 2),),
            (1, (1, -1),),
            ())

    def generator():
        for arg in args:
            yield SampleInput(make_arg((S, S, S)), args=arg)

    return list(generator())


def sample_inputs_std_var(op_info, device, dtype, requires_grad, **kwargs):
    tensor_nd = make_tensor((S, S, S), device=device, dtype=dtype,
                            low=None, high=None, requires_grad=requires_grad)
    tensor_1d = make_tensor((S,), device=device, dtype=dtype,
                            low=None, high=None, requires_grad=requires_grad)

    return [
        SampleInput(tensor_nd),
        SampleInput(tensor_nd, kwargs=dict(dim=1)),
        SampleInput(tensor_nd, kwargs=dict(dim=1, unbiased=True, keepdim=True)),
        SampleInput(tensor_1d, kwargs=dict(dim=0, unbiased=True, keepdim=True)),
        SampleInput(tensor_1d, kwargs=dict(dim=0, unbiased=False, keepdim=False)),

        SampleInput(tensor_nd, kwargs=dict(dim=(1,), correction=S // 2)),
        SampleInput(tensor_nd, kwargs=dict(dim=None, correction=0, keepdim=True)),
    ]


def _generate_correlation_inputs(device, dtype, requires_grad):
    shapes = [(2,), (1, 2), (3, 2), (2, 3)]
    for shape in shapes:
        yield make_tensor(shape, device, dtype, requires_grad=requires_grad)


def sample_inputs_corrcoef(op_info, device, dtype, requires_grad, **kwargs):
    return [SampleInput(t) for t in _generate_correlation_inputs(device, dtype, requires_grad)]


def sample_inputs_cov(op_info, device, dtype, requires_grad, **kwargs):
    inputs = []
    for t in _generate_correlation_inputs(device, dtype, requires_grad):
        inputs.append(SampleInput(t))
        num_observations = t.numel() if t.ndimension() < 2 else t.size(1)
        fweights = make_tensor((num_observations,), device, torch.int, low=0, high=10, requires_grad=requires_grad)
        aweights = make_tensor((num_observations,), device, torch.float, low=0, high=1, requires_grad=requires_grad)
        for correction, fw, aw in product(range(num_observations), [None, fweights], [None, aweights]):
            inputs.append(SampleInput(t, kwargs={'correction': correction, 'fweights': fw, 'aweights': aw}))
    return inputs


def _sample_inputs_svd(op_info, device, dtype, requires_grad=False, is_linalg_svd=False):
    """
    This function generates input for torch.svd with distinct singular values so that autograd is always stable.
    Matrices of different size:
        square matrix - S x S size
        tall marix - S x (S-2)
        wide matrix - (S-2) x S
    and batched variants of above are generated.
    Each SampleInput has a function 'output_process_fn_grad' attached to it that is applied on the output of torch.svd
    It is needed for autograd checks, because backward of svd doesn't work for an arbitrary loss function.
    """
    from torch.testing._internal.common_utils import random_fullrank_matrix_distinct_singular_value

    # svd and linalg.svd returns V and V.conj().T, respectively. So we need to slice
    # along different dimensions when needed (this is used by
    # test_cases2:wide_all and wide_all_batched below)
    if is_linalg_svd:
        def slice_V(v):
            return v[..., :(S - 2), :]

        def uv_loss(usv):
            u00 = usv[0][0, 0]
            v00_conj = usv[2][0, 0]
            return u00 * v00_conj
    else:
        def slice_V(v):
            return v[..., :, :(S - 2)]

        def uv_loss(usv):
            u00 = usv[0][0, 0]
            v00_conj = usv[2][0, 0].conj()
            return u00 * v00_conj

    test_cases1 = (  # some=True (default)
        # loss functions for complex-valued svd have to be "gauge invariant",
        # i.e. loss functions shouldn't change when sigh of the singular vectors change.
        # the simplest choice to satisfy this requirement is to apply 'abs'.
        (random_fullrank_matrix_distinct_singular_value(S, dtype=dtype).to(device),
            lambda usv: usv[1]),  # 'check_grad_s'
        (random_fullrank_matrix_distinct_singular_value(S, dtype=dtype).to(device),
            lambda usv: abs(usv[0])),  # 'check_grad_u'
        (random_fullrank_matrix_distinct_singular_value(S, dtype=dtype).to(device),
            lambda usv: abs(usv[2])),  # 'check_grad_v'
        # this test is important as it checks the additional term that is non-zero only for complex-valued inputs
        # and when the loss function depends both on 'u' and 'v'
        (random_fullrank_matrix_distinct_singular_value(S, dtype=dtype).to(device),
            uv_loss),  # 'check_grad_uv'
        (random_fullrank_matrix_distinct_singular_value(S, dtype=dtype).to(device)[:(S - 2)],
            lambda usv: (abs(usv[0]), usv[1], abs(usv[2][..., :, :(S - 2)]))),  # 'wide'
        (random_fullrank_matrix_distinct_singular_value(S, dtype=dtype).to(device)[:, :(S - 2)],
            lambda usv: (abs(usv[0]), usv[1], abs(usv[2]))),  # 'tall'
        (random_fullrank_matrix_distinct_singular_value(S, 2, dtype=dtype).to(device),
            lambda usv: (abs(usv[0]), usv[1], abs(usv[2]))),  # 'batched'
        (random_fullrank_matrix_distinct_singular_value(S, 2, dtype=dtype).to(device)[..., :(S - 2), :],
            lambda usv: (abs(usv[0]), usv[1], abs(usv[2]))),  # 'wide_batched'
        (random_fullrank_matrix_distinct_singular_value(S, 2, dtype=dtype).to(device)[..., :, :(S - 2)],
            lambda usv: (abs(usv[0]), usv[1], abs(usv[2]))),  # 'tall_batched'
    )
    test_cases2 = (  # some=False
        (random_fullrank_matrix_distinct_singular_value(S, dtype=dtype).to(device)[:(S - 2)],
            lambda usv: (abs(usv[0]), usv[1], abs(slice_V(usv[2])))),  # 'wide_all'
        (random_fullrank_matrix_distinct_singular_value(S, dtype=dtype).to(device)[:, :(S - 2)],
            lambda usv: (abs(usv[0][:, :(S - 2)]), usv[1], abs(usv[2]))),  # 'tall_all'
        (random_fullrank_matrix_distinct_singular_value(S, 2, dtype=dtype).to(device)[..., :(S - 2), :],
            lambda usv: (abs(usv[0]), usv[1], abs(slice_V(usv[2])))),  # 'wide_all_batched'
        (random_fullrank_matrix_distinct_singular_value(S, 2, dtype=dtype).to(device)[..., :, :(S - 2)],
            lambda usv: (abs(usv[0][..., :, :(S - 2)]), usv[1], abs(usv[2]))),  # 'tall_all_batched'
    )

    out = []
    for a, out_fn in test_cases1:
        a.requires_grad = requires_grad
        if is_linalg_svd:
            kwargs = {'full_matrices': False}
        else:
            kwargs = {'some': True}
        out.append(SampleInput(a, kwargs=kwargs, output_process_fn_grad=out_fn))

    for a, out_fn in test_cases2:
        a.requires_grad = requires_grad
        if is_linalg_svd:
            kwargs = {'full_matrices': True}
        else:
            kwargs = {'some': False}
        out.append(SampleInput(a, kwargs=kwargs, output_process_fn_grad=out_fn))

    return out


def sample_inputs_permute(op_info, device, dtype, requires_grad, **kwargs):
    make_arg = partial(make_tensor, device=device, dtype=dtype, requires_grad=requires_grad)

    cases = [((1, 2, 3, 4), (0, 2, 3, 1)),
             ((1, 2, 3, 4), (0, -2, -1, 1)),
             ((), ()),
             ((1, 2, 3, 4), (2, 1, 3, 0))]

    def generator():
        for shape, args in cases:
            yield SampleInput(make_arg(shape), args=(args,))

    return list(generator())


# Based on erstwhile method_tests tests & some tensor_op_tests for pow
def sample_inputs_pow(op_info, device, dtype, requires_grad, **kwargs):
    samples = []

    if dtype in [torch.float16, torch.bfloat16, torch.float32, torch.float64]:
        test_cases = (
            ((2, 2), 0, 5, 1e-3, requires_grad, (2, 2), 0, 1, 0.1, requires_grad, False),
            ((2, 2), 0, 5, 1e-3, requires_grad, (1,), 0, 1, 0.1, requires_grad, False),
            ((), 1e-3, 1e-3 + 1, 0, requires_grad, (), 0.1, 1.1, 0, False, False),
            ((2, 2), 0, 5, 1e-3, requires_grad, (), 0.1, 1.1, 1, False, False),
        )
        tests_require_resizing = (
            ((1,), 0, 5, 1e-3, requires_grad, (2, 2), 0, 1, 0.1, requires_grad, requires_grad),
            ((2, 1, 2), 0, 5, 1e-3, requires_grad, (1, 2, 1), 0, 1, 0.1, requires_grad, requires_grad),
            ((), 1e-3, 1e-3 + 1, 0, requires_grad, (1, S, 1), 0, 1, 0.1, requires_grad, requires_grad),
        )
        cases = test_cases + tests_require_resizing
        samples = list(SampleInput(make_tensor(shape_b, low=low_b, high=high_b,
                                               requires_grad=b_grad, device=device,
                                               dtype=dtype) + additive_b,
                                   args=(make_tensor(shape_e, low=low_e, high=high_e,
                                                     requires_grad=e_grad, device=device,
                                                     dtype=dtype) + additive_e,),
                                   broadcasts_input=broadcasts_input)
                       for shape_b, low_b, high_b, additive_b, b_grad, shape_e, low_e,
                       high_e, additive_e, e_grad, broadcasts_input in cases)
        tensor_scalar_inputs = (
            ((2, 2), 0, 5, 1e-3, requires_grad, (3.14,)),
            ((), 1e-3, 1e-3 + 1, 0, requires_grad, (3.14,))
        )
        more_samples = list(SampleInput(make_tensor(shape, dtype=dtype, device=device,
                                                    high=high, low=low,
                                                    requires_grad=b_grad) + additive,
                                        args=exp)
                            for shape, low, high, additive, b_grad, exp in tensor_scalar_inputs)
        samples = [*samples, *more_samples]
    elif dtype in [torch.complex64, torch.complex128]:
        args_tuple = (
            ((2, 2), 0, 5, requires_grad, (3.14,)),
            ((), 0, 1, requires_grad, (3.14,)),
            ((), 0, 1, requires_grad, (3.14j,))
        )
        samples = list(SampleInput(make_tensor(shape, dtype=dtype, device=device,
                                               high=high, low=low,
                                               requires_grad=b_grad) + 1e-3 * (1 + 1j),
                                   args=arg)
                       for shape, low, high, b_grad, arg in args_tuple)
    elif dtype == torch.bool:
        arg_tuple = (0, 1, 1., 2.3)
        samples = list(SampleInput(make_tensor((2, 2), device=device, dtype=dtype,
                                               requires_grad=requires_grad),
                                   args=(arg,))
                       for arg in arg_tuple)
        dtypes_list = [torch.float64, torch.float32, torch.int64, torch.int32]
        more_samples = list(SampleInput(make_tensor((2, 2), device, dtype=torch.bool,
                                                    requires_grad=requires_grad),
                                        args=(make_tensor((2, 2), device, dtype=dtype,
                                                          requires_grad=requires_grad),))
                            for dtype in dtypes_list)
        samples = [*samples, *more_samples]
        samples.append(SampleInput(make_tensor((2, 2, 2), device, dtype=torch.bool,
                                               requires_grad=requires_grad),
                                   args=(make_tensor((2, 1), device, dtype=torch.float64,
                                                     requires_grad=requires_grad),)))
    else:
        exp_tuple = (1, 2, 3)
        samples = list(SampleInput(make_tensor((2, 2), device, dtype,
                                               requires_grad=requires_grad),
                                   args=(arg,))
                       for arg in exp_tuple)
        samples.append(SampleInput(make_tensor((2, 2), device, dtype,
                                               requires_grad=requires_grad),
                                   args=(make_tensor((2, 2), device, dtype,
                                                     requires_grad=requires_grad),)))
    return tuple(samples)

def sample_inputs_svd(op_info, device, dtype, requires_grad=False, **kwargs):
    return _sample_inputs_svd(op_info, device, dtype, requires_grad, is_linalg_svd=False)

def sample_inputs_linalg_svd(op_info, device, dtype, requires_grad=False, **kwargs):
    return _sample_inputs_svd(op_info, device, dtype, requires_grad, is_linalg_svd=True)

def sample_inputs_linalg_svdvals(op_info, device, dtype, requires_grad=False, **kwargs):
    batches = [(), (0, ), (2, ), (1, 1)]
    ns = [5, 2, 0]
    samples = []
    for batch, (m, n) in product(batches, product(ns, ns)):
        a = make_tensor((*batch, m, n), device, dtype, low=None, high=None, requires_grad=requires_grad)
        samples.append(SampleInput(a))
    return samples

def sample_inputs_hardshrink_hardtanh(op_info, device, dtype, requires_grad=False, **kwargs):
    N = 10
    tensors = [SampleInput(make_tensor((N, N), device=device, dtype=dtype,
               requires_grad=requires_grad)) for _ in range(1, N)]
    return tensors

def sample_inputs_eig(op_info, device, dtype, requires_grad=False, **kwargs):
    eigvecs = make_tensor((S, S), device=device, dtype=dtype,
                          low=None, high=None)
    eigvals = make_tensor((S,), device=device, dtype=dtype,
                          low=None, high=None)
    # we produce only diagonazible inputs which do not have
    # complex eigenvalues for real inputs, as there is no
    # backward implementation for real inputs with complex
    # eigenvalues yet.
    input = (eigvecs * eigvals.unsqueeze(-2)) @ eigvecs.inverse()
    input.requires_grad_(requires_grad)

    def process_output(eigpair):
        eigvals, eigvecs = eigpair
        if dtype.is_complex:
            # eig produces eigenvectors which are normalized to 1 norm.
            # Note that if v is an eigenvector, so is v * e^{i \phi},
            # and |v| = |v * e^{i \phi}| = 1.
            # This, however, makes the eigenvector backward computation process
            # rather unstable unless the objective function is gauge-invariant,
            # that is if f(z) == f(|z|), for example.
            # Hence for complex inputs we ignore the phases and return only
            # the absolute values.
            return eigvals, eigvecs.abs()
        else:
            return eigvals, eigvecs

    return [
        SampleInput(
            input,
            kwargs=dict(eigenvectors=True),
            output_process_fn_grad=process_output
        ),
    ]


def sample_inputs_einsum(op_info, device, dtype, requires_grad=False, **kwargs):
    x = make_tensor((3,), device, dtype, requires_grad=requires_grad)
    y = make_tensor((4,), device, dtype, requires_grad=requires_grad)
    A = make_tensor((2, 3,), device, dtype, requires_grad=requires_grad, noncontiguous=True)
    B = make_tensor((1, 3,), device, dtype, requires_grad=requires_grad)
    C = make_tensor((1, 2, 3,), device, dtype, requires_grad=requires_grad)
    D = make_tensor((1, 3, 4,), device, dtype, requires_grad=requires_grad, noncontiguous=True)
    E = make_tensor((4, 4,), device, dtype, requires_grad=requires_grad)
    H = make_tensor((3, 3,), device, dtype, requires_grad=requires_grad, noncontiguous=True)
    I = make_tensor((1, 3, 1,), device, dtype, requires_grad=requires_grad)

    inputs = []

    # Vector operations
    inputs.append(SampleInput([x], args=('i->',)))                      # sum
    inputs.append(SampleInput([x, y], args=('i,j->ij',)))               # outer

    # Matrix operations
    inputs.append(SampleInput([A], args=("ij->i",)))                    # col sum
    inputs.append(SampleInput([A, B], args=("ij,kj->ik",)))             # matmul
    inputs.append(SampleInput([A, E], args=("ij,Ab->ijAb",)))           # matrix outer product

    # Tensor operations
    inputs.append(SampleInput([C, D], args=("aij,ajk->aik",)))          # batch matmul
    inputs.append(SampleInput([D, E], args=("aij,jk->aik",)))           # tensor matrix contraction
    inputs.append(SampleInput([C, B], args=("ijk,ik->j",)))             # non contiguous

    # Test diagonals
    inputs.append(SampleInput([I], args=('iji->j',)))                   # non-contiguous trace

    # Test ellipsis
    inputs.append(SampleInput([H], args=("i...->...",)))
    inputs.append(SampleInput([C, x], args=('...ik, ...j -> ij',)))

    return inputs


def sample_inputs_linalg_qr(op_info, device, dtype, requires_grad=False, **kwargs):
    """
    This function generates input for torch.linalg.qr
    The input is generated as the itertools.product of 'batches' and 'ns'.
    """
    batches = [(), (0,), (2, ), (1, 1)]
    ns = [5, 2, 0]
    out = []
    for batch, (m, n) in product(batches, product(ns, ns)):
        a = torch.randn(*batch, m, n, dtype=dtype, device=device, requires_grad=requires_grad)
        out.append(SampleInput(a))
    return out

def sample_inputs_geqrf(op_info, device, dtype, requires_grad=False):
    batches = [(), (0, ), (2, ), (1, 1)]
    ns = [5, 2, 0]
    samples = []
    for batch, (m, n) in product(batches, product(ns, ns)):
        # TODO: CUDA path doesn't work with batched or empty inputs
        if torch.device(device).type == 'cuda' and (batch != () or m == 0 or n == 0):
            continue
        a = make_tensor((*batch, m, n), device, dtype, low=None, high=None, requires_grad=requires_grad)
        samples.append(SampleInput(a))
    return samples

def sample_inputs_flip(op_info, device, dtype, requires_grad):
    make_arg = partial(make_tensor, dtype=dtype, device=device, requires_grad=requires_grad)
    sizes = ((S, M, S), (S, 0, M))
    all_dims = ((0, 1, 2), (0,), (0, 2), (-1,), ())

    def gen_samples():
        for size, dims in product(sizes, all_dims):
            yield SampleInput(make_arg(size), kwargs={"dims": dims})

    return list(gen_samples())

def sample_inputs_fliplr_flipud(op_info, device, dtype, requires_grad, **kwargs):
    tensors = (
        make_tensor((S, M, S), device, dtype, low=None, high=None, requires_grad=requires_grad),
        make_tensor((S, 0, M), device, dtype, low=None, high=None, requires_grad=requires_grad)
    )
    return [SampleInput(tensor) for tensor in tensors]

def sample_inputs_fmod_remainder(op_info, device, dtype, requires_grad, *, autodiffed=False, **kwargs):
    make_arg = partial(make_tensor, dtype=dtype, device=device, requires_grad=requires_grad)

    if autodiffed:
        samples = (
            ((S, S, S), 1.5, False),
            ((), 1.5, False),
        )
    else:
        cases = (
            ((S, S, S), (), False),
            ((S, S, S), (S, S, S), False),
            ((S, S, S), (S,), False),
        )

        # Sample inputs with scalars as torch tensors
        cases_with_tensor_scalar = (
            ((), torch.tensor(1, dtype=dtype, device=device, requires_grad=False), False),
        )

        # Sample inputs with broadcasting
        cases_with_broadcasting = (
            ((S,), (S, S, S), True),
            ((S, 1, S), (S, S, S), True),
            ((), (S, S, S), True),
        )

        samples = cases + cases_with_tensor_scalar + cases_with_broadcasting  # type: ignore[assignment]

    def generator():
        for shape, arg_other, broadcasts_input in samples:
            if isinstance(arg_other, tuple):
                arg = make_arg(arg_other, requires_grad=False, exclude_zero=True)
            else:
                # shape_other is scalar or torch.tensor
                arg = arg_other
            yield(SampleInput(make_arg(shape), args=(arg,), broadcasts_input=broadcasts_input))

    return list(generator())

# TODO: clamp shares tensors among its sample inputs --- we should prohibit this!
def sample_inputs_clamp(op_info, device, dtype, requires_grad, **kwargs):
    x = make_tensor((S, M, S), device, dtype, low=None, high=None, requires_grad=requires_grad)
    lb = make_tensor((S, M, S), device, dtype, low=None, high=None, requires_grad=requires_grad)
    ub = make_tensor((S, M, S), device, dtype, low=None, high=None, requires_grad=requires_grad)

    def detach(tensor):
        return tensor.clone().detach_().requires_grad_(requires_grad)

    return [
        SampleInput(detach(x), args=(lb, ub)),
        SampleInput(detach(x), args=(detach(lb[0]), detach(ub[0]))),
        SampleInput(detach(x), args=(detach(lb[:, :1]),)),
    ]

def sample_inputs_clamp_scalar(op_info, device, dtype, requires_grad):
    tensors = (
        make_tensor((2, 3, 2), device, dtype, low=None, high=None, requires_grad=requires_grad),
        make_tensor((2, 0, 3), device, dtype, low=None, high=None, requires_grad=requires_grad),
    )
    if dtype is torch.uint8:
        min_max_vals = ((2, 5), (3, 7))
    else:
        min_max_vals = ((0, 1), (-1, 1))
    output = [SampleInput(tensor, args=vals) for tensor, vals in product(tensors, min_max_vals)]
    output += [SampleInput(tensors[0], args=(0.5, None)), SampleInput(tensors[0], args=(None, 0.5))]
    empty_tensor = make_tensor((), device=device, dtype=dtype, low=None, high=None, requires_grad=requires_grad)
    output += [SampleInput(empty_tensor, args=(0.0, 1.0)), ]
    return output

def sample_kwargs_clamp_scalar(device, dtype, input):
    if dtype is torch.uint8:
        min_val, max_val = (random.randint(1, 3), random.randint(4, 8))
    elif dtype.is_floating_point:
        min_val, max_val = (random.uniform(-8, 0), random.uniform(1, 8))  # type: ignore[assignment]
    else:
        min_val, max_val = (random.randint(-8, 0), random.randint(1, 8))
    return {'min': min_val, 'max': max_val}, {'a_min': min_val, 'a_max': max_val}

def sample_inputs_cross(op_info, device, dtype, requires_grad, **kwargs):
    sample0 = SampleInput(make_tensor((S, 3), device=device, dtype=dtype, requires_grad=requires_grad),
                          args=(make_tensor((S, 3), device=device, dtype=dtype, requires_grad=requires_grad),))
    sample1 = SampleInput(make_tensor((S, 3, S), device=device, dtype=dtype, requires_grad=requires_grad),
                          args=(make_tensor((S, 3, S), device=device, dtype=dtype, requires_grad=requires_grad),),
                          kwargs={'dim': 1})

    return (sample0, sample1)

def sample_inputs_cumprod(op_info, device, dtype, requires_grad, **kwargs):
    def make_arg(shape):
        # shrink values to be in the interval [-1, +1] for better precision in gradgradcheck
        return make_tensor(shape, device, dtype, low=-1, high=+1, requires_grad=requires_grad)

    def prod_zeros(dim_select):
        assert len(dim_select) == 2
        result = make_arg(3 * (S,))
        with torch.no_grad():
            result.narrow(dim_select[0], 0, 1).narrow(dim_select[1], 1, 1).zero_()
            result.narrow(dim_select[0], 2, 1).narrow(dim_select[1], 3, 1).zero_()
            result.narrow(dim_select[0], 4, 1).narrow(dim_select[1], 3, 1).zero_()
        return result

    # will not be needed once OpInfo tests suport Iterables
    def sample_generator():
        for dim in range(3):
            yield SampleInput(make_arg((S, S, S)), args=(dim,))
        # Scalar tensors and empty tensor
        for size in [(), (1,), (0,)]:
            yield SampleInput(make_arg(size), args=(0,))

        yield SampleInput(prod_zeros([0, 1]), args=(1,))
        yield SampleInput(prod_zeros([0, 2]), args=(1,))
        yield SampleInput(prod_zeros([1, 2]), args=(1,))

        # test dtype kwarg
        yield SampleInput(prod_zeros([1, 2]), args=(1,), kwargs={'dtype': dtype})

    return list(sample_generator())

def sample_inputs_view_as_complex(op_info, device, dtype, requires_grad, **kwargs):
    return [SampleInput(make_tensor((S, 2), device, dtype, requires_grad=requires_grad),)]

def sample_inputs_view_as_real(op_info, device, dtype, requires_grad, **kwargs):
    tensors = (
        make_tensor((S, S), device, dtype, requires_grad=requires_grad),
        make_tensor((), device, dtype, requires_grad=requires_grad)
    )
    return [SampleInput(tensor) for tensor in tensors]

def sample_inputs_copysign(op_info, device, dtype, requires_grad, **kwargs):
    def _make_tensor(*shape, low=None, high=None):
        return make_tensor(shape, device, dtype, low=low, high=high, requires_grad=requires_grad)

    cases = [
        # no broadcast
        ((S, S, S), (S, S, S), False),
        # broadcast rhs
        ((S, S, S), (S, S), False),

        # scalar
        ((S, S), 3.14, False),
        # scalar positive zero
        ((S, S), 0.0, False),
        # scalar negative zero
        ((S, S), -0.0, False),
    ]

    # broadcast lhs
    cases.append(((S, S), (S, S, S), True))
    # broadcast all
    cases.append(((S, 1, S), (M, S), True))

    def generator():
        for input_shape, arg_val, broadcasts_input in cases:
            if isinstance(arg_val, tuple):
                arg = _make_tensor(*arg_val)
            else:
                # arg_val is scalar
                arg = arg_val

            yield SampleInput(_make_tensor(*input_shape), args=(arg, ), broadcasts_input=broadcasts_input)

    return list(generator())

def sample_inputs_prod(op_info, device, dtype, requires_grad):
    def make_arg(shape):
        # shrink values to be in the interval [-1, +1] for better precision in gradgradcheck
        return make_tensor(shape, device, dtype, low=-1, high=+1, requires_grad=requires_grad)

    def prod_single_zero():
        result = make_arg(2 * (S,))
        with torch.no_grad():
            result[0, 1] = 0
        return result

    # will not be needed once OpInfo tests support Iterables
    def sample_generator():
        for sample in sample_inputs_cumprod(op_info, device, dtype, requires_grad):
            yield SampleInput(sample.input)  # only Tensor, ignore other inputs
            yield sample
            sample.kwargs['keepdim'] = True
            yield sample
        yield SampleInput(prod_single_zero())
        yield SampleInput(make_arg((3, 3, 3)), args=(1,))
        yield SampleInput(make_arg((3, 3, 3)), args=(1,), kwargs={'keepdim': True})

        # test zero scalar tensor
        zero = make_arg(())
        with torch.no_grad():
            zero.zero_()
        yield SampleInput(zero)
        yield SampleInput(zero, args=(0,))
        yield SampleInput(zero, args=(0,), kwargs={'keepdim': True})

    return list(sample_generator())

def sample_inputs_diag(op_info, device, dtype, requires_grad, **kwargs):
    vec_sample = SampleInput(make_tensor((M, ), device, dtype, low=None, high=None, requires_grad=requires_grad))

    tensors = (
        make_tensor((M, M), device, dtype, low=None, high=None, requires_grad=requires_grad),
        make_tensor((3, 5), device, dtype, low=None, high=None, requires_grad=requires_grad),
        make_tensor((5, 3), device, dtype, low=None, high=None, requires_grad=requires_grad),
    )

    args = ((), (2,), (-2,), (1,), (2,))

    samples = []
    for tensor, arg in product(tensors, args):
        samples.append(SampleInput(tensor, args=arg))

    return samples + [vec_sample]

def sample_inputs_diagonal_diag_embed(op_info, device, dtype, requires_grad, **kwargs):
    make_arg = partial(make_tensor, dtype=dtype, device=device, requires_grad=requires_grad)

    # Shapes for 2D Tensors
    shapes_2d = ((M, M), (3, 5), (5, 3))

    # Shapes for 3D Tensors
    shapes_3d = ((M, M, M),)

    args_2d = ((), (2,), (-2,), (1,))
    args_3d = ((1, 1, 2), (2, 0, 1), (-2, 0, 1))

    def generator():
        for shape, arg in chain(product(shapes_2d, args_2d), product(shapes_3d, args_3d)):
            yield SampleInput(make_arg(shape), args=arg)

    return list(generator())


def sample_inputs_to_sparse(op_info, device, dtype, requires_grad, **kwargs):
    make_arg = partial(make_tensor, device=device, dtype=dtype, requires_grad=requires_grad)

    return (SampleInput(make_arg((S, S)), args=(), output_process_fn_grad=lambda x: x.to_dense()),
            SampleInput(make_arg((S, S)), args=(1,), output_process_fn_grad=lambda x: x.to_dense()),)


def sample_inputs_log_softmax(op_info, device, dtype, requires_grad, with_dtype=False, **kwargs):
    make_arg = partial(make_tensor, device=device, dtype=dtype, requires_grad=requires_grad)

    if with_dtype:
        cases = (((S, S, S), (1, torch.float64)),)
    else:
        cases = (((S, S, S), (1,)),)  # type:ignore[assignment]

    def generator():
        for shape, args in cases:
            yield SampleInput(make_arg(shape), args=args)

    return list(generator())


def sample_inputs_logit(op_info, device, dtype, requires_grad, **kwargs):
    low, high = op_info.domain

    # Note: Operator is very sensitive at points near the
    # start and end of domain and leads to NaN for float16
    # if domain_eps is 1e-5.
    domain_eps = op_info._domain_eps if dtype != torch.float16 else 3e-2

    low = low + domain_eps
    high = high - domain_eps

    samples = (
        SampleInput(make_tensor((S, S, S), device, dtype, low=low, high=high, requires_grad=requires_grad)),
        SampleInput(make_tensor((S, S, S), device, dtype, low=low,
                                high=high, requires_grad=requires_grad), args=(0.2,)),
        SampleInput(make_tensor((), device, dtype, low=low, high=high, requires_grad=requires_grad)),
        SampleInput(make_tensor((), device, dtype, low=low,
                                high=high, requires_grad=requires_grad), args=(0.2,)),
    )

    return samples

def sample_inputs_floor_divide(op_info, device, dtype, requires_grad, **kwargs):
    lhs = make_tensor((S, S, S), device, dtype, low=None, high=None, requires_grad=requires_grad)
    rhs = make_tensor((S, S, S), device, dtype, low=None, high=None, requires_grad=requires_grad)
    # Avoid integer divide by 0
    if not (dtype.is_floating_point or dtype.is_complex):
        rhs[rhs == 0] = 1

    return [
        SampleInput(lhs, args=(rhs,)),
        SampleInput(lhs, args=(rhs[0],)),
        SampleInput(lhs, args=(3.14,)),
    ]

def sample_inputs_isin(op_info, device, dtype, requires_grad):
    element = make_tensor((L,), device, dtype, low=None, high=None, requires_grad=requires_grad)
    indices = torch.randint(0, L, size=[S])
    test_elements = element[indices].clone()
    return [
        SampleInput(element, args=(test_elements,))
    ]

def sample_inputs_masked_scatter(op_info, device, dtype, requires_grad, **kwargs):
    make_arg = partial(make_tensor, device=device, dtype=dtype, requires_grad=requires_grad)

    def samples_generator():
        yield SampleInput(make_arg((S, S)), args=(torch.randn(S, S, device=device) > 0, make_arg((S, S))))
        yield SampleInput(make_arg((S, S)), args=(torch.randn((S,), device=device) > 0, make_arg((S, S))))
        yield SampleInput(make_arg((S, S)), args=(bernoulli_scalar().to(device), make_arg((S, S))))
        yield SampleInput(make_arg((S,)),
                          args=(torch.randn(S, S, device=device) > 0, make_arg((S, S))),
                          broadcasts_input=True)

    samples = tuple(samples_generator())
    return samples


def sample_inputs_masked_fill(op_info, device, dtype, requires_grad, **kwargs):
    make_arg = partial(make_tensor, device=device, dtype=dtype, requires_grad=requires_grad)

    def sample_generator():
        yield SampleInput(make_arg((S, S)), args=(torch.randn(S, S, device=device) > 0, 10))
        yield SampleInput(make_arg((S, S)), args=(torch.randn(S, S, device=device) > 0, make_arg(())))
        yield SampleInput(make_arg((S, S)), args=(torch.randn(S, device=device) > 0, 10))
        yield SampleInput(make_arg(()), args=(torch.randn((), device=device) > 0, 10))
        yield SampleInput(make_arg(()), args=(torch.randn((), device=device) > 0, make_arg(())))
        yield SampleInput(make_arg((S, S)), args=(torch.randn((), device=device) > 0, 10))

        yield SampleInput(make_arg((S,)),
                          args=(torch.randn(S, S, device=device) > 0, make_arg(())),
                          broadcasts_input=True)
        yield SampleInput(make_arg((S,)),
                          args=(torch.randn(S, S, device=device) > 0, 10),
                          broadcasts_input=True)

    samples = tuple(sample_generator())
    return samples

def sample_inputs_masked_select(op_info, device, dtype, requires_grad, **kwargs):
    samples = (
        SampleInput(make_tensor((M, M), device, dtype, low=None, high=None, requires_grad=requires_grad),
                    args=(torch.randn(M, M, device=device) > 0,)),

        SampleInput(make_tensor((M, M), device, dtype, low=None, high=None, requires_grad=requires_grad),
                    args=(torch.randn((M,), device=device) > 0,)),

        SampleInput(make_tensor((M,), device, dtype, low=None, high=None, requires_grad=requires_grad),
                    args=(torch.randn((M, M), device=device) > 0,)),

        SampleInput(make_tensor((M, 1, M), device, dtype, low=None, high=None, requires_grad=requires_grad),
                    args=(torch.randn((M, M), device=device) > 0,)),

        SampleInput(make_tensor((), device, dtype, low=None, high=None, requires_grad=requires_grad),
                    args=(torch.tensor(1, device=device, dtype=torch.bool),)),

        SampleInput(make_tensor((M, M), device, dtype, low=None, high=None, requires_grad=requires_grad),
                    args=(torch.tensor(1, device=device, dtype=torch.bool),)),

        SampleInput(make_tensor((), device, dtype, low=None, high=None, requires_grad=requires_grad),
                    args=(torch.randn((M, M), device=device) > 0,)),
    )

    return samples

def sample_inputs_matrix_exp(op_info, device, dtype, requires_grad, **kwargs):
    samples = (
        SampleInput(make_tensor((S, S), device, dtype, requires_grad=requires_grad)),
        SampleInput(make_tensor((S, S, S), device, dtype, requires_grad=requires_grad)),
    )

    return samples

def sample_inputs_matmul(op_info, device, dtype, requires_grad):
    test_cases = (((L,), (L,)),
                  ((S, M), (M,)),
                  ((M,), (M, S)),
                  ((S, M), (M, S)),
                  ((S, S, M), (M,)),
                  ((S, S, M), (M, S)),
                  ((M,), (S, M, S)),
                  ((S, M), (S, M, S)),
                  ((S, S, M, M), (S, S, M, S)),
                  ((S, S, M, M), (M,)),
                  ((M,), (S, S, M, S)))
    sample_inputs = []
    for lhs_shape, rhs_shape in test_cases:
        lhs = make_tensor(lhs_shape, device, dtype, low=None, high=None, requires_grad=requires_grad)
        rhs = make_tensor(rhs_shape, device, dtype, low=None, high=None, requires_grad=requires_grad)
        if op_info.name == 'matmul':
            sample_inputs.append(SampleInput(lhs, args=(rhs,)))
        elif op_info.name == '__rmatmul__':
            sample_inputs.append(SampleInput(rhs, args=(lhs,)))
        else:
            raise RuntimeError("`op_info.name` must be 'matmul' or '__rmatmul__'")
    return tuple(sample_inputs)


def sample_inputs_polar(op_info, device, dtype, requires_grad, **kwargs):
    def _make_tensor_helper(shape, low=None, high=None):
        return make_tensor(shape, device, dtype, low=low, high=high, requires_grad=requires_grad)

    samples = (
        SampleInput(_make_tensor_helper((S, S), low=0), args=(_make_tensor_helper((S, S)),)),
        SampleInput(_make_tensor_helper((), low=0), args=(_make_tensor_helper(()),)),
    )

    return samples

def sample_inputs_complex(op_info, device, dtype, requires_grad, **kwargs):
    def _make_tensor_helper(shape):
        return make_tensor(shape, device, dtype, requires_grad=requires_grad)

    samples = (
        SampleInput(_make_tensor_helper((S, S)), args=(_make_tensor_helper((S, S)),)),
        SampleInput(_make_tensor_helper(()), args=(_make_tensor_helper(()),)),
    )

    return samples


def sample_inputs_polygamma(op_info, device, dtype, requires_grad, **kwargs):
    make_arg = partial(make_tensor, device=device, dtype=dtype, requires_grad=requires_grad)
    tensor_shapes = ((S, S), ())
    ns = (1, 2, 3, 4, 5)

    def generator():
        for shape, n in product(tensor_shapes, ns):
            yield SampleInput(make_arg(shape), args=(n,))

    return list(generator())


def sample_inputs_mvlgamma(op_info, device, dtype, requires_grad, **kwargs):
    make_arg = partial(make_tensor, device=device, dtype=dtype, requires_grad=requires_grad)
    tensor_shapes = ((S, S), ())
    ns = (1, 2, 3, 4, 5)

    # Since the accepted lower bound for input
    # to mvlgamma depends on `p` argument,
    # the following function computes the lower bound
    # which we pass to `make_tensor`.
    def compute_min_val(p):
        return (p - 1.) / 2

    def generator():
        for shape, n in product(tensor_shapes, ns):
            min_val = compute_min_val(n)
            if not dtype.is_floating_point:
                # Round-up minimum value for integral dtypes
                min_val += 1
            yield SampleInput(make_arg(shape, low=min_val), args=(n,))

    return list(generator())


# Since `mvlgamma` has multiple entries,
# there are multiple common skips for the additional
# entries. Following function is a helper to that end.
def skips_mvlgamma(skip_redundant=False):
    skips = (
        # outside domain values are hard error for mvlgamma op.
        SkipInfo('TestUnaryUfuncs', 'test_float_domains'),
    )
    if not skip_redundant:
        # Redundant tests
        skips = skips + (  # type: ignore[assignment]
            SkipInfo('TestGradients'),
            SkipInfo('TestJit'),
            SkipInfo('TestCommon'),
        )
    return skips


# To test reference numerics against multiple values of argument `p`,
# we make multiple OpInfo entries with each entry corresponding to different value of p.
# We run the op tests from test_ops.py only for `p=1` to avoid redundancy in testing.
# Class `MvlGammaInfo` already contains the basic information related to the operator,
# it only takes arguments like `domain`, `skips` and `sample_kwargs`, which
# differ between the entries.
class MvlGammaInfo(UnaryUfuncInfo):
    def __init__(self, variant_test_name, domain, skips, sample_kwargs):
        super(MvlGammaInfo, self).__init__(
            'mvlgamma',
            ref=reference_mvlgamma if TEST_SCIPY else _NOTHING,
            variant_test_name=variant_test_name,
            domain=domain,
            decorators=(precisionOverride({torch.float16: 5e-2}),),
            dtypes=all_types(),
            dtypesIfCUDA=all_types_and(torch.half),
            sample_inputs_func=sample_inputs_mvlgamma,
            supports_out=False,
            safe_casts_outputs=True,
            skips=skips,
            sample_kwargs=sample_kwargs)


def sample_inputs_entr(op_info, device, dtype, requires_grad, **kwargs):
    low, _ = op_info.domain

    if requires_grad:
        low = 0 + op_info._domain_eps

    return (SampleInput(make_tensor((L,), device, dtype,
                                    low=low,
                                    requires_grad=requires_grad)),
            SampleInput(make_tensor((), device, dtype,
                                    low=low,
                                    requires_grad=requires_grad)))


def sample_inputs_zeta(op_info, device, dtype, requires_grad, **kwargs):
    make_arg = partial(make_tensor, device=device, dtype=dtype, requires_grad=requires_grad)
    samples = (SampleInput(make_arg((S,), low=1, requires_grad=requires_grad),
                           args=(make_arg((S,), low=2, requires_grad=False),)),
               SampleInput(make_arg((S,), low=1, requires_grad=requires_grad),
                           args=(3.,)),
               )

    return samples


# TODO: Consolidate `i0e` with sample_inputs_unary when `make_tensor`,
#       supports `exclude` argument.
#       For more context: https://github.com/pytorch/pytorch/pull/56352#discussion_r633277617
def sample_inputs_i0_i1(op_info, device, dtype, requires_grad, **kwargs):

    samples = (SampleInput(make_tensor((S,), device, dtype,
                                       requires_grad=requires_grad)),
               SampleInput(make_tensor((), device, dtype,
                                       requires_grad=requires_grad)))

    if requires_grad and op_info.op == torch.special.i0e:
        # NOTE: `i0e`'s first-order gradient is not continous
        # at `0`, hence we don't test `i0e` with any input being `0`.
        # TODO: Remove this when `make_tensor` supports excluding `0`.
        with torch.no_grad():
            for sample in samples:
                t = sample.input
                t[t == 0] = torch.finfo(dtype).eps  # type: ignore[index]
    elif requires_grad and op_info.op != torch.special.i0e:
        # Special Case for gradient
        # Sample with `0` in the input
        t = make_tensor((S,), device, dtype,
                        requires_grad=requires_grad)

        with torch.no_grad():
            t[0] = 0

        samples += (SampleInput(t),)  # type: ignore[assignment]

    return samples


def sample_inputs_rsub(op_info, device, dtype, requires_grad, variant='tensor', **kwargs):
    def _make_tensor_helper(shape, low=None, high=None):
        return make_tensor(shape, device, dtype, low=low, high=high, requires_grad=requires_grad)

    def _samples_with_alpha_helper(args, alphas, filter_fn=lambda arg_alpha: True):
        filtered_product = filter(filter_fn, product(args, alphas))  # type: ignore[var-annotated]
        return (SampleInput(input, args=(arg,), kwargs=dict(alpha=alpha))
                for (input, arg), alpha in filtered_product)

    int_alpha, float_alpha, complex_alpha = 2, 0.1, 1 + 0.6j

    if variant == 'tensor':
        samples = (
            SampleInput(_make_tensor_helper((S, S)), args=(_make_tensor_helper((S, S)),)),
            SampleInput(_make_tensor_helper((S, S)), args=(_make_tensor_helper((S,)),)),
            SampleInput(_make_tensor_helper((S,)), args=(_make_tensor_helper((S, S)),)),
            SampleInput(_make_tensor_helper(()), args=(_make_tensor_helper(()),)),
            SampleInput(_make_tensor_helper(()), args=(_make_tensor_helper((S,)),)),
            SampleInput(_make_tensor_helper((S,)), args=(_make_tensor_helper(()),)),
        )

        if dtype.is_complex:
            alphas = [int_alpha, float_alpha, complex_alpha]
        elif dtype.is_floating_point:
            alphas = [int_alpha, float_alpha]
        else:
            alphas = [int_alpha]

        args = ((_make_tensor_helper((S, S)), _make_tensor_helper((S, S))),
                (_make_tensor_helper((S, S)), _make_tensor_helper((S,))),
                (_make_tensor_helper(()), _make_tensor_helper(())))
        samples += tuple(_samples_with_alpha_helper(args, alphas))  # type: ignore[assignment]
    elif variant == 'scalar':
        # Scalar Other
        samples = (SampleInput(_make_tensor_helper((S, S)), args=(0.5,)),
                   SampleInput(_make_tensor_helper(()), args=(0.5,)),
                   SampleInput(_make_tensor_helper((S, S)), args=(1.5j,)),
                   SampleInput(_make_tensor_helper(()), args=(1.5j,)),
                   SampleInput(_make_tensor_helper((S, S)), args=(0.4 + 1.2j,)),
                   SampleInput(_make_tensor_helper(()), args=(1.2 + 1.76j,)))

        scalar_args = [(_make_tensor_helper((S, S)), 0.5), (_make_tensor_helper(()), 0.5),
                       (_make_tensor_helper((S, S)), 2.7j), (_make_tensor_helper(()), 2.7j),
                       (_make_tensor_helper((S, S)), 1 - 2.7j), (_make_tensor_helper(()), 1 + 2.7j)]

        alphas = [int_alpha, float_alpha, complex_alpha]

        def filter_fn(arg_alpha):
            arg, alpha = arg_alpha
            if isinstance(alpha, complex):
                if dtype.is_complex or isinstance(arg[1], complex):
                    return True
                else:
                    # complex alpha is valid only if either `self` or `other` is complex
                    return False

            # Non-Complex Alpha
            return True

        # Samples with alpha (scalar version) covers the following cases
        # self    | other   | alpha
        # -----------------------------------------
        # real    | real    | real (int and float)
        # real    | complex | real and complex
        # complex | real    | real and complex
        # complex | complex | real and complex
        #
        # It does not cover
        # real    | real    | complex
        # x = torch.randn(2, requires_grad=True, dtype=torch.float64)
        # torch.rsub(x, 1, alpha=1. + 1.6j)
        # RuntimeError: value cannot be converted to type double without overflow: (-1,-1.6)

        samples += tuple(_samples_with_alpha_helper(scalar_args, alphas, filter_fn=filter_fn))  # type: ignore[assignment]
    else:
        raise Exception("Invalid variant!")

    return samples

def sample_inputs_cumulative_ops(op_info, device, dtype, requires_grad, supports_dtype_kwargs=True, **kwargs):
    def _make_tensor_helper(shape, low=None, high=None):
        return make_tensor(shape, device, dtype, low=low, high=high, requires_grad=requires_grad)

    samples = [
        SampleInput(_make_tensor_helper((S, S, S)), args=(0,)),
        SampleInput(_make_tensor_helper((S, S, S)), args=(1,)),
        SampleInput(_make_tensor_helper(()), args=(0,)),
    ]

    if supports_dtype_kwargs:
        # NOTE: if `dtype` is not same as input, then inplace variants fail with
        # `provided dtype must match the dtype of self tensor in cumsum`
        samples.append(SampleInput(_make_tensor_helper((S, S, S)), args=(1,), kwargs={'dtype': dtype}))

    return samples


def sample_inputs_unfold(op_info, device, dtype, requires_grad, **kwargs):
    test_cases = (
        ((), (0, 1, 1)),
        ((S, S, S, S), (0, 3, 1)),
        ((S, S, S, S), (1, 3, 1)),
        ((S, S, S, S), (2, 3, 1)),
        ((S, S, S, S), (3, 3, 1)),
        ((S, S, S, S), (0, 3, 2)),
        ((S, S, S, S), (1, 3, 2)),
        ((S, S, S, S), (2, 3, 2)),
        ((S, S, S, S), (3, 3, 2)),
        ((S, S, S, S), (0, 4, 1)),
        ((S, S, S, S), (1, 4, 1)),
        ((S, S, S, S), (2, 4, 1)),
        ((S, S, S, S), (3, 4, 1)),
        ((M,), (0, 3, 1)),
        ((M,), (0, 3, 2)),
        ((M,), (0, 3, 3)),
        ((1000,), (0, 3, 11)),
        ((1000,), (0, 2, 27)),
        ((10, 10), (0, 1, 2)),
        ((10, 10), (1, 2, 3)),
        ((10, 10), (1, 2, 2)),
        ((S, S, S), (2, 3, 2)),
    )

    sample_inputs = []
    for shape, arguments in test_cases:
        sample_inputs += [SampleInput(make_tensor(shape, device, dtype,
                                      low=None, high=None,
                                      requires_grad=requires_grad),
                                      args=arguments)]
    return sample_inputs


def sample_inputs_atan2(op_info, device, dtype, requires_grad, **kwargs):
    make_arg = partial(make_tensor, device=device, dtype=dtype, requires_grad=requires_grad)
    cases = (
        ((S, S, S), (S, S, S), False),
        ((), (), False),
        ((S, S, S), (S,), False),
        ((S,), (S, S, S), True),
        ((S, 1, S), (S, S), True),
    )

    def generator():
        for x_shape, y_shape, broadcasts_input in cases:
            yield SampleInput(make_arg(x_shape), args=(make_arg(y_shape),),
                              broadcasts_input=broadcasts_input)

    return list(generator())


def sample_inputs_split(op_info, device, dtype, requires_grad, *, list_args=False, **kwargs):
    make_arg = partial(make_tensor, device=device, dtype=dtype, requires_grad=requires_grad)

    if list_args:
        cases = (
            ((S, S, S), ([int(S / 3), S - int(S / 3) * 2, int(S / 3)],)),
            ((S, S, S), ([int(S / 2), S - int(S / 2) * 2, int(S / 2)], 2),),
            ((S, S, S), ([int(S / 2), S - int(S / 2) * 2, int(S / 2)], -2),)
        )
    else:
        cases = (  # type: ignore[assignment]
            ((S, S, S), (2,)),
            ((S, S, S), (S, 1)),
        )

    def generator():
        for shape, args in cases:
            yield SampleInput(make_arg(shape), args=args)

    return list(generator())


def sample_inputs_split_with_sizes(op_info, device, dtype, requires_grad, **kwargs):
    make_arg = partial(make_tensor, device=device, dtype=dtype, requires_grad=requires_grad)

    cases = (((S, S, S), ([int(S / 3), S - int(S / 3) * 2, int(S / 3)],)),
             ((S, S, S), ([int(S / 3), S - int(S / 3), 0],)),
             ((S, S, S), ([int(S / 3), S - int(S / 3) * 2, int(S / 3)], 2)),
             ((S, S, S), ([int(S / 3), S - int(S / 3) * 2, int(S / 3)], -2)),
             )

    def generator():
        for shape, args in cases:
            yield SampleInput(make_arg(shape), args=args)

    return list(generator())


def sample_inputs_msort(op_info, device, dtype, requires_grad):
    def apply_grad(t):
        if dtype in floating_types_and(torch.float16, torch.bfloat16):
            t.requires_grad_(requires_grad)

    def large_1d_unique(dtype, device):
        res = torch.randperm(L * L * L, dtype=torch.int64, device=device)
        res = res.to(dtype)
        apply_grad(res)
        return res

    samples = []
    # Test case for large tensor.
    largesample = SampleInput(large_1d_unique(dtype, device))

    sample = SampleInput(make_tensor((S, M, S), device, dtype,
                                     low=None, high=None,
                                     requires_grad=requires_grad))

    return [largesample, sample]

def sample_inputs_lerp(op_info, device, dtype, requires_grad, **kwargs):
    make_arg = partial(make_tensor, dtype=dtype, device=device, requires_grad=requires_grad)

    samples = (
        # no broadcast
        SampleInput(make_arg((S, S)), args=(make_arg((S, S)), 0.4)),
        # broadcast rhs
        SampleInput(make_arg((S, S)), args=(make_arg((S,)), 0.4)),
        # scalar tensor
        SampleInput(make_arg(()), args=(make_arg(()), 0.4)),
        # broadcast rhs scalar-tensor
        SampleInput(make_arg((S, S)), args=(make_arg(()), 0.4)),
        # broadcast rhs with weight tensor
        SampleInput(make_arg((S, S)), args=(make_arg((S,)), make_arg((S, S)))),
        # broadcast rhs and weight tensor
        SampleInput(make_arg((S, S)), args=(make_arg((S, 1)), make_arg((S,)))),
        # broadcast_lhs
        SampleInput(make_arg((S,)), args=(make_arg((S, S)), 0.4), broadcasts_input=True),
        # scalar broadcast_lhs
        SampleInput(make_arg(()), args=(make_arg((S, S)), 0.4), broadcasts_input=True),
        # broadcast all
        SampleInput(make_arg((S, 1)), args=(make_arg((S, S)), 0.4), broadcasts_input=True),
        # tensor broadcast all
        SampleInput(make_arg((S, 1)), args=(make_arg((S, S)), make_arg((S, 1))),
                    broadcasts_input=True),
    )

    if dtype.is_complex:
        samples = samples + (  # type: ignore[assignment]
            # no broadcast
            SampleInput(make_arg((S, S)), args=(make_arg((S, S)), 0.4j)),
            SampleInput(make_arg((S, S)), args=(make_arg((S, S)), 1.2 + 0.1j)),
            # broadcast rhs
            SampleInput(make_arg((S, S)), args=(make_arg((S,)), 0.4j)),
            SampleInput(make_arg((S, S)), args=(make_arg((S, S)), 5.4 + 9j)),
            # scalar tensor
            SampleInput(make_arg(()), args=(make_arg(()), 0.4j)),
            SampleInput(make_arg(()), args=(make_arg(()), 6.1 + 0.004j)),
            # broadcast rhs scalar-tensor
            SampleInput(make_arg((S, S)), args=(make_arg(()), 0.4j)),
            SampleInput(make_arg((S, S)), args=(make_arg(()), 1 + 2j)),
        )

    return samples

def sample_inputs_tensordot(self, device, dtype, requires_grad, **kwargs):
    cases = (
        ((2, 2, 2), (2, 2, 2), (2)),
        ((2, 2, 1), (2, 1, 2), ([0, 1], [2, 0])),
    )
    samples = []
    for first_shape, second_shape, dims in cases:
        samples.append(SampleInput(make_tensor(first_shape, device, dtype,
                                   requires_grad=requires_grad),
                       args=(make_tensor(second_shape, device, dtype,
                             requires_grad=requires_grad),),
                       kwargs=dict(dims=dims,)))
    return tuple(samples)

def sample_inputs_kron(op_info, device, dtype, requires_grad):
    test_cases = (
        ((S, S), (M, L)),
    )

    sample_inputs = []
    for input_shape, other_shape in test_cases:
        input = make_tensor(input_shape, device, dtype, low=None, high=None, requires_grad=requires_grad)
        other = make_tensor(other_shape, device, dtype, low=None, high=None, requires_grad=requires_grad)
        sample = SampleInput(input, args=(other,))
        sample_inputs.append(sample)
    return tuple(sample_inputs)

def sample_inputs_inner(self, device, dtype, requires_grad, **kwargs):
    return (
        SampleInput(
            make_tensor((S, ), device, dtype, requires_grad=requires_grad),
            args=(
                make_tensor((S, ), device, dtype, requires_grad=requires_grad),
            )
        ),
        SampleInput(
            make_tensor((), device, dtype, requires_grad=requires_grad),
            args=(
                make_tensor((S, S), device, dtype, requires_grad=requires_grad),
            )
        ),
    )

def sample_inputs_scatter(op_info, device, dtype, requires_grad):
    def _tensor(shape, dtype=dtype, low=None, high=None):
        return make_tensor(shape, device, dtype, low=low, high=high, requires_grad=requires_grad)

    def _gather(shape, index_dim, max_indices):
        return gather_variable(shape, index_dim, max_indices, device=device)

    zero = torch.tensor(0, dtype=torch.long, device=device)
    test_cases = (
        (_tensor((M, S)), (0, _gather((S, S), 1, M), _tensor((S, S)))),
        (_tensor((M, S)), (1, _gather((S, S), 0, S), _tensor((S, S)))),
        (_tensor((M, S)), (-1, _gather((S, S), 0, S), _tensor((S, S)))),
        (_tensor((M, S)), (0, _gather((M, S // 2), 1, M), _tensor((M, S // 2)))),
        (_tensor((M, S)), (1, _gather((M, S // 2), 0, S), _tensor((M, S // 2)))),
        (_tensor((M, S)), (-1, _gather((M, S // 2), 0, S), _tensor((M, S // 2)))),
        (_tensor(()), (0, zero.clone().detach(), _tensor(()))),
        (_tensor(()), (0, zero.clone().detach(), 2.5)),
    )

    samples = []
    for tensor, args in test_cases:
        samples.append(SampleInput(tensor, args=args))

        if not requires_grad:
            samples.append(SampleInput(
                tensor.clone().detach(),
                args=args, kwargs={'reduce': 'add'}
            ))

            if dtype.is_floating_point:
                samples.append(SampleInput(
                    tensor.clone().detach(),
                    args=args, kwargs={'reduce': 'multiply'}
                ))

    return samples

def sample_inputs_scatter_add(op_info, device, dtype, requires_grad):
    def _tensor(shape, dtype=dtype, low=None, high=None):
        return make_tensor(shape, device, dtype, low=low, high=high, requires_grad=requires_grad)

    def _gather(shape, index_dim, max_indices):
        return gather_variable(shape, index_dim, max_indices, device=device)

    zero = torch.tensor(0, dtype=torch.long, device=device)
    test_cases = (
        (_tensor((M, S)), (0, _gather((S, S), 1, M), _tensor((S, S)))),
        (_tensor((M, S)), (1, _gather((S, S), 0, S), _tensor((S, S)))),
        (_tensor((M, S)), (-1, _gather((S, S), 0, S), _tensor((S, S)))),
        (_tensor((M, S)), (0, _gather((M, S // 2), 1, M), _tensor((M, S // 2)))),
        (_tensor((M, S)), (1, _gather((M, S // 2), 0, S), _tensor((M, S // 2)))),
        (_tensor((M, S)), (-1, _gather((M, S // 2), 0, S), _tensor((M, S // 2)))),
        (_tensor(()), (0, zero.clone().detach(), _tensor(()))),
    )

    return [SampleInput(tensor, args=args) for tensor, args in test_cases]


def sample_inputs_ravel(op_info, device, dtype, requires_grad, **kwargs):
    samples = (SampleInput(make_tensor((S, S, S), device, dtype,
                                       low=None, high=None,
                                       requires_grad=requires_grad)),
               SampleInput(make_tensor((), device, dtype,
                                       low=None, high=None,
                                       requires_grad=requires_grad)),)

    return samples


def sample_inputs_tril_triu(op_info, device, dtype, requires_grad, **kwargs):
    make_arg = partial(make_tensor, dtype=dtype, device=device, requires_grad=requires_grad)
    cases = (((M, M), ()),
             ((M, M), (2,),),
             ((S, M, M), ()),
             ((S, M, M), (2,)),
             ((3, 3, S, S), ()),)

    def generator():
        for shape, args in cases:
            yield SampleInput(make_arg(shape), args=args)

    return list(generator())


def sample_inputs_clone(op_info, device, dtype, requires_grad, **kwargs):
    make_arg = partial(make_tensor, dtype=dtype, device=device, requires_grad=requires_grad)

    def generator():
        yield SampleInput(make_arg((S, M, S)))
        yield SampleInput(make_arg(()))

    return list(generator())


def sample_inputs_contiguous(op_info, device, dtype, requires_grad, **kwargs):
    make_arg = partial(make_tensor, dtype=dtype, device=device, requires_grad=requires_grad)

    def generator():
        yield SampleInput(make_arg((S, S)))
        yield SampleInput(make_arg((S, S), noncontiguous=True))

    return list(generator())


def sample_inputs_resize_ops(op_info, device, dtype, requires_grad, **kwargs):
    make_arg = partial(make_tensor, dtype=dtype, device=device)
    cases = (((S, S, S), (S * S, S)),
             ((), ()),
             ((), (1, 1, 1)),
             )

    def generator():
        for shape, args_or_shape in cases:
            # Update `args` based on operator
            if op_info.name == 'resize_':
                # resize_ takes shape/tuple of ints,
                args = (args_or_shape, )
            elif op_info.name == 'resize_as_':
                # resize_as_ takes another tensor
                args = (make_arg(shape, requires_grad=False), )  # type:ignore[assignment]
            else:
                raise ValueError("sample_inputs_resize_ops is being used with incorrect operator")

            yield(SampleInput(make_arg(shape, requires_grad=requires_grad), args=args))

    return list(generator())


def sample_inputs_view_reshape(op_info, device, dtype, requires_grad, **kwargs):
    make_arg = partial(make_tensor, dtype=dtype, device=device, requires_grad=requires_grad)

    cases = (((S, S, S), (S * S, S)),
             ((S * S, S), (S, S, S)),
             ((S,), (S,)),
             ((), ()),
             ((), (1,)))

    def generator():
        for case in cases:
            shape, args = case
            yield(SampleInput(make_arg(shape), args=(args, )))

    return list(generator())


def sample_inputs_view_as_reshape_as(op_info, device, dtype, requires_grad, **kwargs):
    make_arg = partial(make_tensor, dtype=dtype, device=device)

    cases = (((S, S, S), (S * S, S)),
             ((), ()),
             ((), (1, 1)),
             )

    def generator():
        for case in cases:
            shape, shape_other = case
            yield(SampleInput(make_arg(shape, requires_grad=requires_grad),
                              args=(make_arg(shape_other, requires_grad=False), )))

    return list(generator())


def sample_inputs_select(op_info, device, dtype, requires_grad, **kwargs):
    make_arg = partial(make_tensor, dtype=dtype, device=device, requires_grad=requires_grad)

    cases = (((S, S, S), (1, 2)),
             ((S, S, S), (-1, 2)),
             ((S, S, S), (-1, -1)),
             ((S, S, S), (1, -1)),
             ((S,), (0, 2))
             )

    def generator():
        for shape, args in cases:
            yield SampleInput(make_arg(shape), args=args)

    return list(generator())


def sample_inputs_rbinops(op_info, device, dtype, requires_grad, supports_dtype_kwargs=True, **kwargs):
    def _make_tensor_helper(shape, low=None, high=None):
        return make_tensor(shape, device, dtype, low=low, high=high, requires_grad=requires_grad)

    scalar: Union[int, float, complex] = 3

    if dtype.is_floating_point:
        scalar = 3.14
    elif dtype.is_complex:
        scalar = 3.14j

    samples = [
        SampleInput(_make_tensor_helper((S, S, S)), args=(scalar,)),
        SampleInput(_make_tensor_helper(()), args=(scalar,)),
    ]

    return samples


def sample_inputs_expand(op_info, device, dtype, requires_grad, **kwargs):
    make_arg = partial(make_tensor, dtype=dtype, device=device, requires_grad=requires_grad)

    cases = (((S, 1, 1), (S, S, S)),
             ((S, 1, S), (S, S, S)),
             ((S, 1), (S, S, S)),
             ((1,), (S, S, S)),
             ((1, S), (1, 1, S)),
             ((), ()),
             ((), (1, 3, 2)),
             )

    def generator():
        for case in cases:
            shape, args = case
            yield(SampleInput(make_arg(shape), args=(args, )))

    return list(generator())


def sample_inputs_expand_as(op_info, device, dtype, requires_grad, **kwargs):
    make_arg = partial(make_tensor, dtype=dtype, device=device)

    cases = (((S, 1, 1), (S, S, S)),
             ((), ()),
             ((), (1, 1)),
             )

    def generator():
        for shape, shape_other in cases:
            yield(SampleInput(make_arg(shape, requires_grad=requires_grad),
                              args=(make_arg(shape_other, requires_grad=False), )))

    return list(generator())


def sample_inputs_where(op_info, device, dtype, requires_grad, **kwargs):
    make_arg = partial(make_tensor, dtype=dtype, device=device, requires_grad=requires_grad)

    def make_bool_mask(shape):
        # Make sure atleast one element is nonzero,
        # except for empty tensor
        mask_t = make_tensor(shape, dtype=torch.bool, device=device, requires_grad=False)

        if mask_t.numel() == 0:
            return mask_t
        elif mask_t.numel() == 1:
            mask_t.fill_(True)
            return mask_t

        if mask_t.sum() == 0:
            def random_index(shape):
                return tuple(map(lambda max_idx: random.randint(0, max_idx), shape))

            mask_t[random_index(mask_t.shape)] = True
            return mask_t

        return mask_t

    cases = (((M, M), (M, M), (M, M), False),
             ((M, 1, M), (M, M), (M, M, 1), True),
             ((), (), (), False),
             ((M, 1, M), (), (M, M, 1), True),
             ((), (M, M), (), True),)

    def generator():
        for shape, mask_shape, other_shape, broadcasts_input in cases:
            yield SampleInput(make_arg(shape),
                              args=(make_bool_mask(mask_shape), make_arg(other_shape)),
                              broadcasts_input=broadcasts_input)

    return list(generator())


def sample_inputs_chunk(op_info, device, dtype, requires_grad, **kwargs):
    make_arg = partial(make_tensor, dtype=dtype, device=device)

    cases = (((S, S, S), (2,)),
             ((S, S, S), (S, 1)),
             ((S, S, S), (S, -1)))

    def generator():
        for case in cases:
            shape, args = case
            yield(SampleInput(make_arg(shape, requires_grad=requires_grad), args=args))

    return list(generator())

def sample_inputs_kthvalue(op_info, device, dtype, requires_grad, **kwargs):
    def _tensor(shape, dtype=dtype, low=None, high=None):
        return make_tensor(shape, device, dtype, low=low, high=high, requires_grad=requires_grad)

    test_cases = [
        (_tensor((S, S, S)), (2,)),
        (_tensor((S, S, S)), (2, 1,)),
        (_tensor((S, S, S)), (2, -1,)),
        (_tensor((S, S, S)), (2, 1, True,)),
        (_tensor((S, S, S)), (2, -1, True,)),
        (_tensor((S,)), (2, 0,)),
        (_tensor((S,)), (2, 0, True,)),
        (_tensor(()), (1,)),
        (_tensor(()), (1, 0,)),
        (_tensor(()), (1, 0, True))
    ]

    return [SampleInput(tensor, args=args) for tensor, args in test_cases]

foreach_unary_op_db: List[OpInfo] = [
    ForeachFuncInfo('exp'),
    ForeachFuncInfo('acos'),
    ForeachFuncInfo('asin'),
    ForeachFuncInfo('atan'),
    ForeachFuncInfo('cos'),
    ForeachFuncInfo('cosh'),
    ForeachFuncInfo('log'),
    ForeachFuncInfo('log10'),
    ForeachFuncInfo('log2'),
    ForeachFuncInfo('tan'),
    ForeachFuncInfo('tanh'),
    ForeachFuncInfo('sin'),
    ForeachFuncInfo('sinh'),

    ForeachFuncInfo(
        'neg',
        dtypes=all_types_and_complex(),
        dtypesIfCPU=all_types_and_complex(),
        dtypesIfCUDA=all_types_and_complex(),
        sample_inputs_func=sample_inputs_foreach,
        safe_casts_outputs=False,
    ),

    ForeachFuncInfo(
        'sqrt',
        dtypes=floating_types(),
        dtypesIfCPU=floating_and_complex_types_and(torch.bfloat16),
        dtypesIfCUDA=floating_and_complex_types_and(torch.half),
    ),

    ForeachFuncInfo(
        'ceil',
        dtypes=floating_types(),
        dtypesIfCPU=floating_types_and(torch.bfloat16),
        dtypesIfCUDA=floating_types_and(torch.half, torch.bfloat16),
    ),

    ForeachFuncInfo(
        'erf',
        dtypes=floating_types(),
        dtypesIfCPU=floating_types_and(torch.bfloat16),
        dtypesIfCUDA=floating_types_and(torch.half, torch.bfloat16),
    ),

    ForeachFuncInfo(
        'erfc',
        dtypes=floating_types(),
        dtypesIfCPU=floating_types_and(torch.bfloat16),
        dtypesIfCUDA=floating_types_and(torch.half, torch.bfloat16),
    ),

    ForeachFuncInfo(
        'expm1',
        dtypes=floating_types(),
        dtypesIfCPU=floating_types_and(torch.bfloat16),
        dtypesIfCUDA=floating_types_and(torch.half, torch.bfloat16),
    ),

    ForeachFuncInfo(
        'floor',
        dtypes=floating_types(),
        dtypesIfCPU=floating_types_and(torch.bfloat16),
        dtypesIfCUDA=floating_types_and(torch.half, torch.bfloat16),
    ),

    ForeachFuncInfo(
        'log1p',
        dtypes=floating_types(),
        dtypesIfCPU=floating_types_and(torch.bfloat16),
        dtypesIfCUDA=floating_types_and(torch.half),
    ),

    ForeachFuncInfo(
        'round',
        dtypes=floating_types(),
        dtypesIfCPU=floating_types_and(torch.bfloat16),
        dtypesIfCUDA=floating_types_and(torch.half, torch.bfloat16),
    ),

    ForeachFuncInfo(
        'frac',
        dtypes=floating_types(),
        dtypesIfCPU=floating_types_and(torch.bfloat16),
        dtypesIfCUDA=floating_types_and(torch.half, torch.bfloat16),
    ),

    ForeachFuncInfo(
        'reciprocal',
        dtypes=floating_types(),
        dtypesIfCPU=floating_types_and(torch.bfloat16),
        dtypesIfCUDA=floating_types_and(torch.half),
    ),

    ForeachFuncInfo(
        'sigmoid',
        dtypes=floating_types(),
        dtypesIfCPU=floating_types_and(torch.bfloat16),
        dtypesIfCUDA=floating_types_and(torch.half),
    ),

    ForeachFuncInfo(
        'trunc',
        dtypes=floating_types(),
        dtypesIfCPU=floating_types_and(torch.bfloat16),
        dtypesIfCUDA=floating_types_and(torch.half, torch.bfloat16),
    ),

    ForeachFuncInfo(
        'abs',
        dtypes=all_types_and_complex_and(torch.bfloat16, torch.half, torch.bool),
        dtypesIfCPU=all_types_and_complex_and(torch.bfloat16, torch.half),
        dtypesIfCUDA=all_types_and_complex_and(torch.bfloat16, torch.half, torch.bool),
        safe_casts_outputs=False,
        supports_forward_ad=True,
    ),
]

foreach_binary_op_db: List[OpInfo] = [
    ForeachFuncInfo(
        "add",
        dtypesIfCPU=all_types_and_complex_and(torch.bool, torch.bfloat16, torch.float16),
        dtypesIfCUDA=all_types_and_complex_and(torch.bool, torch.bfloat16, torch.float16),
        supports_alpha_param=True,
    ),
    ForeachFuncInfo(
        "sub",
        dtypesIfCPU=all_types_and_complex_and(torch.bool, torch.bfloat16, torch.float16),
        dtypesIfCUDA=all_types_and_complex_and(torch.bool, torch.bfloat16, torch.float16),
        supports_alpha_param=True,
    ),
    ForeachFuncInfo(
        "mul",
        dtypesIfCPU=all_types_and_complex_and(torch.bool, torch.bfloat16, torch.float16),
        dtypesIfCUDA=all_types_and_complex_and(torch.bool, torch.bfloat16, torch.float16),
    ),
    ForeachFuncInfo(
        "div",
        dtypesIfCPU=all_types_and_complex_and(torch.bool, torch.bfloat16, torch.float16),
        dtypesIfCUDA=all_types_and_complex_and(torch.bool, torch.bfloat16, torch.float16),
    ),
]

def reference_sign(x):
    if x.dtype == np.bool_:
        # `np.sign` doesn't support `bool`.
        # >>> np.sign(True)
        # ufunc 'sign' did not contain a loop
        # with signature matching types dtype('bool') -> dtype('bool')
        return np.sign(x, dtype=np.uint8).astype(np.bool_)
    return np.sign(x)


def reference_sgn(x):
    # NumPy doesn't have an equivalent to `torch.sgn` when the dtype is complex.
    # For complex inputs, `np.sign` returns sign(x.real) + 0j if x.real != 0 else sign(x.imag) + 0j.
    # while `torch.sgn` returns, 0 if abs(input) == 0 else input/abs(input)
    if x.dtype not in [np.complex64, np.complex128]:
        return reference_sign(x)

    out = (x / np.abs(x))
    if out.ndim == 0:
        # Handle x == 0 case
        if (x == 0):
            # Can't assign to np.complex object
            # So make a new one.
            return np.array(complex(0, 0), dtype=x.dtype)
        return out

    # Handle x == 0 case
    mask = (x == 0)
    out[mask] = complex(0, 0)
    return out


def reference_sigmoid(x):
    # 'scipy.special.expit' not supported for the input types
    if x.dtype in [np.complex64, np.complex128]:
        return (1 / (1 + np.exp(-x)))
    return scipy.special.expit(x)


def reference_lgamma(x):
    # scipy.special.gammaln returns `-inf` when input is `-inf`.
    # While Pytorch, C and C++, all return `inf` when input is `-inf`.
    # Reference:
    # https://en.cppreference.com/w/cpp/numeric/math/lgamma
    # https://en.cppreference.com/w/c/numeric/math/lgamma

    # To handle the above discrepancy,
    # we replace -inf with inf so values
    # that were originally -inf map to inf as expected
    if x.dtype.kind == 'f':
        x = np.where(x == float('-inf'), np.array(float('inf'), dtype=x.dtype), x)

    out = scipy.special.gammaln(x)

    if x.dtype == np.float16:
        # `scipy.special.gammaln` returns output of float32 when input is float16,
        # while `torch.lgamma` preserves `float16`. But due to smaller range of float16,
        # Pytorch version outputs `inf` while SciPy returns finite values.
        out = out.astype(np.float16)

    return out

def reference_polygamma(x, n):
    # WEIRD `scipy.special.polygamma` behavior
    # >>> scipy.special.polygamma(0, np.array(501, dtype=np.float32)).dtype
    # dtype('float64')
    # >>> scipy.special.polygamma(0, np.array([501], dtype=np.float32)).dtype
    # dtype('float32')
    #
    # Thus we cast output to the default torch dtype.
    np_dtype = torch_to_numpy_dtype_dict[torch.get_default_dtype()]
    return scipy.special.polygamma(n, x).astype(np_dtype)


def reference_mvlgamma(x, d):
    if x.dtype == np.float16:
        return scipy.special.multigammaln(x, d).astype(np.float16)

    return scipy.special.multigammaln(x, d)


def gradcheck_wrapper_hermitian_input(op, input, *args, **kwargs):
    """Gradcheck wrapper for functions that take Hermitian matrices as input.

    They require a modified function because the finite-difference algorithm
    for calculating derivatives does not preserve the Hermitian property of the input.
    """
    return op(input + input.conj().transpose(-2, -1), *args, **kwargs)


def gradcheck_wrapper_triangular_input(op, input, *args, upper=False, **kwargs):
    """Gradcheck wrpper for functions that take lower or upper triangular matrices as input.

    They require a modified function because the finite-difference algorithm
    for calculating derivatives does not preserve the triangular property of the input.
    """
    return op(input.triu() if upper else input.tril(), upper)


# Operator database (sorted alphabetically)
op_db: List[OpInfo] = [
    UnaryUfuncInfo('abs',
                   aliases=('absolute', ),
                   ref=np.abs,
                   dtypes=all_types_and_complex_and(torch.half, torch.bfloat16),
                   dtypesIfCUDA=all_types_and_complex_and(torch.bool, torch.half, torch.bfloat16),
                   skips=(
                       SkipInfo('TestUnaryUfuncs', 'test_reference_numerics_extremal',
                                device_type='cpu', dtypes=[torch.cfloat, torch.cdouble]),
                       SkipInfo('TestUnaryUfuncs', 'test_reference_numerics_hard',
                                device_type='cpu', dtypes=[torch.cfloat]),
                       # Reference: https://github.com/pytorch/pytorch/issues/49224
                       SkipInfo('TestUnaryUfuncs', 'test_reference_numerics_normal',
                                dtypes=[torch.int8], active_if=TEST_WITH_ASAN),
                       # TODO: Fix test_out_arg_all_dtypes as torch.empty_like(expected_output) where expected_output=op(input)
                       # We can break the logic of the loop over all possible types but it is OK.
                       # https://github.com/pytorch/pytorch/blob/master/test/test_unary_ufuncs.py#L440-L449
                       SkipInfo('TestUnaryUfuncs', 'test_out_arg_all_dtypes',
                                dtypes=[torch.cfloat, torch.cdouble]),
                   ),
                   supports_inplace_autograd=False,
                   assert_autodiffed=True,
                   supports_forward_ad=True),
    # NOTE: CPU complex acos produces incorrect outputs (https://github.com/pytorch/pytorch/issues/42952)
    UnaryUfuncInfo('acos',
                   aliases=('arccos', ),
                   ref=np.arccos,
                   domain=(-1, 1),
                   handles_complex_extremals=False,
                   dtypes=all_types_and_complex_and(torch.bool, torch.bfloat16),
                   dtypesIfCUDA=all_types_and_complex_and(torch.bool, torch.half, torch.bfloat16),
                   # "rsqrt_cpu" not implemented for 'BFloat16'
                   backward_dtypesIfCPU=all_types_and_complex_and(torch.bool, torch.bfloat16),
                   assert_autodiffed=True,
                   supports_forward_ad=True,
                   decorators=(precisionOverride({torch.float16: 1e-2,
                                                  torch.bfloat16: 1e-1,
                                                  torch.complex64: 1e-2}),),
                   safe_casts_outputs=True,
                   skips=(
                       SkipInfo('TestUnaryUfuncs', 'test_reference_numerics_hard',
                                device_type='cpu', dtypes=[torch.cfloat, torch.cdouble]),
                       SkipInfo('TestGradients', 'test_fn_grad',
                                dtypes=[torch.cdouble], active_if=IS_WINDOWS),
                       SkipInfo('TestGradients', 'test_method_grad',
                                dtypes=[torch.cdouble], active_if=IS_WINDOWS),
                       SkipInfo('TestGradients', 'test_inplace_grad',
                                dtypes=[torch.cdouble], active_if=IS_WINDOWS),
                       SkipInfo('TestGradients', 'test_forward_mode_AD',
                                dtypes=[torch.cdouble], active_if=IS_WINDOWS),
                   )),
    # NOTE: the derivative for inplace acosh is not implemented
    UnaryUfuncInfo('acosh',
                   aliases=('arccosh', ),
                   ref=np.arccosh,
                   domain=(1, float('inf')),
                   dtypes=all_types_and_complex_and(torch.bool),
                   dtypesIfCUDA=all_types_and_complex_and(torch.bool, torch.half, torch.bfloat16),
                   # "rsqrt_cuda" not implemented for 'BFloat16'
                   backward_dtypesIfCUDA=all_types_and_complex_and(torch.bool, torch.half, torch.bfloat16),
                   safe_casts_outputs=True,
                   decorators=(precisionOverride({torch.bfloat16: 5e-2}),),
                   supports_inplace_autograd=False,
                   supports_forward_ad=True,
                   skips=(
                       SkipInfo('TestUnaryUfuncs', 'test_reference_numerics_extremal',
                                device_type='cpu', dtypes=[torch.cfloat, torch.cdouble]),
                       SkipInfo('TestUnaryUfuncs', 'test_reference_numerics_hard',
                                device_type='cpu', dtypes=[torch.cfloat, torch.cdouble]),
                       SkipInfo('TestUnaryUfuncs', 'test_reference_numerics_extremal',
                                device_type='cuda', dtypes=[torch.cdouble],
                                active_if=IS_WINDOWS),
                       SkipInfo('TestUnaryUfuncs', 'test_reference_numerics_hard',
                                device_type='cuda', dtypes=[torch.cdouble],
                                active_if=IS_WINDOWS),
                       SkipInfo('TestUnaryUfuncs', 'test_reference_numerics_normal',
                                device_type='cuda', dtypes=[torch.cdouble],
                                active_if=IS_WINDOWS),
                       # Reference: https://github.com/pytorch/pytorch/issues/50692
                       SkipInfo('TestGradients', 'test_fn_grad',
                                device_type='cuda', dtypes=[torch.cdouble], active_if=IS_WINDOWS),
                       SkipInfo('TestGradients', 'test_method_grad',
                                device_type='cuda', dtypes=[torch.cdouble], active_if=IS_WINDOWS),
                       SkipInfo('TestGradients', 'test_forward_mode_AD',
                                dtypes=[torch.cdouble]),
                   )),
    OpInfo('add',
           dtypes=all_types_and_complex_and(torch.bool, torch.bfloat16, torch.float16),
           assert_autodiffed=True,
           sample_inputs_func=partial(sample_inputs_binary_pwise, alpha=2),
           supports_inplace_autograd=False,
           supports_forward_ad=True),
    OpInfo('mul',
           aliases=('multiply',),
           dtypes=all_types_and_complex_and(torch.float16, torch.bfloat16, torch.bool),
           assert_autodiffed=True,
           supports_forward_ad=True,
           sample_inputs_func=sample_inputs_binary_pwise),
    OpInfo('sub',
           aliases=('subtract',),
           dtypes=all_types_and_complex_and(torch.bfloat16, torch.float16),
           assert_autodiffed=True,
           sample_inputs_func=partial(sample_inputs_binary_pwise, alpha=2),
           supports_inplace_autograd=False),
    OpInfo('addmm',
           # This addmm OpInfo is for when alpha and beta are not both equal to 1.
           # alpha=beta=1 is tested in the following opinfo, because that special case will
           # trigger addmm being decomposed by a jit pass.
           dtypes=floating_and_complex_types_and(torch.float16),
           dtypesIfCPU=all_types_and_complex_and(torch.float16, torch.bfloat16),
           dtypesIfROCM=floating_and_complex_types_and(torch.float16, torch.bfloat16),
           dtypesIfCUDA=floating_and_complex_types_and(torch.float16, *[torch.bfloat16] if CUDA11OrLater else []),
           assert_autodiffed=True,
           supports_inplace_autograd=False,
           supports_forward_ad=True,
           gradcheck_nondet_tol=GRADCHECK_NONDET_TOL,
           sample_inputs_func=sample_inputs_addmm),
    OpInfo('addmm',
           # When alpha=beta=1 as compile-time constants, JIT will decompose addmm into mm and add.
           variant_test_name='decomposed',
           dtypes=floating_and_complex_types_and(torch.float16),
           dtypesIfCPU=all_types_and_complex_and(torch.float16, torch.bfloat16),
           dtypesIfROCM=floating_and_complex_types_and(torch.float16, torch.bfloat16),
           dtypesIfCUDA=floating_and_complex_types_and(torch.float16, *[torch.bfloat16] if CUDA11OrLater else []),
           assert_autodiffed=True,
           supports_inplace_autograd=False,
           supports_forward_ad=True,
           gradcheck_nondet_tol=GRADCHECK_NONDET_TOL,
           autodiff_nonfusible_nodes=['aten::add', 'aten::mm'],
           sample_inputs_func=partial(sample_inputs_addmm, alpha=1, beta=1)),
    OpInfo('addmv',
           dtypes=floating_types(),
           dtypesIfCPU=all_types_and_complex_and(torch.bfloat16),
           dtypesIfCUDA=floating_types_and(torch.float16, torch.complex64, torch.complex128,
                                           *[torch.bfloat16] if CUDA11OrLater else []),
           dtypesIfROCM=floating_types_and(torch.half),
           supports_inplace_autograd=False,
           supports_forward_ad=True,
           skips=(
               # issue may fix: https://github.com/pytorch/pytorch/issues/55589
               # AssertionError: UserWarning not triggered : Resized a non-empty tensor but did not warn about it.
               SkipInfo('TestCommon', 'test_out', dtypes=(torch.float32,)),
               # Reference: https://github.com/pytorch/pytorch/issues/55589
               SkipInfo('TestCommon', 'test_variant_consistency_eager'),
           ),
           sample_inputs_func=sample_inputs_addmv),
    OpInfo('addbmm',
           dtypes=floating_types(),
           dtypesIfCPU=all_types_and_complex_and(torch.float16, torch.bfloat16),
           dtypesIfCUDA=floating_and_complex_types_and(torch.float16, *[torch.bfloat16] if CUDA11OrLater else []),
           backward_dtypesIfCUDA=floating_and_complex_types_and(torch.float16, *[torch.bfloat16] if SM53OrLater else []),
           dtypesIfROCM=floating_types_and(torch.half),
           backward_dtypesIfROCM=floating_types_and(torch.half),
           supports_forward_ad=True,
           skips=(
               # FIXME: bfloat16 backward support likely depends on CUDA11+
               #   and SM53+
               SkipInfo('TestCommon', 'test_dtypes', active_if=IS_WINDOWS),
               # addbmm does not correctly warn when resizing out= inputs
               SkipInfo('TestCommon', 'test_out'),
               # https://github.com/pytorch/pytorch/issues/55907
               SkipInfo('TestCommon', 'test_variant_consistency_eager'),
           ),
           sample_inputs_func=sample_inputs_addbmm),
    OpInfo('baddbmm',
           dtypes=floating_types_and(torch.half),
           dtypesIfCPU=all_types_and_complex_and(torch.float16, torch.bfloat16),
           dtypesIfCUDA=floating_types_and(torch.float16, torch.complex64, torch.complex128,
                                           *[torch.bfloat16] if CUDA11OrLater else []),
           backward_dtypesIfCUDA=floating_types_and(torch.float16,
                                                    *[torch.bfloat16] if SM53OrLater else [],
                                                    torch.complex64, torch.complex128),
           supports_forward_ad=True,
           skips=(
               # FIXME: bfloat16 backward support likely depends on CUDA11+
               #   and SM53+
               SkipInfo('TestCommon', 'test_dtypes', active_if=IS_WINDOWS),
               # baddbmm does not correctly warn when resizing out= inputs
               SkipInfo('TestCommon', 'test_out'),
           ),
           sample_inputs_func=sample_inputs_baddbmm),
    OpInfo('dot',
           dtypes=all_types_and_complex_and(torch.float16),
           dtypesIfCUDA=floating_and_complex_types_and(torch.float16, *[torch.bfloat16] if CUDA11OrLater else []),
           assert_autodiffed=True,
           sample_inputs_func=sample_inputs_dot_vdot,
           supports_forward_ad=True,
           ),
    OpInfo('vdot',
           dtypes=all_types_and_complex_and(torch.float16),
           dtypesIfCUDA=floating_and_complex_types_and(torch.float16, *[torch.bfloat16] if CUDA11OrLater else []),
           sample_inputs_func=sample_inputs_dot_vdot,
           supports_forward_ad=True,
           ),
    OpInfo('bmm',
           dtypes=all_types_and_complex_and(torch.bfloat16, torch.float16),
           dtypesIfCUDA=floating_and_complex_types_and(torch.float16, *[torch.bfloat16] if CUDA11OrLater else []),
           backward_dtypesIfCUDA=floating_and_complex_types_and(torch.float16, *[torch.bfloat16] if SM53OrLater else []),
           assert_autodiffed=True,
           supports_forward_ad=True,
           skips=(
               # FIXME: bfloat16 backward support likely depends on CUDA11+
               #   and SM53+
               SkipInfo('TestCommon', 'test_dtypes', active_if=IS_WINDOWS),
               # bmm does not correctly warn when resizing out= inputs
               SkipInfo('TestCommon', 'test_out'),
           ),
           sample_inputs_func=sample_inputs_bmm),
    OpInfo('mv',
           dtypes=all_types_and_complex_and(torch.bfloat16),
           dtypesIfCUDA=floating_and_complex_types_and(torch.float16, *[torch.bfloat16] if CUDA11OrLater else []),
           skips=(
               # bmm does not correctly warn when resizing out= inputs
               SkipInfo('TestCommon', 'test_out'),),
           assert_autodiffed=True,
           sample_inputs_func=sample_inputs_mv),
    OpInfo('addr',
           dtypes=all_types_and_complex_and(torch.bool, torch.bfloat16, torch.float16),
           backward_dtypes=all_types_and_complex_and(torch.bool, torch.bfloat16),
           backward_dtypesIfCUDA=all_types_and_complex_and(torch.bool, torch.float16, *[torch.bfloat16] if CUDA11OrLater else []),
           # Reference: https://github.com/pytorch/pytorch/issues/50747
           supports_inplace_autograd=False,
           supports_forward_ad=True,
           skips=(
               # Reference: https://github.com/pytorch/pytorch/issues/50747
               SkipInfo('TestCommon', 'test_variant_consistency_eager',
                        dtypes=all_types_and_complex_and(torch.bool, torch.bfloat16, torch.float16)),
           ),
           sample_inputs_func=sample_inputs_addr,
           gradcheck_nondet_tol=GRADCHECK_NONDET_TOL),
    OpInfo('addcmul',
           dtypes=all_types_and_complex(),
           dtypesIfCUDA=all_types_and_complex_and(torch.float16, torch.bfloat16),
           assert_autodiffed=True,
           supports_forward_ad=True,
           supports_inplace_autograd=False,
           skips=(
               # TODO: update sample inputs with for_inplace_variant kwarg to support this test
               SkipInfo('TestCommon', 'test_variant_consistency_eager'),),
           sample_inputs_func=sample_inputs_addcmul_addcdiv),
    OpInfo('addcdiv',
           dtypes=floating_and_complex_types(),
           dtypesIfCUDA=floating_and_complex_types_and(torch.float16, torch.bfloat16),
           supports_inplace_autograd=False,
           supports_forward_ad=True,
           skips=(
               # TODO: update sample inputs with for_inplace_variant kwarg to support this test
               SkipInfo('TestCommon', 'test_variant_consistency_eager'),),
           sample_inputs_func=sample_inputs_addcmul_addcdiv),
    OpInfo('amax',
           ref=lambda a, dim=None, keepdim=False, **kwargs: np.amax(a, axis=dim, keepdims=keepdim, **kwargs),
           dtypes=all_types_and(torch.float16, torch.bfloat16, torch.bool),
           sample_inputs_func=sample_inputs_amax_amin,),
    OpInfo('amin',
           ref=lambda a, dim=None, keepdim=False, **kwargs: np.amin(a, axis=dim, keepdims=keepdim, **kwargs),
           dtypes=all_types_and(torch.float16, torch.bfloat16, torch.bool),
           sample_inputs_func=sample_inputs_amax_amin),
    OpInfo('argmax',
           dtypes=all_types_and(torch.float16, torch.bfloat16),
           supports_autograd=False,
           sample_inputs_func=sample_inputs_argmax_argmin,),
    OpInfo('argmin',
           dtypes=all_types_and(torch.float16, torch.bfloat16),
           supports_autograd=False,
           sample_inputs_func=sample_inputs_argmax_argmin,),
    UnaryUfuncInfo('asin',
                   aliases=('arcsin', ),
                   ref=np.arcsin,
                   domain=(-1, 1),
                   supports_sparse=True,
                   supports_forward_ad=True,
                   decorators=(precisionOverride({torch.bfloat16: 1e-2}),),
                   safe_casts_outputs=True,
                   dtypes=all_types_and_complex_and(torch.bool, torch.bfloat16),
                   dtypesIfCUDA=all_types_and_complex_and(torch.bool, torch.half, torch.bfloat16),
                   assert_autodiffed=True,
                   skips=(
                       SkipInfo('TestUnaryUfuncs', 'test_reference_numerics_extremal',
                                device_type='cpu', dtypes=[torch.cfloat, torch.cdouble]),
                       SkipInfo('TestUnaryUfuncs', 'test_reference_numerics_hard',
                                device_type='cpu', dtypes=[torch.cfloat, torch.cdouble]),
                       SkipInfo('TestUnaryUfuncs', 'test_reference_numerics_extremal',
                                device_type='cuda', dtypes=[torch.cdouble],
                                active_if=IS_WINDOWS),
                       SkipInfo('TestUnaryUfuncs', 'test_reference_numerics_hard',
                                device_type='cuda', dtypes=[torch.cdouble],
                                active_if=IS_WINDOWS),
                   )),
    # NOTE: derivative for inplace asinh is not implemented
    UnaryUfuncInfo('asinh',
                   aliases=('arcsinh', ),
                   ref=np.arcsinh,
                   dtypes=all_types_and_complex_and(torch.bool),
                   dtypesIfCUDA=all_types_and_complex_and(torch.bool, torch.half, torch.bfloat16),
                   safe_casts_outputs=True,
                   decorators=(precisionOverride({torch.bfloat16: 5e-2}),),
                   supports_inplace_autograd=False,
                   supports_forward_ad=True,
                   skips=(
                       SkipInfo('TestUnaryUfuncs', 'test_reference_numerics_extremal',
                                device_type='cpu', dtypes=[torch.cfloat, torch.cdouble]),
                       SkipInfo('TestUnaryUfuncs', 'test_reference_numerics_hard',
                                device_type='cpu', dtypes=[torch.cfloat, torch.cdouble]),
                       SkipInfo('TestUnaryUfuncs', 'test_reference_numerics_normal',
                                device_type='cpu', dtypes=[torch.cfloat, torch.cdouble]),
                       SkipInfo('TestUnaryUfuncs', 'test_reference_numerics_extremal',
                                device_type='cuda', dtypes=[torch.cdouble],
                                active_if=IS_WINDOWS),
                       SkipInfo('TestUnaryUfuncs', 'test_reference_numerics_hard',
                                device_type='cuda', dtypes=[torch.cdouble],
                                active_if=IS_WINDOWS),
                       # Complex gradcheck tests asinh at points 0 + ix for x > 1 which are points
                       # where asinh is not differentiable
                       SkipInfo('TestGradients', 'test_forward_mode_AD',
                                dtypes=complex_types()),
                   )),
    UnaryUfuncInfo('atan',
                   aliases=('arctan', ),
                   ref=np.arctan,
                   dtypes=all_types_and_complex_and(torch.bool, torch.bfloat16),
                   dtypesIfCUDA=all_types_and_complex_and(torch.bool, torch.half, torch.bfloat16),
                   assert_autodiffed=True,
                   supports_forward_ad=True,
                   decorators=(precisionOverride({torch.bfloat16: 1e-2}),),
                   safe_casts_outputs=True,
                   skips=(
                       SkipInfo('TestUnaryUfuncs', 'test_reference_numerics_extremal',
                                device_type='cpu', dtypes=[torch.cfloat, torch.cdouble]),
                       SkipInfo('TestUnaryUfuncs', 'test_reference_numerics_hard',
                                device_type='cpu', dtypes=[torch.cfloat, torch.cdouble]),
                       SkipInfo('TestUnaryUfuncs', 'test_reference_numerics_normal',
                                device_type='cpu', dtypes=[torch.cfloat, torch.cdouble]),
                       SkipInfo('TestUnaryUfuncs', 'test_reference_numerics_extremal',
                                device_type='cuda', dtypes=[torch.cfloat, torch.cdouble],
                                active_if=IS_WINDOWS),
                       SkipInfo('TestUnaryUfuncs', 'test_reference_numerics_hard',
                                device_type='cuda', dtypes=[torch.cfloat, torch.cdouble],
                                active_if=IS_WINDOWS),
                       SkipInfo('TestUnaryUfuncs', 'test_reference_numerics_normal',
                                device_type='cuda', dtypes=[torch.cfloat, torch.cdouble],
                                active_if=IS_WINDOWS),
                   )),
    OpInfo('atan2',
           dtypes=all_types_and(torch.bool),
           dtypesIfCPU=all_types_and(torch.bool),
           dtypesIfCUDA=all_types_and(torch.bool, torch.half, torch.bfloat16),
           sample_inputs_func=sample_inputs_atan2,
           ),
    UnaryUfuncInfo('atanh',
                   aliases=('arctanh', ),
                   ref=np.arctanh,
                   domain=(-1, 1),
                   dtypes=all_types_and_complex_and(torch.bool),
                   dtypesIfCUDA=all_types_and_complex_and(torch.bool, torch.half, torch.bfloat16),
                   safe_casts_outputs=True,
                   decorators=(precisionOverride({torch.bfloat16: 1e-2}),),
                   supports_inplace_autograd=False,
                   supports_forward_ad=True,
                   skips=(
                       SkipInfo('TestUnaryUfuncs', 'test_reference_numerics_normal',
                                device_type='cpu', dtypes=[torch.cfloat]),
                       SkipInfo('TestUnaryUfuncs', 'test_reference_numerics_extremal',
                                device_type='cpu', dtypes=[torch.cfloat, torch.cdouble]),
                       SkipInfo('TestUnaryUfuncs', 'test_reference_numerics_hard',
                                device_type='cpu', dtypes=[torch.cfloat, torch.cdouble]),
                       SkipInfo('TestUnaryUfuncs', 'test_reference_numerics_extremal',
                                device_type='cuda', dtypes=[torch.cfloat, torch.cdouble],
                                active_if=IS_WINDOWS),
                       SkipInfo('TestUnaryUfuncs', 'test_reference_numerics_hard',
                                device_type='cuda', dtypes=[torch.cfloat],
                                active_if=IS_WINDOWS),
                   )),
    OpInfo('broadcast_to',
           dtypes=all_types_and_complex_and(torch.bool, torch.float16, torch.bfloat16),
           supports_out=False,
           supports_forward_ad=True,
           sample_inputs_func=sample_inputs_broadcast_to),
    UnaryUfuncInfo('bitwise_not',
                   ref=np.bitwise_not,
                   dtypes=integral_types_and(torch.bool),
                   supports_autograd=False),
    OpInfo('bitwise_left_shift',
           op=torch.bitwise_left_shift,
           dtypesIfCPU=all_types(),
           dtypesIfCUDA=all_types_and(torch.float16, torch.bfloat16),
           supports_autograd=False,
           sample_inputs_func=sample_inputs_bitwise_shift),
    OpInfo('bitwise_right_shift',
           op=torch.bitwise_right_shift,
           dtypesIfCPU=all_types(),
           dtypesIfCUDA=all_types_and(torch.float16, torch.bfloat16),
           supports_autograd=False,
           sample_inputs_func=sample_inputs_bitwise_shift),
    OpInfo('cdist',
           dtypes=floating_types(),
           supports_out=False,
           supports_gradgrad=False,
           assert_autodiffed=False,
           sample_inputs_func=sample_inputs_cdist,
           ),
    UnaryUfuncInfo('ceil',
                   ref=np.ceil,
                   dtypes=floating_types_and(torch.bfloat16),
                   dtypesIfCUDA=floating_types_and(torch.half, torch.bfloat16),
                   supports_forward_ad=True,
                   assert_autodiffed=True),
    OpInfo('cholesky',
           dtypes=floating_and_complex_types(),
           check_batched_gradgrad=False,
           sample_inputs_func=sample_inputs_linalg_cholesky,
           gradcheck_wrapper=gradcheck_wrapper_hermitian_input,
           decorators=[skipCUDAIfNoMagma, skipCUDAIfRocm, skipCPUIfNoLapack],
           skips=(
               # Gradcheck for complex generates invalid inputs for this function
               SkipInfo('TestGradients', 'test_forward_mode_AD', dtypes=complex_types()),)),
    OpInfo('cholesky_inverse',
           dtypes=floating_and_complex_types(),
           backward_dtypes=floating_types(),
           # TODO: RuntimeError: cholesky_inverse does not support automatic differentiation for outputs
           # with complex dtype.
           check_batched_gradgrad=False,
           sample_inputs_func=sample_inputs_linalg_cholesky_inverse,
           gradcheck_wrapper=gradcheck_wrapper_triangular_input,
           decorators=[skipCUDAIfNoMagma, skipCPUIfNoLapack],
           skips=(
               # TODO: FIXME: cholesky_inverse throws an error in forward when requires_grad=True
               #   for complex tensors
               SkipInfo('TestCommon', 'test_dtypes'),
               # cholesky_inverse does not correctly warn when resizing out= inputs
               SkipInfo('TestCommon', 'test_out'),)),
    OpInfo('chunk',
           dtypes=all_types_and_complex_and(torch.bool, torch.bfloat16, torch.float16),
           sample_inputs_func=sample_inputs_chunk,
           supports_out=False),
    OpInfo('clone',
           dtypes=all_types_and_complex_and(torch.bool, torch.bfloat16, torch.float16),
           sample_inputs_func=sample_inputs_clone,
           supports_forward_ad=True,
           supports_out=False),
    OpInfo('contiguous',
           op=lambda x, *args, **kwargs: x.contiguous(*args, **kwargs),
           dtypes=all_types_and_complex_and(torch.bool, torch.bfloat16, torch.float16),
           sample_inputs_func=sample_inputs_contiguous,
           supports_forward_ad=True,
           skips=(
               # JIT has issue when op is passed as lambda
               SkipInfo('TestJit', 'test_variant_consistency_jit'),
           ),
           supports_out=False),
    OpInfo('symeig',
           dtypes=floating_and_complex_types(),
           check_batched_gradgrad=False,
           sample_inputs_func=sample_inputs_symeig,
           gradcheck_wrapper=gradcheck_wrapper_hermitian_input,
           decorators=[skipCUDAIfNoMagma, skipCUDAIfRocm, skipCPUIfNoLapack]),
    # NOTE: clamp has seperate opinfos for scalar min/max (unary op) vs. tensors
    OpInfo('clamp',
           aliases=('clip',),
           dtypes=all_types_and(torch.half, torch.bfloat16),
           dtypesIfCPU=all_types_and(torch.bfloat16),
           dtypesIfCUDA=all_types_and(torch.half, torch.bfloat16),
           assert_autodiffed=True,
           sample_inputs_func=sample_inputs_clamp),
    UnaryUfuncInfo('clamp',
                   variant_test_name='scalar',
                   aliases=('clip', ),
                   decorators=(precisionOverride({torch.bfloat16: 7e-2, torch.float16: 1e-2}),),
                   ref=np.clip,
                   dtypes=all_types_and(torch.bfloat16),
                   dtypesIfCUDA=all_types_and(torch.half, torch.bfloat16),
                   assert_autodiffed=True,
                   supports_forward_ad=True,
                   skips=(
                       # Reference: https://github.com/pytorch/pytorch/issues/54841
                       SkipInfo('TestUnaryUfuncs', 'test_reference_numerics_extremal',
                                device_type='cpu', dtypes=[torch.bfloat16]),
                   ),
                   sample_kwargs=sample_kwargs_clamp_scalar,
                   sample_inputs_func=sample_inputs_clamp_scalar),
    UnaryUfuncInfo('positive',
                   ref=np.positive,
                   dtypes=all_types_and_complex_and(torch.half, torch.bfloat16),
                   supports_out=False,
                   supports_forward_ad=True,
                   ),
    UnaryUfuncInfo('conj',
                   ref=np.conj,
                   dtypes=all_types_and_complex_and(torch.bool,
                                                    torch.bfloat16, torch.half),
                   supports_sparse=True,
                   supports_forward_ad=True,
                   supports_out=False),
    UnaryUfuncInfo('conj_physical',
                   ref=np.conj,
                   dtypes=all_types_and_complex_and(torch.bool,
                                                    torch.bfloat16, torch.half),
                   supports_forward_ad=True,
                   skips=(
                       SkipInfo('TestJit', 'test_variant_consistency_jit', dtypes=(torch.float32, )),
                   )),
    OpInfo('resolve_conj',
           dtypes=all_types_and_complex_and(torch.bool, torch.half, torch.bfloat16),
           sample_inputs_func=sample_inputs_view_as_real,
           supports_forward_ad=True,
           supports_out=False,
           ),
    OpInfo('view_as_real',
           dtypes=complex_types(),
           supports_forward_ad=True,
           sample_inputs_func=sample_inputs_view_as_real,
           test_conjugated_samples=False,
           ),
    OpInfo('view_as_complex',
           dtypes=floating_types_and(torch.half),
           supports_out=False,
           supports_forward_ad=True,
           sample_inputs_func=sample_inputs_view_as_complex),
    OpInfo('complex',
           dtypes=floating_types(),
           sample_inputs_func=sample_inputs_complex,
           supports_forward_ad=True,
           ),
    OpInfo('copysign',
           dtypes=all_types_and(torch.bool, torch.half, torch.bfloat16),
           sample_inputs_func=sample_inputs_copysign,
           supports_inplace_autograd=False,
           supports_forward_ad=True,
           ),
    OpInfo('corrcoef',
           dtypes=all_types_and_complex(),
           dtypesIfCUDA=all_types_and_complex_and(torch.half, *[torch.bfloat16] if CUDA11OrLater else []),
           sample_inputs_func=sample_inputs_corrcoef,
           supports_out=False),
    UnaryUfuncInfo('cos',
                   ref=np.cos,
                   dtypes=all_types_and_complex_and(torch.bool, torch.bfloat16),
                   dtypesIfCUDA=all_types_and_complex_and(torch.bool, torch.half, torch.bfloat16),
                   assert_autodiffed=True,
                   handles_large_floats=False,
                   safe_casts_outputs=True,
                   supports_forward_ad=True,
                   decorators=(precisionOverride({torch.bfloat16: 1e-2}),),
                   skips=(
                       SkipInfo('TestUnaryUfuncs', 'test_reference_numerics_extremal',
                                dtypes=[torch.cfloat, torch.cdouble], active_if=IS_WINDOWS),
                       SkipInfo('TestUnaryUfuncs', 'test_reference_numerics_extremal', device_type='cpu',
                                dtypes=[torch.cfloat, torch.cdouble], active_if=IS_MACOS),
                   )),
    UnaryUfuncInfo('cosh',
                   ref=np_unary_ufunc_integer_promotion_wrapper(np.cosh),
                   dtypes=all_types_and_complex_and(torch.bool),
                   dtypesIfCUDA=all_types_and_complex_and(torch.bool, torch.half, torch.bfloat16),
                   safe_casts_outputs=True,
                   assert_autodiffed=True,
                   supports_forward_ad=True,
                   skips=(
                       # Reference: https://github.com/pytorch/pytorch/issues/48641
                       SkipInfo('TestUnaryUfuncs', 'test_reference_numerics_hard',
                                device_type='cpu', dtypes=[torch.int8]),
                       SkipInfo('TestUnaryUfuncs', 'test_reference_numerics_extremal',
                                dtypes=[torch.cfloat, torch.cdouble], active_if=IS_WINDOWS),
                       SkipInfo('TestUnaryUfuncs', 'test_reference_numerics_hard',
                                dtypes=[torch.cfloat, torch.cdouble], active_if=IS_WINDOWS),
                       SkipInfo('TestUnaryUfuncs', 'test_reference_numerics_extremal', device_type='cpu',
                                dtypes=[torch.cfloat, torch.cdouble], active_if=IS_MACOS),
                       SkipInfo('TestUnaryUfuncs', 'test_reference_numerics_hard', device_type='cpu',
                                dtypes=[torch.cfloat, torch.cdouble], active_if=IS_MACOS),
                   )),
    OpInfo('cov',
           dtypes=all_types_and_complex_and(torch.half, torch.bfloat16),
           dtypesIfCUDA=all_types_and_complex_and(torch.half, *[torch.bfloat16] if CUDA11OrLater else []),
           backward_dtypesIfCUDA=all_types_and_complex_and(torch.half, *[torch.bfloat16] if CUDA11OrLater else []),
           sample_inputs_func=sample_inputs_cov,
           supports_out=False,
           # JIT test not working for tensor kwargs (https://github.com/pytorch/pytorch/issues/58507)
           skips=(SkipInfo('TestJit', 'test_variant_consistency_jit'),)),
    OpInfo('cross',
           dtypes=all_types_and_complex(),
           dtypesIfCUDA=all_types_and_complex_and(torch.half),
           sample_inputs_func=sample_inputs_cross,
           supports_forward_ad=True,
           skips=(
               # AssertionError: UserWarning not triggered :
               # Resized a non-empty tensor but did not warn about it.
               SkipInfo('TestCommon', 'test_out'),
           )),
    OpInfo('cumsum',
           dtypesIfCPU=all_types_and_complex(),
           dtypesIfCUDA=all_types_and_complex_and(torch.half, torch.bfloat16),
           supports_forward_ad=True,
           skips=(
               # cumsum does not handle correctly out= dtypes
               SkipInfo('TestCommon', 'test_out'),
           ),
           sample_inputs_func=sample_inputs_cumulative_ops),
    OpInfo('cumprod',
           dtypes=all_types_and_complex(),
           dtypesIfCUDA=all_types_and_complex_and(torch.float16, torch.bfloat16),
           supports_forward_ad=True,
           skips=(
               # cumprod does not handle correctly out= dtypes
               SkipInfo('TestCommon', 'test_out',
                        dtypes=[torch.float32]),
           ),
           # gradgradcheck fails in fast_mode=True: #56275
           sample_inputs_func=sample_inputs_cumprod,
           gradcheck_fast_mode=False),
    OpInfo('cummax',
           dtypesIfCPU=all_types_and(torch.bool),
           dtypesIfCUDA=all_types_and(torch.bool, torch.half, torch.bfloat16),
           sample_inputs_func=partial(sample_inputs_cumulative_ops, supports_dtype_kwargs=False),
           supports_forward_ad=True,
           gradcheck_nondet_tol=GRADCHECK_NONDET_TOL),
    OpInfo('cummin',
           dtypesIfCPU=all_types_and(torch.bool),
           dtypesIfCUDA=all_types_and(torch.bool, torch.half, torch.bfloat16),
           sample_inputs_func=partial(sample_inputs_cumulative_ops, supports_dtype_kwargs=False),
           supports_forward_ad=True,
           gradcheck_nondet_tol=GRADCHECK_NONDET_TOL),
    UnaryUfuncInfo('deg2rad',
                   ref=np.radians,
                   decorators=(precisionOverride({torch.bfloat16: 7e-1,
                                                  torch.float16: 7e-1}),),
                   dtypes=all_types_and(torch.bool, torch.half, torch.bfloat16),
                   supports_forward_ad=True,
                   skips=(
                       # Reference: https://github.com/pytorch/pytorch/pull/51283#issuecomment-770614273
                       SkipInfo('TestUnaryUfuncs', 'test_reference_numerics_hard',
                                dtypes=[torch.bfloat16]),
                   ),
                   safe_casts_outputs=True),
    OpInfo('diff',
           op=torch.diff,
           dtypes=all_types_and_complex_and(torch.bool, torch.float16, torch.bfloat16),
           sample_inputs_func=sample_inputs_diff),
    OpInfo('div',
           aliases=('divide',),
           variant_test_name='no_rounding_mode',
           dtypes=all_types_and_complex_and(torch.bool, torch.half, torch.bfloat16),
           sample_inputs_func=partial(sample_inputs_binary_pwise, rhs_exclude_zero=True),
           supports_forward_ad=True,
           assert_autodiffed=True),
    OpInfo('div',
           aliases=('divide',),
           variant_test_name='trunc_rounding',
           dtypes=all_types_and(torch.half, torch.bfloat16),
           sample_inputs_func=partial(sample_inputs_binary_pwise, extra_kwargs={
                                      "rounding_mode": 'trunc'}, rhs_exclude_zero=True),
           supports_forward_ad=True,
           skips=(
               # Reference: https://github.com/pytorch/pytorch/issues/59174
               SkipInfo('TestJit', 'test_variant_consistency_jit'),
           ),
           assert_autodiffed=True),
    OpInfo('div',
           aliases=('divide',),
           variant_test_name='floor_rounding',
           dtypes=all_types_and(torch.half, torch.bfloat16),
           sample_inputs_func=partial(sample_inputs_binary_pwise, extra_kwargs={
                                      "rounding_mode": 'floor'}, rhs_exclude_zero=True),
           supports_forward_ad=True,
           skips=(
               # Reference: https://github.com/pytorch/pytorch/issues/59174
               SkipInfo('TestJit', 'test_variant_consistency_jit'),
           ),
           assert_autodiffed=True),
    OpInfo('true_divide',
           dtypes=all_types_and_complex_and(torch.bool, torch.half, torch.bfloat16),
           supports_forward_ad=True,
           sample_inputs_func=partial(sample_inputs_binary_pwise, rhs_exclude_zero=True)),
    UnaryUfuncInfo('exp',
                   ref=np_unary_ufunc_integer_promotion_wrapper(np.exp),
                   dtypes=all_types_and_complex_and(torch.bool, torch.bfloat16),
                   dtypesIfCUDA=all_types_and_complex_and(torch.bool, torch.half, torch.bfloat16),
                   skips=(
                       # Reference: https://github.com/pytorch/pytorch/pull/50093#pullrequestreview-561791547
                       SkipInfo('TestUnaryUfuncs', 'test_reference_numerics_extremal', dtypes=[torch.bfloat16]),
                       SkipInfo('TestUnaryUfuncs', 'test_reference_numerics_hard', dtypes=[torch.bfloat16]),
                       SkipInfo('TestUnaryUfuncs', 'test_reference_numerics_normal', dtypes=[torch.bfloat16]),
                       # Reference: https://github.com/pytorch/pytorch/issues/48010
                       SkipInfo('TestUnaryUfuncs', 'test_reference_numerics_extremal',
                                device_type='cpu', dtypes=[torch.cfloat, torch.cdouble]),
                       SkipInfo('TestUnaryUfuncs', 'test_reference_numerics_hard',
                                device_type='cpu', dtypes=[torch.cfloat, torch.cdouble]),
                   ),
                   assert_autodiffed=True,
                   supports_forward_ad=True,
                   safe_casts_outputs=True),
    OpInfo('expand',
           op=lambda self, shape: self.expand(shape),
           dtypes=all_types_and_complex_and(torch.bool, torch.half, torch.bfloat16),
           sample_inputs_func=sample_inputs_expand,
<<<<<<< HEAD
=======
           skips=(
               # Because expand does not have a function variant.
               SkipInfo('TestJit', 'test_variant_consistency_jit'),),
           supports_forward_ad=True,
>>>>>>> fc2cf9e1
           supports_out=False),
    OpInfo('expand_as',
           op=lambda self, other: self.expand_as(other),
           dtypes=all_types_and_complex_and(torch.bool, torch.half, torch.bfloat16),
           supports_forward_ad=True,
           sample_inputs_func=sample_inputs_expand_as,
<<<<<<< HEAD
=======
           skips=(
               # Because expand_as does not have a function variant.
               SkipInfo('TestJit', 'test_variant_consistency_jit'),),
>>>>>>> fc2cf9e1
           supports_out=False),
    OpInfo('diag',
           dtypes=all_types_and_complex_and(torch.bool),
           dtypesIfCPU=all_types_and_complex_and(torch.bool),
           dtypesIfCUDA=all_types_and_complex_and(torch.bool, torch.half, torch.bfloat16),
           sample_inputs_func=sample_inputs_diag),
    OpInfo('diag_embed',
           dtypes=all_types_and_complex_and(torch.bool, torch.bfloat16, torch.float16),
           supports_out=False,
           supports_forward_ad=True,
           sample_inputs_func=sample_inputs_diagonal_diag_embed),
    OpInfo('diagonal',
           dtypes=all_types_and_complex_and(torch.bool, torch.bfloat16, torch.float16),
           supports_out=False,
           sample_inputs_func=sample_inputs_diagonal_diag_embed),
    OpInfo('eq',
           dtypes=all_types_and_complex_and(torch.bool, torch.bfloat16, torch.float16),
           supports_autograd=False,
           sample_inputs_func=sample_inputs_comparison_ops),
    OpInfo('fmax',
           op=torch.fmax,
           dtypes=all_types_and(torch.float16, torch.bfloat16, torch.bool),
           supports_forward_ad=True,
           sample_inputs_func=sample_inputs_max_min_binary,),
    OpInfo('fmin',
           op=torch.fmin,
           dtypes=all_types_and(torch.float16, torch.bfloat16, torch.bool),
           supports_forward_ad=True,
           sample_inputs_func=sample_inputs_max_min_binary,),
    OpInfo('fmod',
           dtypes=all_types_and(torch.float16),
           sample_inputs_func=sample_inputs_fmod_remainder),
    OpInfo('fmod',
           variant_test_name='autodiffed',
           dtypes=all_types_and(torch.float16, torch.bool),
           assert_autodiffed=True,
           sample_inputs_func=partial(sample_inputs_fmod_remainder, autodiffed=True)),
    OpInfo('remainder',
           dtypesIfCPU=all_types_and(torch.float16),
           dtypesIfCUDA=all_types_and(torch.float16, torch.bfloat16),
           sample_inputs_func=sample_inputs_fmod_remainder),
    OpInfo('remainder',
           variant_test_name='autodiffed',
           dtypesIfCPU=all_types_and(torch.float16, torch.bool),
           dtypesIfCUDA=all_types_and(torch.float16, torch.bool, torch.bfloat16),
           assert_autodiffed=True,
           sample_inputs_func=partial(sample_inputs_fmod_remainder, autodiffed=True)),
    UnaryUfuncInfo('frac',
                   ref=lambda x: np.modf(x)[0],
                   dtypes=floating_types_and(torch.bfloat16, torch.float16),
                   dtypesIfCUDA=floating_types_and(torch.float16, torch.bfloat16),
                   assert_autodiffed=True,
                   supports_forward_ad=True,
                   # Reference for disabling extremals
                   # https://github.com/pytorch/pytorch/issues/51948
                   handles_extremals=False),
    SpectralFuncInfo('fft.fft',
                     aten_name='fft_fft',
                     ref=np.fft.fft,
                     ndimensional=False,
                     dtypes=all_types_and_complex_and(torch.bool),
                     default_test_dtypes=floating_and_complex_types()),
    SpectralFuncInfo('fft.fftn',
                     aten_name='fft_fftn',
                     ref=np.fft.fftn,
                     ndimensional=True,
                     dtypes=all_types_and_complex_and(torch.bool),
                     default_test_dtypes=floating_and_complex_types(),
                     decorators=[precisionOverride(
                         {torch.float: 1e-4, torch.cfloat: 1e-4})],),
    SpectralFuncInfo('fft.hfft',
                     aten_name='fft_hfft',
                     ref=np.fft.hfft,
                     ndimensional=False,
                     dtypes=all_types_and_complex_and(torch.bool),
                     default_test_dtypes=floating_and_complex_types(),
                     check_batched_gradgrad=False),
    SpectralFuncInfo('fft.rfft',
                     aten_name='fft_rfft',
                     ref=np.fft.rfft,
                     ndimensional=False,
                     dtypes=all_types_and(torch.bool),
                     default_test_dtypes=floating_and_complex_types(),
                     check_batched_grad=False,
                     check_batched_gradgrad=False),
    SpectralFuncInfo('fft.rfftn',
                     aten_name='fft_rfftn',
                     ref=np.fft.rfftn,
                     ndimensional=True,
                     dtypes=all_types_and(torch.bool),
                     default_test_dtypes=floating_and_complex_types(),
                     check_batched_grad=False,
                     check_batched_gradgrad=False,
                     decorators=[precisionOverride({torch.float: 1e-4})],),
    SpectralFuncInfo('fft.ifft',
                     aten_name='fft_ifft',
                     ref=np.fft.ifft,
                     ndimensional=False,
                     dtypes=all_types_and_complex_and(torch.bool),
                     default_test_dtypes=floating_and_complex_types()),
    SpectralFuncInfo('fft.ifftn',
                     aten_name='fft_ifftn',
                     ref=np.fft.ifftn,
                     ndimensional=True,
                     dtypes=all_types_and_complex_and(torch.bool),
                     default_test_dtypes=floating_and_complex_types(),
                     decorators=[
                         DecorateInfo(
                             precisionOverride({torch.float: 1e-4, torch.cfloat: 1e-4}),
                             'TestFFT', 'test_reference_nd')],
                     ),
    SpectralFuncInfo('fft.ihfft',
                     aten_name='fft_ihfft',
                     ref=np.fft.ihfft,
                     ndimensional=False,
                     dtypes=all_types_and(torch.bool),
                     default_test_dtypes=floating_types(),
                     check_batched_grad=False),
    SpectralFuncInfo('fft.irfft',
                     aten_name='fft_irfft',
                     ref=np.fft.irfft,
                     ndimensional=False,
                     dtypes=all_types_and_complex_and(torch.bool),
                     default_test_dtypes=floating_and_complex_types(),
                     check_batched_gradgrad=False),
    SpectralFuncInfo('fft.irfftn',
                     aten_name='fft_irfftn',
                     ref=np.fft.irfftn,
                     ndimensional=True,
                     dtypes=all_types_and_complex_and(torch.bool),
                     default_test_dtypes=floating_and_complex_types(),
                     check_batched_gradgrad=False,
                     decorators=[
                         DecorateInfo(
                             precisionOverride({torch.float: 1e-4, torch.cfloat: 1e-4}),
                             'TestFFT', 'test_reference_nd')],
                     ),
    UnaryUfuncInfo('floor',
                   ref=np.floor,
                   dtypes=floating_types_and(torch.bfloat16),
                   dtypesIfCUDA=floating_types_and(torch.half, torch.bfloat16),
                   supports_forward_ad=True,
                   assert_autodiffed=True),
    OpInfo('flip',
           op=torch.flip,
           dtypes=all_types_and_complex_and(torch.bool, torch.half, torch.bfloat16),
           sample_inputs_func=sample_inputs_flip,
           supports_out=False),
    OpInfo('fliplr',
           op=torch.fliplr,
           dtypes=all_types_and_complex_and(torch.bool, torch.half, torch.bfloat16),
           sample_inputs_func=sample_inputs_fliplr_flipud,
           supports_out=False),
    OpInfo('flipud',
           op=torch.flipud,
           dtypes=all_types_and_complex_and(torch.bool, torch.half, torch.bfloat16),
           sample_inputs_func=sample_inputs_fliplr_flipud,
           supports_out=False),
    UnaryUfuncInfo('i0',
                   ref=np_unary_ufunc_integer_promotion_wrapper(
                       scipy.special.i0) if TEST_SCIPY else _NOTHING,
                   aliases=('special.i0',),
                   decorators=(precisionOverride({torch.bfloat16: 3e-1,
                                                  torch.float16: 5e-1}),),
                   backward_dtypesIfCPU=floating_types(),
                   backward_dtypesIfCUDA=floating_types(),
                   backward_dtypesIfROCM=floating_types(),
                   dtypes=all_types_and(torch.bool, torch.bfloat16),
                   dtypesIfCUDA=all_types_and(torch.bool, torch.half, torch.bfloat16),
                   safe_casts_outputs=True,
                   sample_inputs_func=sample_inputs_i0_i1),
    UnaryUfuncInfo('special.i0e',
                   aten_name='special_i0e',
                   ref=scipy.special.i0e if TEST_SCIPY else _NOTHING,
                   decorators=(precisionOverride({torch.bfloat16: 3e-1,
                                                  torch.float16: 3e-1}),),
                   backward_dtypesIfCPU=floating_types(),
                   backward_dtypesIfCUDA=floating_types(),
                   backward_dtypesIfROCM=floating_types(),
                   dtypes=all_types_and(torch.bool, torch.bfloat16),
                   dtypesIfCUDA=all_types_and(torch.bool, torch.half, torch.bfloat16),
                   sample_inputs_func=sample_inputs_i0_i1,
                   safe_casts_outputs=True),
    UnaryUfuncInfo('special.i1',
                   aten_name='special_i1',
                   ref=np_unary_ufunc_integer_promotion_wrapper(scipy.special.i1) if TEST_SCIPY else _NOTHING,
                   decorators=(precisionOverride({torch.float: 1e-4}),),
                   dtypes=all_types_and(torch.bool),
                   dtypesIfCPU=all_types_and(torch.bool),
                   dtypesIfCUDA=all_types_and(torch.bool),
                   sample_inputs_func=sample_inputs_i0_i1,
                   safe_casts_outputs=True),
    UnaryUfuncInfo('special.i1e',
                   aten_name='special_i1e',
                   ref=scipy.special.i1e if TEST_SCIPY else _NOTHING,
                   dtypes=all_types_and(torch.bool),
                   dtypesIfCPU=all_types_and(torch.bool),
                   dtypesIfCUDA=all_types_and(torch.bool),
                   sample_inputs_func=sample_inputs_i0_i1,
                   safe_casts_outputs=True),
    UnaryUfuncInfo('special.ndtr',
                   aten_name='special_ndtr',
                   decorators=(precisionOverride({torch.bfloat16: 5e-3,
                                                  torch.float16: 5e-4}),),
                   ref=scipy.special.ndtr if TEST_SCIPY else _NOTHING,
                   dtypes=all_types_and(torch.bool, torch.bfloat16),
                   dtypesIfCUDA=all_types_and(torch.bool, torch.bfloat16, torch.float16),
                   safe_casts_outputs=True),
    OpInfo('floor_divide',
           dtypes=all_types_and(torch.half, torch.bfloat16),
           sample_inputs_func=sample_inputs_floor_divide,
           supports_autograd=False,
           ),
    UnaryUfuncInfo('frexp',
                   op=torch.frexp,
                   ref=np.frexp,
                   dtypes=floating_types_and(torch.half),
                   # skip testing torch.frexp as it is not supported by ROCm platform yet
                   decorators=[skipCUDAIfRocm],
                   supports_out=False,
                   supports_forward_ad=True,
                   skips=(
                       # skips below tests as torch.frexp returns tuple-like (mantissa, exponent) as outputs,
                       # while theses tests currently requires output to a single tensor.
                       SkipInfo('TestUnaryUfuncs', 'test_batch_vs_slicing'),
                       SkipInfo('TestUnaryUfuncs', 'test_contig_vs_every_other'),
                       SkipInfo('TestUnaryUfuncs', 'test_contig_vs_transposed'),
                       SkipInfo('TestUnaryUfuncs', 'test_non_contig_expand'),
                       SkipInfo('TestUnaryUfuncs', 'test_variant_consistency'),

                       # skips test_reference_numerics due to error in Windows CI.
                       # The np.frexp returns exponent as np.intc dtype on Windows platform,
                       # and np.intc does not have the correspond torch dtype
                       SkipInfo('TestUnaryUfuncs', 'test_reference_numerics_normal',
                                active_if=IS_WINDOWS),
                       SkipInfo('TestUnaryUfuncs', 'test_reference_numerics_hard',
                                active_if=IS_WINDOWS),
                       SkipInfo('TestUnaryUfuncs', 'test_reference_numerics_extremal',
                                active_if=IS_WINDOWS),
                   )),
    OpInfo('ge',
           aliases=('greater_equal',),
           dtypes=all_types_and(torch.bool, torch.bfloat16, torch.float16),
           supports_autograd=False,
           sample_inputs_func=sample_inputs_comparison_ops),
    OpInfo('geqrf',
           dtypes=floating_and_complex_types(),
           dtypesIfCPU=floating_and_complex_types(),
           supports_autograd=False,
           sample_inputs_func=sample_inputs_geqrf,
           decorators=[skipCUDAIfNoMagma, skipCUDAIfRocm, skipCPUIfNoLapack],),
    OpInfo('gt',
           aliases=('greater',),
           dtypes=all_types_and(torch.bool, torch.bfloat16, torch.float16),
           supports_autograd=False,
           sample_inputs_func=sample_inputs_comparison_ops),
    UnaryUfuncInfo('imag',
                   ref=np.imag,
                   dtypes=complex_types(),
                   supports_out=False,
                   supports_forward_ad=True,
                   # TODO(@anjali411): Test this once neg bit is added.
                   test_conjugated_samples=False,
                   skips=(
                       # Skip since real and imag don't have out variants.
                       SkipInfo('TestUnaryUfuncs', 'test_out_arg_all_dtypes'),
                   )),
    OpInfo('gradient',
           dtypes=floating_and_complex_types_and(torch.int8, torch.int16,
                                                 torch.int32, torch.int64,
                                                 torch.bfloat16, torch.half),
           supports_out=False,
           skips=(
               # following tests give a runtime error with undefined value tensor
               # see discussion : https://github.com/pytorch/pytorch/issues/56660
               SkipInfo('TestJit', 'test_variant_consistency_jit', dtypes=(torch.float32, torch.complex64)),
           ),
           supports_inplace_autograd=False,
           sample_inputs_func=sample_inputs_gradient),
    OpInfo('inverse',
           op=torch.inverse,
           dtypes=floating_and_complex_types(),
           check_batched_gradgrad=False,
           gradcheck_nondet_tol=GRADCHECK_NONDET_TOL,
           sample_inputs_func=sample_inputs_linalg_invertible,
           decorators=[skipCUDAIfNoMagmaAndNoCusolver, skipCUDAIfRocm, skipCPUIfNoLapack]),
    OpInfo('isin',
           dtypesIfCPU=all_types(),
           dtypesIfCUDA=all_types_and(torch.half),
           supports_autograd=False,
           sample_inputs_func=sample_inputs_isin),
    OpInfo('kthvalue',
           dtypes=all_types(),
           dtypesIfCPU=all_types_and(torch.bfloat16),
           dtypesIfCUDA=all_types_and(torch.float16),
           supports_forward_ad=True,
           sample_inputs_func=sample_inputs_kthvalue),
    OpInfo('le',
           aliases=('less_equal',),
           dtypes=all_types_and(torch.bool, torch.bfloat16, torch.float16),
           supports_autograd=False,
           sample_inputs_func=sample_inputs_comparison_ops),
    OpInfo('linalg.det',
           op=torch.linalg.det,
           aliases=('det', ),
           dtypes=floating_and_complex_types(),
           # det doesn't support complex autograd, https://github.com/pytorch/pytorch/issues/57358
           backward_dtypes=floating_types(),
           aten_name='linalg_det',
           sample_inputs_func=sample_inputs_linalg_det,
           decorators=[skipCUDAIfNoMagma, skipCPUIfNoLapack],
           supports_inplace_autograd=False,
           skips=(
               # linalg.det throwns an error when given complex inputs that require grad
               SkipInfo('TestCommon', 'test_dtypes'),
               # The following tests fail only on ROCm. This is probably
               # related to the fact that the current linalg.det backward is
               # unstable if the matrix has repeated singular values, see
               # https://github.com/pytorch/pytorch/issues/53364
               SkipInfo('TestGradients', 'test_fn_grad', device_type='cuda',
                        dtypes=(torch.float64,), active_if=TEST_WITH_ROCM),
               SkipInfo('TestGradients', 'test_fn_gradgrad', device_type='cuda',
                        dtypes=(torch.float64,), active_if=TEST_WITH_ROCM),
               SkipInfo('TestJit', 'test_variant_consistency_jit', device_type='cuda',
                        dtypes=(torch.float64, torch.float32), active_if=TEST_WITH_ROCM),
           )),
    OpInfo('linalg.cholesky',
           aten_name='linalg_cholesky',
           dtypes=floating_and_complex_types(),
           # TODO: RuntimeError: While computing batched gradients,
           # got: vmap: Calling Tensor.as_strided is not supported
           # unless the batch dims being vmapped over are at the front of the tensor (in memory layout).
           check_batched_gradgrad=False,
           sample_inputs_func=sample_inputs_linalg_cholesky,
           gradcheck_wrapper=gradcheck_wrapper_hermitian_input,
           decorators=[skipCUDAIfNoMagmaAndNoCusolver, skipCUDAIfRocm, skipCPUIfNoLapack],
           skips=(
               # Gradcheck for complex generates invalid inputs for this function
               SkipInfo('TestGradients', 'test_forward_mode_AD', dtypes=complex_types()),)
           ),
    OpInfo('linalg.cholesky_ex',
           aten_name='linalg_cholesky_ex',
           dtypes=floating_and_complex_types(),
           check_batched_gradgrad=False,
           sample_inputs_func=sample_inputs_linalg_cholesky,
           gradcheck_wrapper=gradcheck_wrapper_hermitian_input,
           decorators=[skipCUDAIfNoMagmaAndNoCusolver, skipCUDAIfRocm, skipCPUIfNoLapack]),
    OpInfo('linalg.cond',
           aten_name='linalg_cond',
           dtypes=floating_and_complex_types(),
           sample_inputs_func=sample_inputs_linalg_cond,
           check_batched_gradgrad=False,
           gradcheck_nondet_tol=GRADCHECK_NONDET_TOL,
           decorators=[skipCUDAIfNoMagmaAndNoCusolver, skipCUDAIfRocm, skipCPUIfNoLapack],
           ),
    OpInfo('linalg.eig',
           aten_name='linalg_eig',
           op=torch.linalg.eig,
           dtypes=floating_and_complex_types(),
           check_batched_gradgrad=False,
           sample_inputs_func=sample_inputs_linalg_eig,
           decorators=[skipCUDAIfNoMagma, skipCUDAIfRocm, skipCPUIfNoLapack]),
    OpInfo('linalg.eigvals',
           aten_name='linalg_eigvals',
           op=torch.linalg.eigvals,
           dtypes=floating_and_complex_types(),
           check_batched_gradgrad=False,
           sample_inputs_func=sample_inputs_linalg_invertible,
           decorators=[skipCUDAIfNoMagma, skipCUDAIfRocm, skipCPUIfNoLapack]),
    OpInfo('linalg.eigh',
           aten_name='linalg_eigh',
           dtypes=floating_and_complex_types(),
           check_batched_gradgrad=False,
           sample_inputs_func=sample_inputs_linalg_eigh,
           gradcheck_wrapper=gradcheck_wrapper_hermitian_input,
           decorators=[skipCUDAIfNoMagma, skipCUDAIfRocm, skipCPUIfNoLapack]),
    OpInfo('linalg.eigvalsh',
           aten_name='linalg_eigvalsh',
           dtypes=floating_and_complex_types(),
           check_batched_gradgrad=False,
           sample_inputs_func=sample_inputs_linalg_eigh,
           gradcheck_wrapper=gradcheck_wrapper_hermitian_input,
           decorators=[skipCUDAIfNoMagma, skipCUDAIfRocm, skipCPUIfNoLapack],),
    OpInfo('linalg.householder_product',
           aten_name='linalg_householder_product',
           op=torch.linalg.householder_product,
           aliases=('orgqr', ),
           dtypes=floating_and_complex_types(),
           # TODO: backward uses in-place operations that vmap doesn't like
           check_batched_grad=False,
           check_batched_gradgrad=False,
           sample_inputs_func=sample_inputs_householder_product,
           decorators=[skipCUDAIfNoCusolver, skipCUDAIfRocm, skipCPUIfNoLapack]),
    OpInfo('linalg.lstsq',
           aten_name='linalg_lstsq',
           op=torch.linalg.lstsq,
           dtypes=floating_and_complex_types(),
           supports_out=True,
           sample_inputs_func=sample_inputs_linalg_lstsq,
           supports_autograd=False,
           decorators=[skipCUDAIfNoMagma, skipCPUIfNoLapack],
           skips=(
               SkipInfo('TestJit', 'test_variant_consistency_jit'),
           )),
    OpInfo('linalg.matrix_power',
           aliases=('matrix_power',),
           aten_name='linalg_matrix_power',
           dtypes=floating_and_complex_types(),
           supports_inplace_autograd=False,
           decorators=[skipCUDAIfNoMagmaAndNoCusolver, skipCPUIfNoLapack, skipCUDAIfRocm],
           sample_inputs_func=sample_inputs_linalg_matrix_power,
           gradcheck_nondet_tol=GRADCHECK_NONDET_TOL),
    OpInfo('linalg.multi_dot',
           # Need this lambda because gradcheck does not work with TensorList inputs
           aten_name='linalg_multi_dot',
           dtypes=floating_and_complex_types_and(torch.half),
           dtypesIfCPU=all_types_and_complex_and(torch.half, torch.bfloat16),
           dtypesIfCUDA=floating_and_complex_types_and(torch.half, *[torch.bfloat16] if CUDA11OrLater else []),
           supports_inplace_autograd=False,
           # Batched grad checks fail for empty input tensors (see https://github.com/pytorch/pytorch/issues/53407)
           check_batched_grad=False,
           check_batched_gradgrad=False,
           sample_inputs_func=sample_inputs_linalg_multi_dot,
           gradcheck_nondet_tol=GRADCHECK_NONDET_TOL,
           ),
    OpInfo('linalg.norm',
           op=torch.linalg.norm,
           dtypes=floating_and_complex_types_and(torch.float16, torch.bfloat16),
           decorators=[skipCUDAIfNoMagma, skipCPUIfNoLapack],
           sample_inputs_func=sample_inputs_linalg_norm,
           aten_name='linalg_norm',
           skips=(
               # linalg.norm does not correctly warn when resizing out= inputs
               SkipInfo('TestCommon', 'test_out'),
           )),
    OpInfo('linalg.matrix_norm',
           aten_name='linalg_matrix_norm',
           dtypes=floating_and_complex_types(),
           decorators=[skipCUDAIfNoMagma, skipCPUIfNoLapack],
           sample_inputs_func=sample_inputs_linalg_matrix_norm,
           skips=(
               # linalg.matrix_norm does not correctly warn when resizing out= inputs
               SkipInfo('TestCommon', 'test_out'),
           )),
    OpInfo('linalg.qr',
           aten_name='linalg_qr',
           op=torch.linalg.qr,
           dtypes=floating_and_complex_types(),
           # batched gradients do not work for empty inputs
           # https://github.com/pytorch/pytorch/issues/50743#issuecomment-767376085
           check_batched_gradgrad=False,
           sample_inputs_func=sample_inputs_linalg_qr,
           decorators=[skipCUDAIfNoMagma, skipCUDAIfRocm, skipCPUIfNoLapack]),
    OpInfo('linalg.slogdet',
           aten_name='linalg_slogdet',
           op=torch.linalg.slogdet,
           dtypes=floating_and_complex_types(),
           sample_inputs_func=sample_inputs_linalg_slogdet,
           decorators=[skipCUDAIfNoMagma, skipCUDAIfRocm, skipCPUIfNoLapack]),
    OpInfo('linalg.vector_norm',
           op=torch.linalg.vector_norm,
           dtypes=floating_and_complex_types_and(torch.float16, torch.bfloat16),
           decorators=[skipCUDAIfNoMagma, skipCPUIfNoLapack],
           sample_inputs_func=sample_inputs_linalg_vector_norm,
           aten_name='linalg_vector_norm',
           skips=(
               # linalg.vector_norm does not correctly warn when resizing out= inputs
               SkipInfo('TestCommon', 'test_out'),
           )),
    UnaryUfuncInfo('log',
                   ref=np.log,
                   domain=(0, float('inf')),
                   dtypes=all_types_and_complex_and(torch.bool, torch.bfloat16),
                   dtypesIfCUDA=all_types_and_complex_and(torch.bool, torch.half, torch.bfloat16),
                   assert_autodiffed=True,
                   safe_casts_outputs=True,
                   supports_forward_ad=True,
                   decorators=(precisionOverride({torch.bfloat16: 5e-2}),),
                   skips=(
                       SkipInfo('TestUnaryUfuncs', 'test_reference_numerics_extremal',
                                device_type='cpu', dtypes=[torch.cfloat, torch.cdouble],
                                active_if=IS_WINDOWS),
                   )),
    UnaryUfuncInfo('log10',
                   ref=np.log10,
                   domain=(0, float('inf')),
                   decorators=(precisionOverride({torch.bfloat16: 5e-2}),),
                   dtypes=all_types_and_complex_and(torch.bool, torch.bfloat16),
                   assert_autodiffed=True,
                   dtypesIfCUDA=all_types_and_complex_and(torch.bool, torch.half, torch.bfloat16),
                   safe_casts_outputs=True,
                   supports_forward_ad=True,
                   skips=(
                       SkipInfo('TestUnaryUfuncs', 'test_reference_numerics_extremal',
                                device_type='cpu', dtypes=[torch.cfloat, torch.cdouble],
                                active_if=IS_WINDOWS),
                   )),
    UnaryUfuncInfo('log1p',
                   ref=np.log1p,
                   aliases=('special.log1p',),
                   domain=(-1, float('inf')),
                   dtypes=all_types_and(torch.bool, torch.bfloat16),
                   dtypesIfCUDA=all_types_and(torch.bool, torch.half, torch.bfloat16),
                   decorators=(precisionOverride({torch.bfloat16: 1e-1}),),
                   safe_casts_outputs=True,
                   supports_forward_ad=True,
                   assert_autodiffed=True),
    UnaryUfuncInfo('log2',
                   ref=np.log2,
                   domain=(0, float('inf')),
                   dtypes=all_types_and_complex_and(torch.bool, torch.bfloat16),
                   dtypesIfCUDA=all_types_and_complex_and(torch.bool, torch.half, torch.bfloat16),
                   assert_autodiffed=True,
                   safe_casts_outputs=True,
                   supports_forward_ad=True,
                   decorators=(precisionOverride({torch.bfloat16: 1e-1}),),
                   skips=(
                       SkipInfo('TestUnaryUfuncs', 'test_reference_numerics_extremal',
                                dtypes=[torch.cfloat, torch.cdouble]),
                       SkipInfo('TestUnaryUfuncs', 'test_reference_numerics_normal',
                                dtypes=[torch.cfloat, torch.cdouble]),
                   )),
    OpInfo('logaddexp',
           dtypes=floating_types(),
           dtypesIfCUDA=floating_types_and(torch.bfloat16),
           dtypesIfROCM=floating_types_and(torch.bfloat16),
           supports_forward_ad=True,
           sample_inputs_func=lambda op_info, device, dtype, requires_grad=False, **kwargs:
           (SampleInput(make_tensor((S, S), device, dtype, requires_grad=requires_grad),
                        args=(make_tensor((S, S), device, dtype, requires_grad=requires_grad),)),)),
    OpInfo('logaddexp2',
           dtypes=floating_types(),
           dtypesIfCUDA=floating_types_and(torch.bfloat16),
           dtypesIfROCM=floating_types_and(torch.bfloat16),
           supports_forward_ad=True,
           sample_inputs_func=lambda op_info, device, dtype, requires_grad=False, **kwargs:
           (SampleInput(make_tensor((S, S), device, dtype, requires_grad=requires_grad),
                        args=(make_tensor((S, S), device, dtype, requires_grad=requires_grad),)),)),
    UnaryUfuncInfo('logical_not',
                   ref=np.logical_not,
                   decorators=(precisionOverride({torch.bfloat16: 7e-1,
                                                  torch.float16: 5e-1}),),
                   dtypes=all_types_and_complex_and(torch.bool, torch.half, torch.bfloat16),
                   safe_casts_outputs=True,
                   supports_autograd=False,
                   skips=(
                       # The function variant always returns BoolTensor
                       # while the inplace variant preserves the input dtype.
                       # >>> t = torch.randn(3)
                       # >>> torch.logical_not(t)
                       # tensor([False, False, False])
                       # >>> torch.logical_not(t).dtype
                       # torch.bool
                       # >>> t.logical_not_().dtype
                       # torch.float32
                       SkipInfo('TestUnaryUfuncs', 'test_variant_consistency',
                                dtypes=all_types_and_complex_and(torch.half, torch.bfloat16)),
                       SkipInfo('TestCommon', 'test_variant_consistency_eager',
                                dtypes=all_types_and_complex_and(torch.half, torch.bfloat16)),
                   )),
    OpInfo('lt',
           aliases=('less',),
           dtypes=all_types_and(torch.bool, torch.bfloat16, torch.float16),
           supports_autograd=False,
           sample_inputs_func=sample_inputs_comparison_ops),
    OpInfo('lu',
           op=torch.lu,
           dtypes=floating_and_complex_types(),
           supports_inplace_autograd=False,
           check_batched_gradgrad=False,
           supports_out=False,
           sample_inputs_func=sample_inputs_lu,
           decorators=[skipCUDAIfNoMagmaAndNoCusolver, skipCUDAIfRocm, skipCPUIfNoLapack],
           skips=(
               # we skip jit tests because lu_backward is impelemented as autograd.Function,
               # which does not support autograd with scripting
               SkipInfo('TestJit', 'test_variant_consistency_jit'),
               # Skip operator schema test because this is a functional and not an operator
               SkipInfo('TestOperatorSignatures', 'test_get_torch_func_signature_exhaustive'),
           )),
    OpInfo('lu_unpack',
           op=torch.lu_unpack,
           dtypes=floating_and_complex_types(),
           supports_inplace_autograd=False,
           # we use in-place operations which cannot be avoided.
           # This cases vmap failures, hence we skip batched gradient checks
           check_batched_grad=False,
           supports_out=True,
           sample_inputs_func=sample_inputs_lu_unpack,
           decorators=[skipCUDAIfNoMagmaAndNoCusolver, skipCUDAIfRocm, skipCPUIfNoLapack],
           skips=(
               # cuda gradchecks are slow
               # see discussion https://github.com/pytorch/pytorch/pull/47761#issuecomment-747316775
               SkipInfo('TestGradients', 'test_fn_gradgrad', device_type='cuda'),
           )),
    OpInfo('masked_fill',
           dtypes=all_types_and_complex_and(torch.bool, torch.half, torch.bfloat16),
           sample_inputs_func=sample_inputs_masked_fill,
           supports_forward_ad=True,
           supports_out=False),
    OpInfo('masked_scatter',
           dtypes=all_types_and_complex_and(torch.bool, torch.half, torch.bfloat16),
           sample_inputs_func=sample_inputs_masked_scatter,
           supports_forward_ad=True,
           supports_out=False),
    OpInfo('masked_select',
           dtypes=all_types_and_complex_and(torch.bool, torch.half, torch.bfloat16),
           supports_forward_ad=True,
           sample_inputs_func=sample_inputs_masked_select),
    OpInfo('matrix_exp',
           dtypesIfCPU=floating_and_complex_types_and(torch.bfloat16),
           dtypesIfCUDA=floating_and_complex_types_and(torch.float16, *[torch.bfloat16] if CUDA11OrLater else []),
           sample_inputs_func=sample_inputs_matrix_exp,
           supports_out=False,
           ),
    OpInfo('matmul',
           dtypes=floating_types(),
           dtypesIfCPU=all_types_and_complex(),
           dtypesIfCUDA=floating_and_complex_types_and(torch.float16, *[torch.bfloat16] if CUDA11OrLater else []),
           dtypesIfROCM=floating_types_and(torch.half, torch.bfloat16),
           backward_dtypesIfCUDA=floating_and_complex_types_and(torch.float16),
           assert_autodiffed=True,
           sample_inputs_func=sample_inputs_matmul,
           skips=(
               # FIXME: bfloat16 backward support likely depends on CUDA11+
               #   and SM53+
               SkipInfo('TestCommon', 'test_dtypes', active_if=IS_WINDOWS),
               # matmul does not correctly warn when resizing out= inputs
               SkipInfo('TestCommon', 'test_out'),
               SkipInfo('TestCommon', 'test_conj_view', device_type='cpu'),
           )),
    OpInfo('max',
           op=torch.max,
           variant_test_name='binary',
           dtypes=all_types_and(torch.float16, torch.bfloat16, torch.bool),
           sample_inputs_func=sample_inputs_max_min_binary,
           supports_forward_ad=True,
           assert_autodiffed=True,),
    OpInfo('max',
           op=torch.max,
           variant_test_name='reduction_with_dim',
           dtypes=all_types_and(torch.float16, torch.bfloat16, torch.bool),
           sample_inputs_func=sample_inputs_max_min_reduction_with_dim,
           supports_forward_ad=True,
           skips=(
               # max does not correctly warn when resizing out= inputs
               SkipInfo('TestCommon', 'test_out'),)),
    OpInfo('max',
           op=torch.max,
           variant_test_name='reduction_no_dim',
           dtypes=all_types_and(torch.float16, torch.bfloat16, torch.bool),
           supports_out=False,
           supports_forward_ad=True,
           sample_inputs_func=sample_inputs_max_min_reduction_no_dim,),
    OpInfo('median',
           dtypes=all_types(),
           dtypesIfCPU=all_types_and(torch.bfloat16),
           dtypesIfCUDA=all_types_and(torch.float16),
           # TODO: some signatures of median do support out
           supports_out=False,
           sample_inputs_func=sample_inputs_reduction_wrapper(False)),
    OpInfo('nanmedian',
           dtypes=all_types(),
           dtypesIfCPU=all_types_and(torch.bfloat16),
           dtypesIfCUDA=all_types_and(torch.float16),
           # TODO: some signatures of nanmedian do support out
           supports_out=False,
           sample_inputs_func=sample_inputs_reduction_wrapper(False)),
    OpInfo('var_mean',
           dtypes=floating_and_complex_types_and(torch.half),
           dtypesIfCPU=floating_and_complex_types_and(torch.half, torch.bfloat16),
           dtypesIfCUDA=floating_and_complex_types_and(torch.half, torch.bfloat16),
           sample_inputs_func=sample_inputs_reduction_wrapper(False),
           backward_dtypes=floating_types_and(torch.half),
           backward_dtypesIfCPU=floating_types_and(torch.half, torch.bfloat16),
           backward_dtypesIfCUDA=floating_types_and(torch.half),
           # TODO: some signatures of var_mean do support out
           supports_out=False,
           supports_forward_ad=True,
           skips=(
               # TODO: FIXME: complex inputs requiring grad error in forward
               SkipInfo('TestCommon', 'test_dtypes'),
               # TODO: review with var_mean tests in test_autograd.py
               SkipInfo('TestJit', 'test_variant_consistency_jit'),
               SkipInfo('TestGradients', 'test_fn_grad'),
               SkipInfo('TestGradients', 'test_fn_gradgrad'),
               SkipInfo('TestGradients', 'test_forward_mode_AD'))),
    OpInfo('std_mean',
           dtypes=floating_and_complex_types_and(torch.half),
           dtypesIfCPU=floating_and_complex_types_and(torch.half, torch.bfloat16),
           dtypesIfCUDA=floating_and_complex_types_and(torch.half, torch.bfloat16),
           sample_inputs_func=sample_inputs_reduction_wrapper(False),
           backward_dtypes=floating_types_and(torch.half),
           backward_dtypesIfCPU=floating_types_and(torch.half, torch.bfloat16),
           backward_dtypesIfCUDA=floating_types_and(torch.half),
           # TODO: some signatures of std_mean do support out
           supports_out=False,
           supports_forward_ad=True,
           skips=(
               # TODO: FIXME: complex inputs requiring grad error in forward
               SkipInfo('TestCommon', 'test_dtypes'),
               # TODO: fix along with var_mean autograd tests
               SkipInfo('TestJit', 'test_variant_consistency_jit'),
               SkipInfo('TestGradients', 'test_fn_grad'),
               SkipInfo('TestGradients', 'test_fn_gradgrad'),
               SkipInfo('TestGradients', 'test_forward_mode_AD'))),
    OpInfo('min',
           op=torch.min,
           variant_test_name='binary',
           dtypes=all_types_and(torch.float16, torch.bfloat16, torch.bool),
           sample_inputs_func=sample_inputs_max_min_binary,
           supports_forward_ad=True,
           assert_autodiffed=True,),
    OpInfo('min',
           op=torch.min,
           variant_test_name='reduction_with_dim',
           dtypes=all_types_and(torch.float16, torch.bfloat16, torch.bool),
           sample_inputs_func=sample_inputs_max_min_reduction_with_dim,
           supports_forward_ad=True,
           skips=(
               # min does not correctly warn when resizing out= inputs
               SkipInfo('TestCommon', 'test_out'),
           )),
    OpInfo('min',
           op=torch.min,
           variant_test_name='reduction_no_dim',
           dtypes=all_types_and(torch.float16, torch.bfloat16, torch.bool),
           supports_out=False,
           supports_forward_ad=True,
           sample_inputs_func=sample_inputs_max_min_reduction_no_dim,),
    OpInfo('sum',
           dtypes=all_types_and_complex_and(torch.float16, torch.bfloat16, torch.bool),
           supports_out=False,
           sample_inputs_func=sample_inputs_reduction_wrapper(supports_multiple_dims=True)),
    OpInfo('nansum',
           dtypes=all_types_and(torch.float16, torch.bfloat16, torch.bool),
           dtypesIfCPU=all_types_and(torch.float16, torch.bool),
           supports_out=False,
           sample_inputs_func=sample_inputs_reduction_wrapper(supports_multiple_dims=True)),
    # TODO(@heitorschueroff) Add test for dtype kwarg
    OpInfo('mean',
           dtypes=floating_and_complex_types_and(torch.float16, torch.bfloat16),
           assert_autodiffed=True,
           supports_forward_ad=True,
           sample_inputs_func=sample_inputs_reduction_wrapper(supports_multiple_dims=True),
           # Need to skip out test because one of the overload for mean does not support it
           # TODO(@heitorschueroff) fix this when implementing ReductionInfo
           skips=(SkipInfo('TestCommon', 'test_out'),)),
    OpInfo('quantile',
           dtypes=floating_types(),
           sample_inputs_func=sample_inputs_reduction_quantile),
    OpInfo('nanquantile',
           dtypes=floating_types(),
           sample_inputs_func=sample_inputs_reduction_quantile),
    OpInfo('maximum',
           op=torch.maximum,
           dtypes=all_types_and(torch.float16, torch.bfloat16, torch.bool),
           supports_forward_ad=True,
           sample_inputs_func=sample_inputs_max_min_binary,),
    OpInfo('minimum',
           op=torch.minimum,
           dtypes=all_types_and(torch.float16, torch.bfloat16, torch.bool),
           supports_forward_ad=True,
           sample_inputs_func=sample_inputs_max_min_binary,),
    OpInfo('nn.functional.hardswish',
           aten_name="hardswish",
           supports_autograd=True,
           assert_autodiffed=True,
           sample_inputs_func=sample_inputs_hardswish,
           dtypesIfCUDA=floating_types_and(torch.half, torch.bfloat16),
           supports_gradgrad=False,
           supports_forward_ad=True,
           supports_out=False,
           autodiff_nonfusible_nodes=["aten::hardswish"]),
    OpInfo('nn.functional.leaky_relu',
           aliases=None,
           aten_name="leaky_relu",
           dtypes=floating_types(),
           sample_inputs_func=sample_inputs_leaky_relu,
           dtypesIfCUDA=floating_types_and(torch.float16, torch.bfloat16),
           supports_autograd=True,
           assert_autodiffed=True,
           supports_gradgrad=True,
           supports_out=False,
           autodiff_nonfusible_nodes=["aten::leaky_relu"]),
    OpInfo('topk',
           dtypes=all_types(),
           dtypesIfCUDA=all_types_and(torch.bfloat16, torch.float16),
           sample_inputs_func=sample_inputs_topk,
           skips=(
               # Topk is not raising a warning when the out is resized
               SkipInfo('TestCommon', 'test_out'),
           )),
    OpInfo('nn.functional.hardshrink',
           aten_name="hardshrink",
           dtypes=floating_types(),
           dtypesIfCUDA=floating_types_and(torch.float16, torch.bfloat16),
           supports_autograd=True,
           assert_autodiffed=True,
           sample_inputs_func=sample_inputs_hardshrink_hardtanh,
           supports_gradgrad=True,
           supports_out=False,
           autodiff_nonfusible_nodes=["aten::hardshrink"]),
    OpInfo('nn.functional.hardtanh',
           aten_name="hardtanh",
           dtypesIfCPU=floating_types_and(torch.int8, torch.int16, torch.int32, torch.int64, torch.bfloat16),
           backward_dtypesIfCPU=all_types(),
           dtypesIfCUDA=floating_types_and(torch.int8, torch.int16, torch.int32, torch.int64, torch.float16, torch.bfloat16),
           backward_dtypesIfCUDA=floating_types_and(torch.float16),
           supports_autograd=True,
           assert_autodiffed=True,
           sample_inputs_func=sample_inputs_hardshrink_hardtanh,
           supports_gradgrad=True,
           supports_out=False,
           autodiff_nonfusible_nodes=["aten::hardtanh"],
           ),
    OpInfo('nn.functional.gelu',
           aten_name="gelu",
           supports_autograd=True,
           assert_autodiffed=True,
           sample_inputs_func=sample_inputs_gelu,
           dtypesIfCUDA=floating_types_and(torch.half, torch.bfloat16),
           supports_gradgrad=True,
           supports_out=False,
           autodiff_nonfusible_nodes=["aten::gelu"]),
    OpInfo('nn.functional.relu6',
           aten_name="relu6",
           dtypes=all_types(),
           dtypesIfCPU=all_types_and(torch.bfloat16),
           backward_dtypesIfCPU=floating_types(),
           dtypesIfCUDA=all_types_and(torch.float16, torch.bfloat16),
           backward_dtypesIfCUDA=floating_types_and(torch.float16),
           supports_autograd=True,
           assert_autodiffed=True,
           sample_inputs_func=sample_inputs_hardshrink_hardtanh,
           supports_gradgrad=True,
           supports_out=False,
           autodiff_nonfusible_nodes=["aten::relu6"]),
    OpInfo('mm',
           dtypes=floating_and_complex_types_and(torch.half),
           dtypesIfCPU=all_types_and_complex_and(torch.float16, torch.bfloat16),
           dtypesIfCUDA=floating_and_complex_types_and(torch.float16, *[torch.bfloat16] if CUDA11OrLater else []),
           assert_autodiffed=True,
           supports_forward_ad=True,
           sample_inputs_func=sample_inputs_mm,
           skips=(
               # mm does not correctly warn when resizing out= inputs
               SkipInfo('TestCommon', 'test_out'),
           )),
    OpInfo('mode',
           op=torch.mode,
           dtypes=all_types_and(torch.float16, torch.bfloat16, torch.bool),
           supports_forward_ad=True,
           sample_inputs_func=sample_inputs_mode,),
    MvlGammaInfo(variant_test_name='mvlgamma_p_1',
                 domain=(1, float('inf')),
                 skips=skips_mvlgamma(),
                 sample_kwargs=lambda device, dtype, input: ({'p': 1}, {'d': 1})),
    MvlGammaInfo(variant_test_name='mvlgamma_p_3',
                 domain=(2, float('inf')),
                 skips=skips_mvlgamma(skip_redundant=True) + (
                     SkipInfo('TestUnaryUfuncs', 'test_reference_numerics_hard', dtypes=(torch.float16,)),
                 ),
                 sample_kwargs=lambda device, dtype, input: ({'p': 3}, {'d': 3})),
    MvlGammaInfo(variant_test_name='mvlgamma_p_5',
                 domain=(3, float('inf')),
                 skips=skips_mvlgamma(skip_redundant=True) + (
                     SkipInfo('TestUnaryUfuncs', 'test_reference_numerics_hard', dtypes=(torch.float16,)),
                 ),
                 sample_kwargs=lambda device, dtype, input: ({'p': 5}, {'d': 5})),
    OpInfo('ne',
           aliases=('not_equal',),
           dtypes=all_types_and_complex_and(torch.bool, torch.bfloat16, torch.float16),
           supports_autograd=False,
           sample_inputs_func=sample_inputs_comparison_ops),
    OpInfo('narrow',
           dtypes=all_types_and_complex_and(torch.bool, torch.bfloat16, torch.float16),
           supports_out=False,
           supports_forward_ad=True,
           sample_inputs_func=sample_inputs_narrow),
    UnaryUfuncInfo('neg',
                   aliases=('negative', ),
                   ref=np.negative,
                   dtypes=all_types_and_complex_and(torch.half, torch.bfloat16),
                   assert_autodiffed=True,),
    OpInfo('dist',
           op=torch.dist,
           dtypes=floating_and_complex_types_and(torch.half, torch.bfloat16),
           sample_inputs_func=sample_inputs_dist,
           skips=(
               # dist does not correctly warn when resizing out= inputs
               SkipInfo('TestCommon', 'test_out'),
           )),
    OpInfo('outer',
           op=torch.outer,
           aliases=('ger', ),
           dtypes=all_types_and_complex_and(torch.bool, torch.float16, torch.bfloat16),
           sample_inputs_func=sample_inputs_outer,),
    OpInfo('ormqr',
           op=torch.ormqr,
           dtypes=floating_and_complex_types(),
           supports_autograd=False,
           sample_inputs_func=sample_inputs_ormqr,
           decorators=[skipCUDAIfNoCusolver, skipCPUIfNoLapack]),
    OpInfo('permute',
           dtypes=all_types_and_complex_and(torch.bool, torch.float16, torch.bfloat16),
           dtypesIfCUDA=all_types_and_complex_and(torch.bool, torch.float16, torch.bfloat16),
           supports_out=False,
           assert_autodiffed=True,
           sample_inputs_func=sample_inputs_permute),
    OpInfo('pow',
           dtypes=all_types_and_complex_and(torch.half, torch.bfloat16, torch.bool),
           # Due to AVX2 curently not being fully supported for Float16, log_vml_cpu can't be enabled
           # for Float16, causing this test to fail. pow's autograd for Float16 is thus currently
           # unsupported on CPU.
           backward_dtypes=all_types_and_complex_and(torch.bfloat16, torch.bool),
           backward_dtypesIfCUDA=all_types_and_complex_and(torch.bfloat16, torch.half),
           sample_inputs_func=sample_inputs_pow,
           supports_inplace_autograd=False,
           assert_autodiffed=True,
           ),
    OpInfo('float_power',
           dtypes=all_types_and_complex_and(torch.half, torch.bfloat16, torch.bool),
           sample_inputs_func=sample_inputs_pow,
           skips=(
               SkipInfo('TestCommon', 'test_conj_view', device_type='cuda'),),),
    OpInfo('prod',
           dtypes=all_types_and_complex_and(torch.bool),
           dtypesIfCUDA=all_types_and_complex_and(torch.bool, torch.float16, torch.bfloat16),
           skips=(
               # prod does not support the (Tensor, *, out) overload
               SkipInfo('TestCommon', 'test_out',
                        dtypes=[torch.float32]),
           ),
           sample_inputs_func=sample_inputs_prod,
           gradcheck_nondet_tol=GRADCHECK_NONDET_TOL),
    OpInfo('qr',
           op=torch.qr,
           dtypes=floating_and_complex_types(),
           sample_inputs_func=sample_inputs_linalg_qr,
           # batched gradients do not work for empty inputs
           # https://github.com/pytorch/pytorch/issues/50743#issuecomment-767376085
           check_batched_gradgrad=False,
           decorators=[skipCUDAIfNoMagma, skipCUDAIfRocm, skipCPUIfNoLapack]),
    UnaryUfuncInfo('rad2deg',
                   ref=np.degrees,
                   decorators=(precisionOverride({torch.bfloat16: 7e-1,
                                                  torch.float16: 7e-1}),),
                   dtypes=all_types_and(torch.bool, torch.half, torch.bfloat16),
                   skips=(
                       # Reference: https://github.com/pytorch/pytorch/pull/51283#issuecomment-770614273
                       SkipInfo('TestUnaryUfuncs', 'test_reference_numerics_normal',
                                dtypes=[torch.bfloat16]),
                       SkipInfo('TestUnaryUfuncs', 'test_reference_numerics_hard',
                                dtypes=[torch.bfloat16]),
                       SkipInfo('TestUnaryUfuncs', 'test_reference_numerics_extremal',
                                dtypes=[torch.bfloat16]),
                   ),
                   safe_casts_outputs=True),
    UnaryUfuncInfo('real',
                   ref=np.real,
                   dtypes=complex_types(),
                   supports_out=False,
                   skips=(
                       # Skip since real and imag don't have out variants.
                       SkipInfo('TestUnaryUfuncs', 'test_out_arg_all_dtypes'),
                   )),
    OpInfo('roll',
           ref=np.roll,
           dtypes=all_types_and_complex_and(torch.bool, torch.bfloat16, torch.half),
           supports_out=False,
           sample_inputs_func=sample_inputs_roll),
    OpInfo('rot90',
           dtypes=all_types_and_complex_and(torch.bool, torch.bfloat16, torch.half),
           supports_out=False,
           sample_inputs_func=sample_inputs_rot90),
    UnaryUfuncInfo('round',
                   ref=np.round,
                   aliases=('special.round',),
                   dtypes=floating_types_and(torch.bfloat16),
                   dtypesIfCUDA=floating_types_and(torch.half, torch.bfloat16),
                   assert_autodiffed=True,),
    UnaryUfuncInfo('sin',
                   ref=np.sin,
                   dtypes=all_types_and_complex_and(torch.bool, torch.bfloat16),
                   dtypesIfCUDA=all_types_and_complex_and(torch.bool, torch.half, torch.bfloat16),
                   assert_autodiffed=True,
                   handles_large_floats=False,
                   handles_complex_extremals=False,
                   safe_casts_outputs=True,
                   decorators=(precisionOverride({torch.bfloat16: 1e-2}),)),
    UnaryUfuncInfo('sinc',
                   ref=np_sinc_with_fp16_as_fp32,
                   aliases=('special.sinc',),
                   dtypes=all_types_and_complex_and(torch.bool, torch.bfloat16),
                   dtypesIfCUDA=all_types_and_complex_and(torch.bool, torch.half, torch.bfloat16),
                   handles_large_floats=False,
                   handles_complex_extremals=False,
                   safe_casts_outputs=True,
                   decorators=(precisionOverride({torch.bfloat16: 1e-2,
                                                  torch.float16: 1e-2}),),
                   skips=(
                       # Reference: https://github.com/pytorch/pytorch/issues/49133
                       SkipInfo('TestUnaryUfuncs', 'test_reference_numerics_normal',
                                dtypes=[torch.cfloat]),
                   )),
    UnaryUfuncInfo('sinh',
                   ref=np_unary_ufunc_integer_promotion_wrapper(np.sinh),
                   dtypes=all_types_and_complex_and(torch.bool),
                   dtypesIfCUDA=all_types_and_complex_and(torch.bool, torch.half, torch.bfloat16),
                   safe_casts_outputs=True,
                   assert_autodiffed=True,
                   decorators=(precisionOverride({torch.float16: 1e-2}),),
                   skips=(
                       SkipInfo('TestUnaryUfuncs', 'test_reference_numerics_extremal',
                                device_type='cpu', dtypes=[torch.cfloat, torch.cdouble],
                                active_if=(IS_MACOS or IS_WINDOWS)),
                       SkipInfo('TestUnaryUfuncs', 'test_reference_numerics_hard',
                                device_type='cpu', dtypes=[torch.cfloat, torch.cdouble],
                                active_if=(IS_MACOS or IS_WINDOWS)),
                       # Reference: https://github.com/pytorch/pytorch/issues/48641
                       SkipInfo('TestUnaryUfuncs', 'test_reference_numerics_hard',
                                device_type='cpu', dtypes=[torch.int8]),
                   )),
    UnaryUfuncInfo('sign',
                   ref=reference_sign,
                   dtypes=all_types_and(torch.bool, torch.bfloat16, torch.half),
                   dtypesIfCUDA=all_types_and(torch.bool, torch.bfloat16, torch.half),
                   skips=(
                       # Reference: https://github.com/pytorch/pytorch/issues/41245
                       SkipInfo('TestUnaryUfuncs', 'test_reference_numerics_extremal',
                                dtypes=[torch.bfloat16, torch.float16, torch.float32, torch.float64]),
                   )),
    UnaryUfuncInfo('sgn',
                   ref=reference_sgn,
                   dtypes=all_types_and_complex_and(torch.bool, torch.bfloat16, torch.half),
                   skips=(
                       # Reference: https://github.com/pytorch/pytorch/issues/41245
                       SkipInfo('TestUnaryUfuncs', 'test_reference_numerics_extremal',
                                dtypes=[torch.bfloat16, torch.float16, torch.float32, torch.float64]),
                       # Reference: https://github.com/pytorch/pytorch/issues/53958
                       # Test fails in comparison on Nan as the `equal_nan` is True for
                       # comparing the CPU tensors.
                       SkipInfo('TestUnaryUfuncs', 'test_reference_numerics_extremal',
                                device_type='cpu', dtypes=[torch.complex64, torch.complex128]),
                       # Reference: https://github.com/pytorch/pytorch/issues/48486
                       SkipInfo('TestUnaryUfuncs', 'test_reference_numerics_hard',
                                device_type='cpu', dtypes=[torch.complex64])
                   )),
    OpInfo('split',
           dtypes=all_types_and_complex_and(torch.bfloat16, torch.half, torch.bool),
           sample_inputs_func=partial(sample_inputs_split, list_args=False),
           supports_out=False,
           assert_autodiffed=True),
    OpInfo('split',
           variant_test_name='list_args',
           dtypes=all_types_and_complex_and(torch.bfloat16, torch.half, torch.bool),
           sample_inputs_func=partial(sample_inputs_split, list_args=True),
           supports_out=False),
    OpInfo('split_with_sizes',
           dtypes=all_types_and_complex_and(torch.bfloat16, torch.half, torch.bool),
           sample_inputs_func=sample_inputs_split_with_sizes,
           supports_out=False,
           assert_autodiffed=True),
    OpInfo('__radd__',
           op=torch.Tensor.__radd__,
           dtypes=all_types_and_complex_and(torch.bfloat16, torch.half, torch.bool),
           sample_inputs_func=sample_inputs_rbinops,
           supports_out=False,
           skips=(SkipInfo('TestJit', 'test_variant_consistency_jit',),),
           assert_autodiffed=True,
           supports_forward_ad=True,
           autodiff_nonfusible_nodes=['aten::add'],),
    OpInfo('__rdiv__',
           op=torch.Tensor.__rdiv__,
           dtypes=all_types_and_complex_and(torch.bfloat16, torch.half, torch.bool),
           sample_inputs_func=sample_inputs_rbinops,
           supports_out=False,
           skips=(SkipInfo('TestJit', 'test_variant_consistency_jit',),),
           assert_autodiffed=True,
           autodiff_nonfusible_nodes=['aten::mul', 'aten::reciprocal'],),
    OpInfo('__rmul__',
           op=torch.Tensor.__rmul__,
           dtypes=all_types_and_complex_and(torch.bfloat16, torch.half, torch.bool),
           sample_inputs_func=sample_inputs_rbinops,
           supports_out=False,
           skips=(SkipInfo('TestJit', 'test_variant_consistency_jit',),),
           assert_autodiffed=True,
           supports_forward_ad=True,
           autodiff_nonfusible_nodes=['aten::mul'],),
    OpInfo('__rmatmul__',
           op=torch.Tensor.__rmatmul__,
           dtypes=floating_types(),
           dtypesIfCPU=all_types_and_complex(),
           dtypesIfCUDA=floating_types_and(torch.float16, *[torch.bfloat16] if CUDA11OrLater else [],
                                           torch.complex64, torch.complex128),
           backward_dtypesIfCUDA=floating_types_and(torch.float16, torch.complex64, torch.complex128),
           assert_autodiffed=True,
           sample_inputs_func=sample_inputs_matmul,
           supports_out=False,
           skips=(
               # FIXME: bfloat16 backward support likely depends on CUDA11+
               #   and SM53+
               SkipInfo('TestCommon', 'test_dtypes', active_if=IS_WINDOWS),
               SkipInfo('TestJit', 'test_variant_consistency_jit',),
           )),
    OpInfo('__rmod__',
           op=torch.Tensor.__rmod__,
           dtypes=all_types_and(torch.bfloat16, torch.half),
           dtypesIfCPU=floating_types_and(torch.half,),
           dtypesIfCUDA=all_types_and(torch.bfloat16, torch.half, torch.bool),
           sample_inputs_func=sample_inputs_rbinops,
           supports_out=False,
           skips=(SkipInfo('TestJit', 'test_variant_consistency_jit',),),
           # Support autograd after torch.remainder(Tensor, Tensor) supports
           # autograd of the second argument.
           # https://github.com/pytorch/pytorch/pull/58476/files#r637167630
           supports_autograd=False,
           assert_autodiffed=True,
           autodiff_nonfusible_nodes=['aten::remainder'],),
    OpInfo('__rpow__',
           op=torch.Tensor.__rpow__,
           dtypes=all_types_and_complex_and(torch.bfloat16, torch.half, torch.bool),
           # Reference: https://github.com/pytorch/pytorch/issues/54774
           # "log2" "_vml_cpu" not implemented for Half
           backward_dtypesIfCPU=all_types_and_complex_and(torch.bfloat16, torch.bool),
           sample_inputs_func=sample_inputs_rbinops,
           supports_out=False,
           skips=(
               SkipInfo('TestJit', 'test_variant_consistency_jit',),),
           assert_autodiffed=True,
           autodiff_nonfusible_nodes=['aten::pow'],),
    OpInfo('__rsub__',
           op=torch.Tensor.__rsub__,
           dtypes=all_types_and_complex_and(torch.bfloat16, torch.half),
           sample_inputs_func=sample_inputs_rbinops,
           supports_out=False,
           skips=(SkipInfo('TestJit', 'test_variant_consistency_jit',),),
           assert_autodiffed=True,
           autodiff_nonfusible_nodes=['aten::rsub'],),
    OpInfo('rsub',
           dtypes=all_types_and_complex_and(torch.bfloat16, torch.half),
           variant_test_name='rsub_tensor',
           supports_out=False,
           supports_inplace_autograd=False,
           skips=(
               # Reference: https://github.com/pytorch/pytorch/issues/53797
               # JIT doesn't understand complex literals
               SkipInfo('TestJit', 'test_variant_consistency_jit',
                        dtypes=[torch.cfloat, torch.cdouble]),
           ),
           sample_inputs_func=partial(sample_inputs_rsub, variant='tensor'),),
    OpInfo('rsub',
           dtypes=all_types_and_complex_and(torch.bfloat16, torch.half),
           variant_test_name='rsub_scalar',
           supports_out=False,
           supports_inplace_autograd=False,
           sample_inputs_func=partial(sample_inputs_rsub, variant='scalar'),
           skips=(
               # Reference: https://github.com/pytorch/pytorch/issues/53797
               # JIT doesn't understand complex literals
               SkipInfo('TestJit', 'test_variant_consistency_jit',
                        dtypes=all_types_and_complex_and(torch.bfloat16, torch.half)),),
           assert_autodiffed=True,),
    OpInfo('select',
           dtypes=all_types_and_complex_and(torch.bfloat16, torch.half, torch.bool),
           supports_forward_ad=True,
           sample_inputs_func=sample_inputs_select,
           supports_out=False),
    UnaryUfuncInfo('signbit',
                   ref=np.signbit,
                   dtypes=all_types_and(torch.bool, torch.bfloat16, torch.half),
                   supports_autograd=False,),
    OpInfo('solve',
           op=torch.solve,
           dtypes=floating_and_complex_types(),
           sample_inputs_func=sample_inputs_legacy_solve,
           check_batched_gradgrad=False,
           decorators=[skipCUDAIfNoMagma, skipCUDAIfRocm, skipCPUIfNoLapack]),
    OpInfo('std',
           dtypes=floating_and_complex_types_and(torch.half),
           dtypesIfCPU=floating_and_complex_types_and(torch.half, torch.bfloat16),
           dtypesIfCUDA=floating_and_complex_types_and(torch.half, torch.bfloat16),
           backward_dtypesIfCPU=floating_and_complex_types_and(torch.half, torch.bfloat16),
           sample_inputs_func=sample_inputs_std_var,
           # TODO: std does support out in some signatures
           supports_out=False,
           assert_autodiffed=True,
           ),
    UnaryUfuncInfo('tan',
                   ref=np.tan,
                   dtypes=all_types_and_complex_and(torch.bool, torch.bfloat16),
                   dtypesIfCUDA=all_types_and_complex_and(torch.bool, torch.half, torch.bfloat16),
                   assert_autodiffed=True,
                   safe_casts_outputs=True,
                   skips=(
                       SkipInfo('TestUnaryUfuncs', 'test_reference_numerics_extremal',
                                device_type='cpu', dtypes=[torch.bfloat16]),
                       SkipInfo('TestUnaryUfuncs', 'test_reference_numerics_hard',
                                device_type='cpu', dtypes=[torch.bfloat16]),
                       SkipInfo('TestUnaryUfuncs', 'test_reference_numerics_normal',
                                device_type='cpu', dtypes=[torch.bfloat16]),
                       SkipInfo('TestUnaryUfuncs', 'test_reference_numerics_extremal',
                                device_type='cpu', dtypes=[torch.cfloat, torch.cdouble],
                                active_if=(IS_MACOS or IS_WINDOWS)),
                       SkipInfo('TestUnaryUfuncs', 'test_reference_numerics_hard',
                                device_type='cpu', dtypes=[torch.cfloat, torch.cdouble],
                                active_if=(IS_MACOS or IS_WINDOWS)),
                       SkipInfo('TestUnaryUfuncs', 'test_reference_numerics_normal',
                                device_type='cpu', dtypes=[torch.cfloat, torch.cdouble],
                                active_if=(IS_MACOS or IS_WINDOWS)),
                       SkipInfo('TestUnaryUfuncs', 'test_reference_numerics_hard',
                                device_type='cuda', dtypes=[torch.float64],
                                active_if=TEST_WITH_ROCM),
                   )),
    UnaryUfuncInfo('tanh',
                   ref=np.tanh,
                   decorators=(precisionOverride({torch.bfloat16: 1e-2}),),
                   dtypes=all_types_and_complex_and(torch.bool, torch.bfloat16),
                   dtypesIfCUDA=all_types_and_complex_and(torch.bool, torch.half, torch.bfloat16),
                   # "tanh_backward_cpu" not implemented for 'BFloat16'
                   backward_dtypesIfCPU=all_types_and_complex_and(torch.bool),
                   assert_autodiffed=True,
                   safe_casts_outputs=True,
                   skips=(
                       SkipInfo('TestUnaryUfuncs', 'test_reference_numerics_extremal',
                                device_type='cpu', dtypes=[torch.cfloat, torch.cdouble],
                                active_if=(IS_MACOS or IS_WINDOWS)),
                       SkipInfo('TestUnaryUfuncs', 'test_reference_numerics_hard',
                                device_type='cpu', dtypes=[torch.cfloat, torch.cdouble],
                                active_if=(IS_MACOS or IS_WINDOWS)),
                       SkipInfo('TestUnaryUfuncs', 'test_reference_numerics_normal',
                                device_type='cpu', dtypes=[torch.cfloat, torch.cdouble],
                                active_if=(IS_MACOS or IS_WINDOWS)),
                   )),
    OpInfo('tensor_split',
           dtypes=all_types_and_complex_and(torch.bool),
           dtypesIfCPU=all_types_and_complex_and(torch.bool, torch.bfloat16, torch.float16),
           dtypesIfCUDA=all_types_and_complex_and(torch.bool, torch.bfloat16, torch.float16),
           supports_out=False,
           supports_forward_ad=True,
           sample_inputs_func=sample_inputs_tensor_split,),
    OpInfo('hsplit',
           dtypes=all_types_and_complex_and(torch.bool, torch.bfloat16, torch.float16),
           supports_out=False,
           supports_forward_ad=True,
           sample_inputs_func=sample_inputs_hsplit,),
    OpInfo('vsplit',
           dtypes=all_types_and_complex_and(torch.bool, torch.bfloat16, torch.float16),
           supports_out=False,
           supports_forward_ad=True,
           sample_inputs_func=sample_inputs_vsplit,),
    OpInfo('dsplit',
           dtypes=all_types_and_complex_and(torch.bool, torch.bfloat16, torch.float16),
           supports_out=False,
           supports_forward_ad=True,
           sample_inputs_func=sample_inputs_dsplit,),
    OpInfo('triangular_solve',
           op=torch.triangular_solve,
           dtypes=floating_and_complex_types(),
           supports_out=False,
           sample_inputs_func=sample_inputs_legacy_solve,
           check_batched_gradgrad=False,
           decorators=[skipCUDAIfNoMagma, skipCUDAIfRocm, skipCPUIfNoLapack]),
    UnaryUfuncInfo('trunc',
                   aliases=('fix', ),
                   ref=np.trunc,
                   dtypes=floating_types_and(torch.bfloat16),
                   dtypesIfCUDA=floating_types_and(torch.float16, torch.bfloat16),
                   assert_autodiffed=True),
    UnaryUfuncInfo('exp2',
                   aliases=('special.exp2', ),
                   ref=np_unary_ufunc_integer_promotion_wrapper(np.exp2),
                   dtypes=all_types_and(torch.bool, torch.half),
                   dtypesIfCUDA=all_types_and(torch.bool, torch.half, torch.bfloat16),
                   supports_forward_ad=True,
                   safe_casts_outputs=True),
    UnaryUfuncInfo('expm1',
                   aliases=('special.expm1', ),
                   ref=np_unary_ufunc_integer_promotion_wrapper(np.expm1),
                   dtypes=all_types_and(torch.bool, torch.bfloat16),
                   dtypesIfCUDA=all_types_and(torch.bool, torch.half, torch.bfloat16),
                   supports_forward_ad=True,
                   safe_casts_outputs=True,
                   assert_autodiffed=True,
                   skips=(
                       # Reference: https://github.com/pytorch/pytorch/pull/48926#issuecomment-739734774
                       SkipInfo('TestUnaryUfuncs', 'test_reference_numerics_extremal',
                                device_type='cpu', dtypes=[torch.bfloat16]),
                       SkipInfo('TestUnaryUfuncs', 'test_reference_numerics_hard',
                                device_type='cpu', dtypes=[torch.bfloat16]),
                       SkipInfo('TestUnaryUfuncs', 'test_reference_numerics_normal',
                                device_type='cpu', dtypes=[torch.bfloat16]),
                   )),
    UnaryUfuncInfo('nan_to_num',
                   ref=np.nan_to_num,
                   dtypes=all_types_and(torch.half, torch.bool),
                   dtypesIfCUDA=all_types_and(torch.half, torch.bool, torch.bfloat16),
                   # Passing numpy_kwargs via sample_kwargs, as numpy does comparison
                   # with BFloat16 in float, since it currently doesn't support BFloat16.
                   # Ref: https://github.com/pytorch/pytorch/issues/57982#issuecomment-839150556
                   sample_kwargs=lambda device, dtype, input: ({},
                                                               {'posinf': torch.finfo(torch.bfloat16).max,
                                                                'neginf': torch.finfo(torch.bfloat16).min})
                   if dtype is torch.bfloat16 else ({}, {})),
    UnaryUfuncInfo('reciprocal',
                   ref=np_unary_ufunc_integer_promotion_wrapper(np.reciprocal),
                   dtypes=all_types_and_complex_and(torch.bool, torch.half, torch.bfloat16),
                   assert_autodiffed=True,
                   safe_casts_outputs=True,
                   skips=(
                       # Reference: https://github.com/pytorch/pytorch/issues/45690
                       SkipInfo('TestUnaryUfuncs', 'test_reference_numerics_extremal',
                                dtypes=[torch.cfloat, torch.cdouble]),
                       # Reference: https://github.com/pytorch/pytorch/pull/49102#issuecomment-744604601
                       SkipInfo('TestUnaryUfuncs', 'test_reference_numerics_extremal',
                                dtypes=[torch.bfloat16]),
                       SkipInfo('TestUnaryUfuncs', 'test_reference_numerics_hard',
                                dtypes=[torch.bfloat16]),
                       SkipInfo('TestUnaryUfuncs', 'test_reference_numerics_normal',
                                dtypes=[torch.bfloat16]),
                   )),
    UnaryUfuncInfo('rsqrt',
                   ref=lambda x: np.reciprocal(np.sqrt(x)),
                   domain=(0, float('inf')),
                   dtypes=all_types_and_complex_and(torch.bool, torch.bfloat16),
                   dtypesIfCUDA=all_types_and_complex_and(torch.bool, torch.half, torch.bfloat16),
                   decorators=(precisionOverride({torch.half: 5e-2}),),
                   safe_casts_outputs=True,
                   assert_autodiffed=True,
                   handles_complex_extremals=False),
    UnaryUfuncInfo('sqrt',
                   ref=np.sqrt,
                   supports_sparse=True,
                   domain=(0, float('inf')),
                   dtypes=all_types_and_complex_and(torch.bool, torch.bfloat16),
                   dtypesIfCUDA=all_types_and_complex_and(torch.bool, torch.half, torch.bfloat16),
                   assert_autodiffed=True,
                   decorators=(precisionOverride({torch.bfloat16: 7e-2}),),
                   skips=(
                       # Reference: https://github.com/pytorch/pytorch/issues/47358
                       SkipInfo('TestUnaryUfuncs', 'test_reference_numerics_hard',
                                device_type='cpu', dtypes=[torch.cfloat, torch.cdouble],
                                active_if=IS_MACOS),
                       # Reference: https://github.com/pytorch/pytorch/pull/47293#issuecomment-721774436
                       SkipInfo('TestUnaryUfuncs', 'test_reference_numerics_hard',
                                dtypes=[torch.bfloat16])),
                   safe_casts_outputs=True,
                   handles_complex_extremals=False),
    UnaryUfuncInfo('square',
                   ref=np.square,
                   dtypes=all_types_and_complex_and(torch.bool, torch.float16, torch.bfloat16),
                   decorators=(precisionOverride({torch.complex64: 3e-4, torch.bfloat16: 3e-1}),),
                   skips=(
                       # Reference: https://github.com/pytorch/pytorch/issues/52549
                       SkipInfo('TestUnaryUfuncs', 'test_reference_numerics_hard',
                                dtypes=[torch.cfloat, torch.cdouble]),
                       # >>> t = torch.tensor(complex(-0.01, float("inf")))
                       # >>> np.square(t.numpy())
                       # (-inf-infj)
                       # >>> t.square()
                       # tensor(-inf-infj)
                       # >>> t.cuda().square()
                       # tensor(inf+nanj, device='cuda:0')
                       SkipInfo('TestUnaryUfuncs', 'test_reference_numerics_extremal',
                                device_type='cuda', dtypes=[torch.cfloat, torch.cdouble]),
                       # Reference: https://github.com/pytorch/pytorch/pull/52551#issuecomment-782596181
                       SkipInfo('TestUnaryUfuncs', 'test_reference_numerics_hard',
                                dtypes=[torch.bfloat16]),
                   ),),
    OpInfo('lerp',
           dtypes=floating_and_complex_types(),
           dtypesIfCUDA=floating_and_complex_types_and(torch.half, torch.bfloat16),
           dtypesIfROCM=floating_and_complex_types_and(torch.half, torch.bfloat16),
           sample_inputs_func=sample_inputs_lerp,
           supports_forward_ad=True,
           assert_autodiffed=True),
    OpInfo('linalg.inv',
           aten_name='linalg_inv',
           op=torch.linalg.inv,
           dtypes=floating_and_complex_types(),
           sample_inputs_func=sample_inputs_linalg_invertible,
           check_batched_gradgrad=False,
           gradcheck_nondet_tol=GRADCHECK_NONDET_TOL,
           decorators=[skipCUDAIfNoMagmaAndNoCusolver, skipCUDAIfRocm, skipCPUIfNoLapack],
           ),
    OpInfo('linalg.inv_ex',
           aten_name='linalg_inv_ex',
           dtypes=floating_and_complex_types(),
           sample_inputs_func=sample_inputs_linalg_invertible,
           check_batched_gradgrad=False,
           gradcheck_nondet_tol=GRADCHECK_NONDET_TOL,
           decorators=[skipCUDAIfNoMagmaAndNoCusolver, skipCUDAIfRocm, skipCPUIfNoLapack],
           ),
    UnaryUfuncInfo('angle',
                   ref=np.angle,
                   dtypes=all_types_and_complex_and(torch.bool, torch.bfloat16, torch.float16),
                   dtypesIfCUDA=all_types_and_complex_and(torch.bool),
                   decorators=(precisionOverride({torch.float16: 1e-2,
                                                  torch.bfloat16: 1e-2}),),
                   safe_casts_outputs=True,
                   supports_forward_ad=True,
                   supports_complex_to_float=True),
    OpInfo('linalg.solve',
           aten_name='linalg_solve',
           op=torch.linalg.solve,
           dtypes=floating_and_complex_types(),
           sample_inputs_func=sample_inputs_linalg_solve,
           check_batched_gradgrad=False,
           decorators=[skipCUDAIfNoMagma, skipCUDAIfRocm, skipCPUIfNoLapack]),
    OpInfo('linalg.matrix_rank',
           aten_name='linalg_matrix_rank',
           dtypes=floating_and_complex_types(),
           supports_autograd=False,
           sample_inputs_func=sample_inputs_linalg_invertible,
           decorators=[skipCUDAIfNoMagma, skipCUDAIfRocm, skipCPUIfNoLapack]),
    OpInfo('linalg.matrix_rank',
           aten_name='linalg_matrix_rank',
           variant_test_name='hermitian',
           dtypes=floating_and_complex_types(),
           supports_autograd=False,
           sample_inputs_func=sample_inputs_linalg_pinv_hermitian,
           decorators=[skipCUDAIfNoMagma, skipCUDAIfRocm, skipCPUIfNoLapack]),
    OpInfo('linalg.pinv',
           aten_name='linalg_pinv',
           op=torch.linalg.pinv,
           dtypes=floating_and_complex_types(),
           check_batched_grad=False,
           check_batched_gradgrad=False,
           sample_inputs_func=sample_inputs_linalg_invertible,
           decorators=[skipCUDAIfNoMagmaAndNoCusolver, skipCUDAIfRocm, skipCPUIfNoLapack]),
    OpInfo('linalg.pinv',
           aten_name='linalg_pinv',
           variant_test_name='hermitian',
           dtypes=floating_and_complex_types(),
           check_batched_grad=False,
           check_batched_gradgrad=False,
           sample_inputs_func=sample_inputs_linalg_pinv_hermitian,
           gradcheck_wrapper=gradcheck_wrapper_hermitian_input,
           decorators=[skipCUDAIfNoMagma, skipCUDAIfRocm, skipCPUIfNoLapack]),
    OpInfo('eig',
           op=torch.eig,
           dtypes=floating_and_complex_types(),
           sample_inputs_func=sample_inputs_eig,
           decorators=[
               skipCUDAIfNoMagma,
               skipCPUIfNoLapack,
               skipCUDAIfRocm
           ],),
    OpInfo('einsum',
           # we need this lambda because SampleInput expects tensor input as the first argument
           # TODO(@heitorschueroff) update SampleInput to handle such cases
           op=lambda tensors, equation: torch.einsum(equation, tensors),
           dtypes=all_types_and_complex_and(torch.half, torch.bfloat16),
           dtypesIfCUDA=floating_and_complex_types_and(torch.half, *[torch.bfloat16] if CUDA11OrLater else []),
           backward_dtypesIfCUDA=floating_and_complex_types_and(torch.half),
           supports_out=False,
           sample_inputs_func=sample_inputs_einsum,
           skips=(
               # FIXME: bfloat16 backward support likely depends on CUDA11+
               #   and SM53+
               SkipInfo('TestCommon', 'test_dtypes', active_if=IS_WINDOWS),
               # test does not work with passing lambda for op
               # there's a test `test_einsum` in `test_jit.py` to handle this case
               SkipInfo('TestJit', 'test_variant_consistency_jit'),
           )),
    OpInfo('svd',
           op=torch.svd,
           dtypes=floating_and_complex_types(),
           sample_inputs_func=sample_inputs_svd,
           decorators=[
               skipCUDAIfNoMagmaAndNoCusolver,
               skipCUDAIfRocm,
               skipCPUIfNoLapack,
           ]),
    OpInfo('linalg.svd',
           op=torch.linalg.svd,
           aten_name='linalg_svd',
           dtypes=floating_and_complex_types(),
           sample_inputs_func=sample_inputs_linalg_svd,
           decorators=[
               skipCUDAIfNoMagmaAndNoCusolver,
               skipCUDAIfRocm,
               skipCPUIfNoLapack,
           ]),
    OpInfo('linalg.svdvals',
           op=torch.linalg.svdvals,
           aten_name='linalg_svdvals',
           dtypes=floating_and_complex_types(),
           sample_inputs_func=sample_inputs_linalg_svdvals,
           check_batched_gradgrad=False,
           decorators=[
               skipCUDAIfNoMagmaAndNoCusolver,
               skipCPUIfNoLapack]),
    OpInfo('polar',
           dtypes=floating_types(),
           sample_inputs_func=sample_inputs_polar),
    # TODO(@kshitij12345): Refactor similar to `mvlgamma` entries.
    # To test reference numerics against multiple values of argument `n`,
    # we make multiple OpInfo entries with each entry corresponding to different value of n (currently 0 to 4).
    # We run the op tests from test_ops.py only for `n=0` to avoid redundancy in testing.
    UnaryUfuncInfo('polygamma',
                   op=lambda x, n, **kwargs: torch.polygamma(n, x, **kwargs),
                   variant_test_name='polygamma_n_0',
                   ref=reference_polygamma if TEST_SCIPY else _NOTHING,
                   dtypes=all_types_and(torch.bool),
                   dtypesIfCUDA=all_types_and(torch.bool, torch.half),
                   safe_casts_outputs=True,
                   supports_forward_ad=True,
                   sample_inputs_func=sample_inputs_polygamma,
                   skips=(
                       # Probably related to the way the function is
                       # scripted for JIT tests (or maybe not).
                       # RuntimeError:
                       # Arguments for call are not valid.
                       # The following variants are available:
                       #   aten::polygamma(int n, Tensor self) -> (Tensor):
                       #   Expected a value of type 'Tensor' for argument 'self' but instead found type 'int'.
                       #   aten::polygamma.out(int n, Tensor self, *, Tensor(a!) out) -> (Tensor(a!)):
                       #   Expected a value of type 'Tensor' for argument 'self' but instead found type 'int'.
                       # The original call is:
                       #   File "<string>", line 3
                       # def the_method(i0):
                       #     return torch.polygamma(i0, 1)
                       #            ~~~~~~~~~~~~~~~ <--- HERE
                       SkipInfo('TestJit', 'test_variant_consistency_jit'),),
                   sample_kwargs=lambda device, dtype, input: ({'n': 0}, {'n': 0})),
    UnaryUfuncInfo('polygamma',
                   op=lambda x, n, **kwargs: torch.polygamma(n, x, **kwargs),
                   variant_test_name='polygamma_n_1',
                   ref=reference_polygamma if TEST_SCIPY else _NOTHING,
                   dtypes=all_types_and(torch.bool),
                   dtypesIfCUDA=all_types_and(torch.bool, torch.half),
                   safe_casts_outputs=True,
                   supports_forward_ad=True,
                   sample_inputs_func=sample_inputs_polygamma,
                   skips=(
                       # Redundant tests
                       SkipInfo('TestGradients'),
                       SkipInfo('TestJit'),
                       SkipInfo('TestCommon'),
                       # Mismatch: https://github.com/pytorch/pytorch/issues/55357
                       SkipInfo('TestUnaryUfuncs', 'test_reference_numerics_extremal'),
                       SkipInfo('TestUnaryUfuncs', 'test_reference_numerics_hard'),
                       SkipInfo('TestUnaryUfuncs', 'test_reference_numerics_normal'),
                   ),
                   sample_kwargs=lambda device, dtype, input: ({'n': 1}, {'n': 1})),
    UnaryUfuncInfo('polygamma',
                   op=lambda x, n, **kwargs: torch.polygamma(n, x, **kwargs),
                   variant_test_name='polygamma_n_2',
                   ref=reference_polygamma if TEST_SCIPY else _NOTHING,
                   dtypes=all_types_and(torch.bool),
                   dtypesIfCUDA=all_types_and(torch.bool, torch.half),
                   safe_casts_outputs=True,
                   supports_forward_ad=True,
                   sample_inputs_func=sample_inputs_polygamma,
                   skips=(
                       # Redundant tests
                       SkipInfo('TestGradients'),
                       SkipInfo('TestJit'),
                       SkipInfo('TestCommon'),
                       # Mismatch: https://github.com/pytorch/pytorch/issues/55357
                       SkipInfo('TestUnaryUfuncs', 'test_reference_numerics_extremal'),
                       SkipInfo('TestUnaryUfuncs', 'test_reference_numerics_hard',
                                active_if=TEST_WITH_ROCM),
                       SkipInfo('TestUnaryUfuncs', 'test_reference_numerics_normal',
                                active_if=TEST_WITH_ROCM),),
                   sample_kwargs=lambda device, dtype, input: ({'n': 2}, {'n': 2})),
    UnaryUfuncInfo('polygamma',
                   op=lambda x, n, **kwargs: torch.polygamma(n, x, **kwargs),
                   variant_test_name='polygamma_n_3',
                   ref=reference_polygamma if TEST_SCIPY else _NOTHING,
                   dtypes=all_types_and(torch.bool),
                   dtypesIfCUDA=all_types_and(torch.bool, torch.half),
                   safe_casts_outputs=True,
                   supports_forward_ad=True,
                   sample_inputs_func=sample_inputs_polygamma,
                   skips=(
                       # Redundant tests
                       SkipInfo('TestGradients'),
                       SkipInfo('TestJit'),
                       SkipInfo('TestCommon'),
                       # Mismatch: https://github.com/pytorch/pytorch/issues/55357
                       SkipInfo('TestUnaryUfuncs', 'test_reference_numerics_extremal'),
                       SkipInfo('TestUnaryUfuncs', 'test_reference_numerics_hard',
                                active_if=TEST_WITH_ROCM),
                       SkipInfo('TestUnaryUfuncs', 'test_reference_numerics_normal',
                                active_if=TEST_WITH_ROCM),),
                   sample_kwargs=lambda device, dtype, input: ({'n': 3}, {'n': 3})),
    UnaryUfuncInfo('polygamma',
                   op=lambda x, n, **kwargs: torch.polygamma(n, x, **kwargs),
                   variant_test_name='polygamma_n_4',
                   ref=reference_polygamma if TEST_SCIPY else _NOTHING,
                   decorators=(precisionOverride({torch.float16: 5e-4, torch.float32: 5e-4}),),
                   dtypes=all_types_and(torch.bool),
                   dtypesIfCUDA=all_types_and(torch.bool, torch.half),
                   safe_casts_outputs=True,
                   supports_forward_ad=True,
                   sample_inputs_func=sample_inputs_polygamma,
                   skips=(
                       # Redundant tests
                       SkipInfo('TestGradients'),
                       SkipInfo('TestJit'),
                       SkipInfo('TestCommon'),
                       # Mismatch: https://github.com/pytorch/pytorch/issues/55357
                       SkipInfo('TestUnaryUfuncs', 'test_reference_numerics_extremal'),
                       SkipInfo('TestUnaryUfuncs', 'test_reference_numerics_hard',
                                active_if=TEST_WITH_ROCM),
                       SkipInfo('TestUnaryUfuncs', 'test_reference_numerics_normal',
                                active_if=TEST_WITH_ROCM),),
                   sample_kwargs=lambda device, dtype, input: ({'n': 4}, {'n': 4})),
    OpInfo('ravel',
           dtypes=all_types_and_complex_and(torch.bool, torch.float16, torch.bfloat16),
           supports_out=False,
           sample_inputs_func=sample_inputs_ravel,
           ),
    OpInfo('reshape',
           dtypes=all_types_and_complex_and(torch.bool, torch.float16, torch.bfloat16),
           sample_inputs_func=sample_inputs_view_reshape,
           supports_out=False,
           ),
    OpInfo('reshape_as',
           op=lambda x, other: x.reshape_as(other),
           dtypes=all_types_and_complex_and(torch.bool, torch.float16, torch.bfloat16),
           sample_inputs_func=sample_inputs_view_as_reshape_as,
<<<<<<< HEAD
=======
           skips=(
               # Because reshape_as does not have a function variant.
               SkipInfo('TestJit', 'test_variant_consistency_jit'),),
>>>>>>> fc2cf9e1
           supports_out=False,
           ),
    OpInfo('view',
           op=lambda x, shape: x.view(shape),
           dtypes=all_types_and_complex_and(torch.bool, torch.float16, torch.bfloat16),
           supports_out=False,
<<<<<<< HEAD
=======
           skips=(
               # Because view does not have a function variant.
               SkipInfo('TestJit', 'test_variant_consistency_jit'),),
>>>>>>> fc2cf9e1
           sample_inputs_func=sample_inputs_view_reshape,
           ),
    OpInfo('view_as',
           op=lambda x, other: x.view_as(other),
           dtypes=all_types_and_complex_and(torch.bool, torch.float16, torch.bfloat16),
           supports_out=False,
<<<<<<< HEAD
=======
           skips=(
               # Because view_as does not have a function variant.
               SkipInfo('TestJit', 'test_variant_consistency_jit'),),
>>>>>>> fc2cf9e1
           sample_inputs_func=sample_inputs_view_as_reshape_as,
           ),
    OpInfo('pinverse',
           op=torch.pinverse,
           dtypes=floating_and_complex_types(),
           check_batched_grad=False,
           check_batched_gradgrad=False,
           gradcheck_nondet_tol=GRADCHECK_NONDET_TOL,
           supports_out=False,
           sample_inputs_func=sample_inputs_linalg_invertible,
           decorators=[skipCUDAIfNoMagmaAndNoCusolver, skipCUDAIfRocm, skipCPUIfNoLapack]),
    OpInfo('gather',
           dtypes=all_types_and_complex_and(torch.bool, torch.float16, torch.bfloat16),
           dtypesIfCUDA=all_types_and_complex_and(torch.bool, torch.float16, torch.bfloat16),
           sample_inputs_func=sample_inputs_gather,
           gradcheck_nondet_tol=GRADCHECK_NONDET_TOL,
           supports_forward_ad=True,
           ),
    OpInfo('index_fill',
           dtypes=all_types_and_complex_and(torch.bool, torch.float16, torch.bfloat16),
           supports_inplace_autograd=False,
           supports_out=False,
           supports_forward_ad=True,
           sample_inputs_func=sample_inputs_index_fill),
    OpInfo('index_copy',
           dtypes=all_types_and_complex_and(torch.bool, torch.float16, torch.bfloat16),
           supports_inplace_autograd=False,
           supports_out=False,
           supports_forward_ad=True,
           sample_inputs_func=sample_inputs_index_copy,
           gradcheck_nondet_tol=GRADCHECK_NONDET_TOL),
    OpInfo('index_select',
           dtypes=all_types_and_complex_and(torch.bool, torch.float16, torch.bfloat16),
           sample_inputs_func=sample_inputs_index_select,
           supports_forward_ad=True,
           gradcheck_nondet_tol=GRADCHECK_NONDET_TOL),
    OpInfo('index_add',
           dtypes=all_types_and_complex_and(torch.bool, torch.float16, torch.bfloat16),
           supports_out=False,
           supports_forward_ad=True,
           sample_inputs_func=sample_inputs_index_add,
           gradcheck_nondet_tol=GRADCHECK_NONDET_TOL),
    OpInfo('__getitem__',
           dtypes=all_types_and_complex_and(torch.bool, torch.float16, torch.bfloat16),
           supports_out=False,
           supports_inplace_autograd=False,
           op=torch.Tensor.__getitem__,
           sample_inputs_func=sample_inputs_getitem,
           skips=(SkipInfo('TestJit', 'test_variant_consistency_jit'),)),
    OpInfo('index_put',
           dtypes=all_types_and_complex_and(torch.bool, torch.float16, torch.bfloat16),
           supports_out=False,
           supports_inplace_autograd=True,
           supports_forward_ad=True,
           sample_inputs_func=sample_inputs_index_put,
           skips=(
               SkipInfo('TestJit', 'test_variant_consistency_jit'),
           )),
    OpInfo('sort',
           dtypes=all_types_and(torch.bool, torch.float16, torch.bfloat16),
           dtypesIfCUDA=all_types_and(torch.float16, torch.bfloat16),
           dtypesIfROCM=all_types_and(torch.float16),
           sample_inputs_func=sample_inputs_sort,
           skips=(
               # sort does not correctly warn when resizing out= inputs
               SkipInfo('TestCommon', 'test_out'),
           )),
    OpInfo('put',
           dtypes=all_types_and_complex_and(torch.bool, torch.float16, torch.bfloat16),
           supports_out=False,
           check_batched_gradgrad=False,  # vmap complains of the sizes
           sample_inputs_func=sample_inputs_put),
    OpInfo('take',
           dtypes=all_types_and_complex_and(torch.bool, torch.float16, torch.bfloat16),
           check_batched_grad=False,  # vmap complains of the sizes
           sample_inputs_func=sample_inputs_take),
    OpInfo('scatter',
           dtypes=all_types_and_complex_and(torch.bool, torch.half, torch.bfloat16),
           sample_inputs_func=sample_inputs_scatter,),
    OpInfo('scatter_add',
           dtypes=all_types_and_complex_and(torch.bool, torch.half, torch.bfloat16),
           sample_inputs_func=sample_inputs_scatter_add,
           supports_out=False),
    OpInfo('stack',
           dtypes=all_types_and_complex_and(torch.bool, torch.float16, torch.bfloat16),
           sample_inputs_func=sample_inputs_stack,
           assert_autodiffed=True,
           skips=(
               # stack does not correctly warn when resizing out= inputs
               SkipInfo('TestCommon', 'test_out'),),),
    OpInfo('hstack',
           dtypes=all_types_and_complex_and(torch.bool, torch.float16, torch.bfloat16),
           sample_inputs_func=sample_inputs_hstack_dstack_vstack,
           supports_forward_ad=True,
           skips=(
               # hstack does not correctly warn when resizing out= inputs
               SkipInfo('TestCommon', 'test_out'),),),
    OpInfo('hypot',
           dtypes=floating_types(),
           dtypesIfCPU=floating_types_and(torch.bfloat16),
           dtypesIfCUDA=floating_types_and(torch.half, torch.bfloat16),
           supports_forward_ad=True,
           sample_inputs_func=sample_inputs_hypot,
           ),
    OpInfo('histogram',
           dtypes=_dispatch_dtypes(),  # histogram is only implemented on CPU
           dtypesIfCPU=floating_types(),
           sample_inputs_func=sample_inputs_histogram,
           supports_autograd=False,
           skips=(
               # JIT tests don't work with Tensor keyword arguments
               # https://github.com/pytorch/pytorch/issues/58507
               SkipInfo('TestJit', 'test_variant_consistency_jit'),),),
    OpInfo('vstack',
           aliases=('row_stack',),
           dtypes=all_types_and_complex_and(torch.bool, torch.float16, torch.bfloat16),
           sample_inputs_func=sample_inputs_hstack_dstack_vstack,
           supports_forward_ad=True,
           skips=(
               # vstack does not correctly warn when resizing out= inputs
               SkipInfo('TestCommon', 'test_out'),
               # RuntimeError: _fn() Expected a value of type
               #   'Tensor (inferred)' for argument 't0' but instead found type 'tuple'.
               SkipInfo('TestJit', 'test_jit_alias_remapping'))),
    OpInfo('dstack',
           dtypes=all_types_and_complex_and(torch.bool, torch.float16, torch.bfloat16),
           sample_inputs_func=sample_inputs_hstack_dstack_vstack,
           skips=(
               # dstack does not correctly warn when resizing out= inputs
               SkipInfo('TestCommon', 'test_out'),)),
    OpInfo('unfold',
           op=lambda x, *args: x.unfold(*args),
           dtypes=all_types_and_complex_and(torch.bool, torch.float16, torch.bfloat16),
           supports_out=False,
           check_batched_gradgrad=False,
           skips=(
               # torch.unfold does not exist so we get a RuntimeError.
               SkipInfo('TestJit', 'test_variant_consistency_jit',
                        dtypes=all_types_and_complex_and(torch.bool, torch.float16, torch.bfloat16)),
               # Skip operator schema test because this is a functional and not an operator
               SkipInfo('TestOperatorSignatures', 'test_get_torch_func_signature_exhaustive'),
           ),
           sample_inputs_func=sample_inputs_unfold),
    OpInfo('msort',
           dtypes=all_types_and(torch.bool, torch.float16, torch.bfloat16),
           dtypesIfCUDA=all_types_and(torch.float16, torch.bfloat16),
           dtypesIfROCM=all_types_and(torch.float16),
           check_batched_gradgrad=False,
           skips=(
               #  msort does not correctly warn when resizing out= inputs.
               SkipInfo('TestCommon', 'test_out',
                        dtypes=all_types_and_complex_and(torch.bool, torch.float16, torch.bfloat16)),
           ),
           sample_inputs_func=sample_inputs_msort),
    OpInfo('movedim',
           aliases=('moveaxis',),
           dtypes=all_types_and_complex_and(torch.bool, torch.float16, torch.bfloat16),
           supports_out=False,
           sample_inputs_func=sample_movedim_moveaxis,
           skips=(
               # Expected a value of type 'int' for argument 'source'
               #   but instead found type 'list'.
               SkipInfo('TestJit', 'test_jit_alias_remapping'),
           )),
    OpInfo('renorm',
           dtypes=floating_and_complex_types_and(torch.float16, torch.bfloat16),
           sample_inputs_func=sample_inputs_renorm),
    ShapeFuncInfo('repeat',
                  op=lambda x, dims: x.repeat(dims),
                  ref=np.tile,
                  dtypes=all_types_and_complex_and(torch.bool, torch.float16, torch.bfloat16),
                  supports_out=False,
                  skips=(
                      # torch.repeat does not exist so we get a RuntimeError.
                      SkipInfo('TestJit', 'test_variant_consistency_jit',
                               dtypes=all_types_and_complex_and(torch.bool, torch.float16, torch.bfloat16)),
                  ),
                  sample_inputs_func=sample_repeat_tile),
    OpInfo('squeeze',
           dtypes=all_types_and_complex_and(torch.bool, torch.float16, torch.bfloat16),
           supports_out=False,
           assert_autodiffed=True,
           sample_inputs_func=sample_inputs_squeeze),
    OpInfo('fill_',
           op=lambda x, scalar: torch.fill_(x.clone(), scalar),
           method_variant=None,
           inplace_variant=torch.Tensor.fill_,
           dtypes=all_types_and_complex_and(torch.bool, torch.float16, torch.bfloat16),
           supports_out=False,
           skips=(
               # JIT has issue when op is passed as lambda
               SkipInfo('TestJit', 'test_variant_consistency_jit'),
           ),
           sample_inputs_func=sample_inputs_fill_),
    OpInfo('resize_',
           op=lambda x, shape: x.clone().resize_(shape),
           method_variant=None,
           inplace_variant=None,
           dtypes=all_types_and_complex_and(torch.bool, torch.float16, torch.bfloat16),
           supports_out=False,
           supports_autograd=False,
           skips=(
               # JIT has issue when op is passed as lambda
               SkipInfo('TestJit', 'test_variant_consistency_jit'),
           ),
           sample_inputs_func=sample_inputs_resize_ops),
    OpInfo('resize_as_',
           op=lambda x, other: torch.resize_as_(x.clone(), other),
           method_variant=None,
           inplace_variant=torch.Tensor.resize_as_,
           dtypes=all_types_and_complex_and(torch.bool, torch.float16, torch.bfloat16),
           supports_out=False,
           supports_autograd=False,
           skips=(
               # JIT has issue when op is passed as lambda
               SkipInfo('TestJit', 'test_variant_consistency_jit'),
           ),
           sample_inputs_func=sample_inputs_resize_ops),
    OpInfo('take_along_dim',
           dtypes=all_types_and_complex_and(torch.bool, torch.float16, torch.bfloat16),
           dtypesIfCUDA=all_types_and_complex_and(torch.bool, torch.float16, torch.bfloat16),
           supports_inplace_autograd=False,
           sample_inputs_func=sample_inputs_take_along_dim,
           gradcheck_nondet_tol=GRADCHECK_NONDET_TOL),
    ShapeFuncInfo('tile',
                  ref=np.tile,
                  dtypes=all_types_and_complex_and(torch.bool, torch.float16, torch.bfloat16),
                  supports_out=False,
                  sample_inputs_func=sample_repeat_tile),
    OpInfo('unsqueeze',
           dtypes=all_types_and_complex_and(torch.bool, torch.float16, torch.bfloat16),
           supports_out=False,
           assert_autodiffed=True,
           sample_inputs_func=sample_unsqueeze),
    OpInfo('var',
           dtypes=floating_and_complex_types_and(torch.half),
           dtypesIfCPU=floating_and_complex_types_and(torch.half, torch.bfloat16),
           dtypesIfCUDA=floating_and_complex_types_and(torch.half, torch.bfloat16),
           backward_dtypesIfCPU=floating_and_complex_types_and(torch.half, torch.bfloat16),
           backward_dtypesIfCUDA=floating_and_complex_types_and(torch.half, torch.bfloat16),
           sample_inputs_func=sample_inputs_std_var,
           # TODO: revisit, some var signatures do support out (see std, too)
           supports_out=False,
           assert_autodiffed=True,
           ),
    OpInfo('xlogy',
           dtypes=all_types_and(torch.bool),
           dtypesIfCPU=all_types_and(torch.bool, torch.half, torch.bfloat16),
           dtypesIfCUDA=all_types_and(torch.bool, torch.half, torch.bfloat16),
           supports_inplace_autograd=True,
           supports_forward_ad=True,
           safe_casts_outputs=True,
           sample_inputs_func=sample_inputs_xlogy),
    OpInfo('zero_',
           op=lambda x: torch.zero_(x.clone()),
           method_variant=None,
           inplace_variant=torch.Tensor.zero_,
           dtypes=all_types_and_complex_and(torch.bool, torch.float16, torch.bfloat16),
           supports_out=False,
           skips=(
               # JIT has issue when op is passed as lambda
               SkipInfo('TestJit', 'test_variant_consistency_jit'),
           ),
           sample_inputs_func=sample_inputs_zero_),
    OpInfo('special.xlog1py',
           aten_name='special_xlog1py',
           dtypes=all_types_and(torch.bool, torch.half, torch.bfloat16),
           backward_dtypesIfCPU=all_types_and(torch.bool, torch.bfloat16),
           safe_casts_outputs=True,
           supports_forward_ad=True,
           sample_inputs_func=sample_inputs_xlog1py),
    OpInfo('special.zeta',
           aten_name='special_zeta',
           dtypes=all_types_and(torch.bool),
           supports_autograd=False,
           safe_casts_outputs=True,
           sample_inputs_func=sample_inputs_binary_pwise),
    # OpInfo entry to verify the gradient formula of `other`/`q`
    OpInfo('special.zeta',
           op=lambda q, x, **kwargs: torch.special.zeta(x, q, **kwargs),
           aten_name='special_zeta',
           variant_test_name='grad',
           dtypes=all_types_and(torch.bool),
           supports_autograd=True,
           safe_casts_outputs=True,
           skips=(
               # Lambda doesn't work in JIT test
               SkipInfo("TestJit", "test_variant_consistency_jit"),
           ),
           sample_inputs_func=sample_inputs_zeta),
    OpInfo('logsumexp',
           dtypes=floating_types_and(torch.bfloat16),
           dtypesIfCUDA=floating_types_and(torch.bfloat16, torch.half),
           assert_autodiffed=True,
           sample_inputs_func=sample_inputs_logsumexp),
    OpInfo('trace',
           dtypes=all_types_and_complex(),
           dtypesIfCUDA=all_types_and_complex_and(torch.bool, torch.half, torch.bfloat16),
           supports_inplace_autograd=False,
           supports_out=False,
           sample_inputs_func=sample_inputs_trace),
    OpInfo('transpose',
           aliases=('swapdims', 'swapaxes'),
           dtypes=all_types_and_complex_and(torch.bool, torch.bfloat16, torch.half),
           dtypesIfCUDA=all_types_and_complex_and(torch.bool, torch.bfloat16, torch.half),
           supports_out=False,
           sample_inputs_func=sample_inputs_transpose_swapdims),
    OpInfo('tril',
           dtypes=all_types_and_complex_and(torch.bool, torch.half),
           sample_inputs_func=sample_inputs_tril_triu),
    OpInfo('triu',
           dtypes=all_types_and_complex_and(torch.bool, torch.half),
           sample_inputs_func=sample_inputs_tril_triu),
    OpInfo('kron',
           dtypes=all_types_and_complex_and(torch.bool, torch.half, torch.bfloat16),
           dtypesIfCUDA=all_types_and_complex_and(torch.bool, torch.half, torch.bfloat16),
           supports_inplace_autograd=False,
           sample_inputs_func=sample_inputs_kron),
    OpInfo('inner',
           dtypes=floating_and_complex_types_and(torch.half),
           dtypesIfCPU=all_types_and_complex_and(torch.half, torch.bfloat16),
           dtypesIfCUDA=floating_and_complex_types_and(torch.float16, *[torch.bfloat16] if CUDA11OrLater else []),
           dtypesIfROCM=floating_and_complex_types_and(torch.half, torch.bfloat16),
           sample_inputs_func=sample_inputs_inner,
           ),
    OpInfo('tensordot',
           dtypes=floating_and_complex_types_and(torch.half),
           dtypesIfCPU=all_types_and_complex_and(torch.half, torch.bfloat16),
           dtypesIfCUDA=floating_and_complex_types_and(torch.float16, *[torch.bfloat16] if CUDA11OrLater else []),
           dtypesIfROCM=floating_and_complex_types_and(torch.half, torch.bfloat16),
           safe_casts_outputs=True,
           sample_inputs_func=sample_inputs_tensordot,
           skips=(
               # Currently failing due to an INTERNAL_ASSERT_FAILED error.
               # Reference: https://github.com/pytorch/pytorch/issues/56314
               SkipInfo("TestJit", "test_variant_consistency_jit", dtypes=[torch.float32]),
               # Skip operator schema test because this is a functional and not an operator.
               # Reference: https://github.com/pytorch/pytorch/issues/54574
               SkipInfo('TestOperatorSignatures', 'test_get_torch_func_signature_exhaustive'),
           )
           ),
    OpInfo('to_sparse',
           op=lambda x, *args: x.to_sparse(*args),
           sample_inputs_func=sample_inputs_to_sparse,
           dtypes=all_types_and_complex_and(torch.bool, torch.float16, torch.bfloat16),
           backward_dtypes=floating_types(),
           backward_dtypesIfCUDA=floating_types_and(torch.float16, torch.bfloat16),
           supports_out=False,
           check_batched_grad=False,
           check_batched_gradgrad=False,
           skips=(
               # TODO: FIXME: complex inputs requiring grad error in forward
               SkipInfo('TestCommon', 'test_dtypes'),
               # JIT has issue when op is passed as lambda
               SkipInfo('TestJit', 'test_variant_consistency_jit'),
           )
           ),
    OpInfo('logcumsumexp',
           dtypes=floating_types_and(),
           dtypesIfCUDA=floating_types_and(torch.half, torch.bfloat16),
           backward_dtypesIfCUDA=floating_types_and(),
           skips=(
               # AssertionError: UserWarning not triggered : Resized a non-empty tensor but did not warn about it.
               SkipInfo('TestCommon', 'test_out', dtypes=(torch.float32,), device_type='cuda'),
           ),
           sample_inputs_func=sample_inputs_logcumsumexp),
    UnaryUfuncInfo('sigmoid',
                   aliases=('special.expit', ),
                   ref=reference_sigmoid if TEST_SCIPY else _NOTHING,
                   decorators=(precisionOverride({torch.float16: 1e-2,
                                                  torch.complex64: 1e-1,
                                                  torch.bfloat16: 1e-2}),),
                   skips=(
                       # TODO: FIXME: sigmoid fails on complex inputs that require grad
                       SkipInfo('TestCommon', 'test_dtypes'),
                       # Reference: https://github.com/pytorch/pytorch/issues/56012
                       SkipInfo('TestUnaryUfuncs', 'test_reference_numerics_extremal',
                                device_type='cuda', dtypes=[torch.complex64]),
                       SkipInfo('TestUnaryUfuncs', 'test_reference_numerics_hard',
                                device_type='cuda', dtypes=[torch.complex64]),
                       SkipInfo('TestUnaryUfuncs', 'test_reference_numerics_extremal',
                                device_type='cpu', dtypes=[torch.cfloat, torch.cdouble]),
                       SkipInfo('TestUnaryUfuncs', 'test_reference_numerics_hard',
                                device_type='cpu', dtypes=[torch.cfloat, torch.cdouble]),
                       SkipInfo('TestUnaryUfuncs', 'test_reference_numerics_normal',
                                device_type='cpu', dtypes=[torch.cfloat, torch.cdouble])),
                   dtypes=all_types_and_complex_and(torch.bool, torch.bfloat16),
                   dtypesIfCUDA=all_types_and_complex_and(torch.bool, torch.half, torch.bfloat16),
                   safe_casts_outputs=True,
                   assert_autodiffed=True),
    UnaryUfuncInfo('digamma',
                   ref=scipy.special.digamma if TEST_SCIPY else _NOTHING,
                   aliases=('special.psi', 'special.digamma',),
                   decorators=(precisionOverride({torch.float16: 5e-1}),),
                   dtypes=all_types_and(torch.bool),
                   dtypesIfCUDA=all_types_and(torch.bool, torch.half),
                   supports_forward_ad=True,
                   safe_casts_outputs=True),
    UnaryUfuncInfo('special.entr',
                   ref=scipy.special.entr if TEST_SCIPY else _NOTHING,
                   aten_name='special_entr',
                   decorators=(precisionOverride({torch.float16: 1e-1,
                                                  torch.bfloat16: 1e-1}),),
                   dtypes=all_types_and(torch.bool, torch.bfloat16),
                   dtypesIfCUDA=all_types_and(torch.bool, torch.half, torch.bfloat16),
                   skips=(
                       SkipInfo('TestUnaryUfuncs', 'test_reference_numerics_hard',
                                dtypes=[torch.bfloat16, torch.float16]),
                   ),
                   supports_inplace_autograd=False,
                   safe_casts_outputs=True,
                   sample_inputs_func=sample_inputs_entr),
    UnaryUfuncInfo('special.ndtri',
                   ref=scipy.special.ndtri if TEST_SCIPY else _NOTHING,
                   domain=(0, 1),
                   aten_name='special_ndtri',
                   dtypes=all_types_and(torch.bool),
                   safe_casts_outputs=True),
    UnaryUfuncInfo('erf',
                   ref=scipy.special.erf if TEST_SCIPY else _NOTHING,
                   aliases=('special.erf', ),
                   decorators=(precisionOverride({torch.float16: 1e-2,
                                                  torch.bfloat16: 1e-2}),),
                   dtypes=all_types_and(torch.bool, torch.bfloat16),
                   dtypesIfCUDA=all_types_and(torch.bool, torch.half, torch.bfloat16),
                   assert_autodiffed=True,
                   safe_casts_outputs=True),
    UnaryUfuncInfo('erfc',
                   ref=scipy.special.erfc if TEST_SCIPY else _NOTHING,
                   aliases=('special.erfc', ),
                   decorators=(precisionOverride({torch.float16: 1e-2,
                                                  torch.bfloat16: 1e-2}),),
                   dtypes=all_types_and(torch.bool, torch.bfloat16),
                   dtypesIfCUDA=all_types_and(torch.bool, torch.half, torch.bfloat16),
                   assert_autodiffed=True,
                   safe_casts_outputs=True),
    UnaryUfuncInfo('erfinv',
                   ref=scipy.special.erfinv if TEST_SCIPY else _NOTHING,
                   aliases=('special.erfinv', ),
                   decorators=(precisionOverride({torch.float16: 1e-2,
                                                  torch.bfloat16: 1e-2,
                                                  torch.float32: 1e-4}),),
                   dtypes=all_types_and(torch.bool, torch.bfloat16),
                   dtypesIfCUDA=all_types_and(torch.bool, torch.half),
                   safe_casts_outputs=True,
                   domain=(-1, 1),
                   skips=(
                       # Reference: https://github.com/pytorch/pytorch/pull/49155#issuecomment-742664611
                       SkipInfo('TestUnaryUfuncs', 'test_reference_numerics_extremal',
                                active_if=TEST_SCIPY and distutils.version.LooseVersion(scipy.__version__) < "1.4.0"),
                       SkipInfo('TestUnaryUfuncs', 'test_reference_numerics_hard',
                                active_if=TEST_SCIPY and distutils.version.LooseVersion(scipy.__version__) < "1.4.0"),
                       SkipInfo('TestUnaryUfuncs', 'test_reference_numerics_normal',
                                active_if=TEST_SCIPY and distutils.version.LooseVersion(scipy.__version__) < "1.4.0"),
                   )),
    UnaryUfuncInfo('lgamma',
                   ref=reference_lgamma if TEST_SCIPY else _NOTHING,
                   aliases=('special.gammaln', ),
                   decorators=(precisionOverride({torch.float16: 7e-1}),),
                   dtypes=all_types_and(torch.bool, torch.bfloat16),
                   dtypesIfCUDA=all_types_and(torch.bool, torch.half),
                   # "digamma" not implemented for 'BFloat16'
                   backward_dtypesIfCPU=all_types_and(torch.bool),
                   supports_forward_ad=True,
                   skips=(
                       # Reference: https://github.com/pytorch/pytorch/pull/50140#discussion_r552615345
                       SkipInfo('TestUnaryUfuncs', 'test_reference_numerics_extremal',
                                dtypes=[torch.bfloat16]),
                       SkipInfo('TestUnaryUfuncs', 'test_reference_numerics_hard',
                                device_type='cpu', dtypes=[torch.bfloat16]),
                       SkipInfo('TestUnaryUfuncs', 'test_reference_numerics_normal',
                                device_type='cpu', dtypes=[torch.bfloat16]),
                       # Reference: https://github.com/pytorch/pytorch/pull/50140#issuecomment-756150214
                       SkipInfo('TestUnaryUfuncs', 'test_reference_numerics_extremal',
                                dtypes=[torch.float32, torch.float64], active_if=IS_WINDOWS),
                       SkipInfo('TestUnaryUfuncs', 'test_reference_numerics_hard',
                                dtypes=[torch.float32, torch.float64], active_if=IS_WINDOWS),
                       SkipInfo('TestUnaryUfuncs', 'test_reference_numerics_normal',
                                dtypes=[torch.float32, torch.float64], active_if=IS_WINDOWS),
                   ),
                   safe_casts_outputs=True),
    OpInfo(
        'logdet',
        supports_out=False,
        sample_inputs_func=sample_inputs_logdet,
        decorators=(skipCPUIfNoLapack, skipCUDAIfNoMagma, skipCUDAIfRocm)),
    # `log_softmax` supports different dtypes based on whether `dtype` argument,
    # is passed or not. Hence two OpInfo entries, one with dtype and other without.
    OpInfo(
        'log_softmax',
        supports_out=False,
        dtypes=floating_types_and(torch.bfloat16),
        dtypesIfCUDA=floating_types_and(torch.float16, torch.bfloat16),
        sample_inputs_func=sample_inputs_log_softmax,
        assert_autodiffed=True),
    OpInfo(
        'log_softmax',
        variant_test_name='dtype',
        supports_out=False,
        dtypes=all_types_and_complex_and(torch.bool, torch.float16, torch.bfloat16),
        sample_inputs_func=partial(sample_inputs_log_softmax, with_dtype=True),
        assert_autodiffed=True),
    UnaryUfuncInfo('logit',
                   ref=scipy.special.logit if TEST_SCIPY else _NOTHING,
                   domain=(0, 1),
                   aliases=('special.logit', ),
                   decorators=(precisionOverride({torch.bfloat16: 5e-1,
                                                  torch.float16: 5e-1}),),
                   dtypes=all_types_and(torch.bool, torch.bfloat16),
                   dtypesIfCUDA=all_types_and(torch.bool, torch.half, torch.bfloat16),
                   sample_inputs_func=sample_inputs_logit,
                   safe_casts_outputs=True),
    OpInfo('where',
           # Currently only the `input` is tested in gradcheck.
           # If we pass `condition` first, none of the input which supports
           # autograd will be tested. Hence the following lambda.
           op=lambda self, condition, other: torch.where(condition, self, other),
           sample_inputs_func=sample_inputs_where,
           supports_out=False,
           skips=(
               # test does not work with passing lambda for op
               SkipInfo('TestJit', 'test_variant_consistency_jit'),
           ),
           dtypes=all_types_and_complex_and(torch.bool, torch.half, torch.bfloat16)),
    # `torch.norm` has multiple code paths depending on the value of `p`.
    # These paths have different dtype support. Also JIT supports,
    # most variants but not all of them. So we split the OpInfo entries,
    # for `norm` based on the code-paths and JIT support.
    OpInfo('norm',
           sample_inputs_func=sample_inputs_norm,
           dtypes=floating_and_complex_types_and(torch.float16, torch.bfloat16),
           skips=(
               # RuntimeError not raised :
               # Expected RuntimeError when calling with input.device=cpu and out.device=cuda
               SkipInfo('TestCommon', 'test_out'),
           )
           ),
    OpInfo('norm',
           variant_test_name='nuc',
           sample_inputs_func=sample_inputs_norm_nuc,
           decorators=[skipCUDAIfNoMagma, skipCPUIfNoLapack],
           dtypes=floating_and_complex_types(),
           dtypesIfCUDA=floating_and_complex_types(),
           skips=(
               # RuntimeError not raised :
               # Expected RuntimeError when calling with input.device=cpu and out.device=cuda
               SkipInfo('TestCommon', 'test_out'),
               # RuntimeError:
               # Arguments for call are not valid.
               SkipInfo('TestJit', 'test_variant_consistency_jit', dtypes=(torch.complex64,)),
               # RuntimeError: aliasOp != torch::jit::getOperatorAliasMap().end()
               # INTERNAL ASSERT FAILED at "../torch/csrc/jit/passes/utils/check_alias_annotation.cpp":157,
               # please report a bug to PyTorch.
               SkipInfo('TestJit', 'test_variant_consistency_jit', dtypes=(torch.float32,)),
           )
           ),
    OpInfo('norm',
           variant_test_name='fro',
           sample_inputs_func=sample_inputs_norm_fro,
           dtypes=floating_and_complex_types_and(torch.bfloat16),
           dtypesIfCUDA=floating_and_complex_types_and(torch.float16, torch.bfloat16),
           skips=(
               # RuntimeError not raised :
               # Expected RuntimeError when calling with input.device=cpu and out.device=cuda
               SkipInfo('TestCommon', 'test_out'),
               # RuntimeError:
               # Arguments for call are not valid.
               SkipInfo('TestJit', 'test_variant_consistency_jit', dtypes=(torch.complex64,)),
               # RuntimeError: aliasOp != torch::jit::getOperatorAliasMap().end()
               # INTERNAL ASSERT FAILED at "../torch/csrc/jit/passes/utils/check_alias_annotation.cpp":157,
               # please report a bug to PyTorch.
               SkipInfo('TestJit', 'test_variant_consistency_jit', dtypes=(torch.float32,)),
           )
           ),
    OpInfo('norm',
           variant_test_name='inf',
           sample_inputs_func=sample_inputs_norm_inf,
           dtypes=floating_and_complex_types_and(torch.float16, torch.bfloat16),
           backward_dtypesIfCPU=floating_and_complex_types_and(torch.float16, torch.bfloat16),
           skips=(
               # following 3 tests failed intermittenly
               SkipInfo('TestJit', 'test_variant_consistency_jit',
                        device_type='cpu', dtypes=(torch.complex64,)),
               SkipInfo('TestGradients', 'test_fn_grad',
                        device_type='cpu', dtypes=(torch.complex128,)),
               SkipInfo('TestGradients', 'test_fn_gradgrad',
                        device_type='cpu', dtypes=(torch.complex128,)),
           )
           ),
    OpInfo('t',
           sample_inputs_func=sample_inputs_t,
           supports_out=False,
           dtypes=all_types_and_complex_and(torch.bool, torch.float16, torch.bfloat16),
           assert_autodiffed=True,),
    UnaryUfuncInfo('special.erfcx',
                   ref=scipy.special.erfcx if TEST_SCIPY else _NOTHING,
                   aten_name='special_erfcx',
                   decorators=(toleranceOverride({torch.float32: tol(atol=0, rtol=4e-6), }),),
                   dtypes=all_types_and(torch.bool),
                   safe_casts_outputs=True),
]

# Common operator groupings
unary_ufuncs = [op for op in op_db if isinstance(op, UnaryUfuncInfo)]
spectral_funcs = [op for op in op_db if isinstance(op, SpectralFuncInfo)]
sparse_unary_ufuncs = [op for op in op_db if isinstance(op, UnaryUfuncInfo) and op.supports_sparse is True]
shape_funcs = [op for op in op_db if isinstance(op, ShapeFuncInfo)]

# TODO: review porting these to make_tensor
def index_variable(shape, max_indices, device=torch.device('cpu')):
    if not isinstance(shape, tuple):
        shape = (shape,)
    index = torch.rand(*shape, dtype=torch.double, device=device).mul_(max_indices).floor_().long()
    return index

def gather_variable(shape, index_dim, max_indices, duplicate=False, device=torch.device('cpu')):
    assert len(shape) == 2
    assert index_dim < 2
    batch_dim = 1 - index_dim
    index = torch.zeros(*shape, dtype=torch.long, device=device)
    for i in range(shape[index_dim]):
        index.select(index_dim, i).copy_(
            torch.randperm(max_indices, device=device)[:shape[batch_dim]])
    if duplicate:
        index.select(batch_dim, 0).copy_(index.select(batch_dim, 1))
    return index

def bernoulli_scalar():
    return torch.tensor(0, dtype=torch.bool).bernoulli_()

def mask_not_all_zeros(shape):
    assert len(shape) > 0
    while True:
        result = torch.randn(shape).gt(0)
        if result.sum() > 0:
            return result


# TODO: move all tri/tril/triu testing to tensor creation op test suite and remove
#   these from here
def _compare_trilu_indices(
        self, row, col, offset=0, dtype=torch.long, device='cpu'):
    if row == 0 or col == 0:
        # have to handle this separately as tril and triu does not take
        # empty matrix as input
        self.assertEqual(
            torch.empty(0, 2, dtype=dtype, device=device).transpose(0, 1),
            torch.tril_indices(row, col, offset, dtype=dtype, device=device))

        self.assertEqual(
            torch.empty(0, 2, dtype=dtype, device=device).transpose(0, 1),
            torch.triu_indices(row, col, offset, dtype=dtype, device=device))

    else:
        # TODO(#38095): Replace assertEqualIgnoreType. See issue #38095
        self.assertEqualIgnoreType(
            torch.ones(row, col, device='cpu')
                 .tril(offset).nonzero().to(dtype).transpose(0, 1),
            torch.tril_indices(row, col, offset, dtype=dtype, device=device))

        # TODO(#38095): Replace assertEqualIgnoreType. See issue #38095
        self.assertEqualIgnoreType(
            torch.ones(row, col, device='cpu')
                 .tril(offset).nonzero().to(dtype).transpose(0, 1),
            torch.tril_indices(row, col, offset, dtype=dtype, device=device))


def _compare_large_trilu_indices(
        self, row, col, offset=0, dtype=torch.long, device='cpu'):
    l = torch.ones(row, col, dtype=dtype, device='cpu').tril(offset) \
             .nonzero()[-100:-1, :].transpose(0, 1).to(device)
    torch.cuda.empty_cache()

    r = torch.tril_indices(
        row, col, offset, dtype=dtype, device=device)[:, -100:-1]
    self.assertEqual(l, r)
    torch.cuda.empty_cache()

    l = torch.ones(row, col, dtype=dtype, device='cpu').triu(offset) \
             .nonzero()[-100:-1, :].transpose(0, 1).to(device)
    torch.cuda.empty_cache()

    r = torch.triu_indices(
        row, col, offset, dtype=dtype, device=device)[:, -100:-1]
    self.assertEqual(l, r)
    torch.cuda.empty_cache()

# (
#   row
#   col
#   offset (optional)
#   dtype (optional)
# )
tri_tests_args = [
    (1, 1),
    (3, 3),
    (3, 3, 1),
    (3, 3, 2),
    (3, 3, 200),
    (3, 3, -1),
    (3, 3, -2),
    (3, 3, -200),
    (0, 3, 0),
    (0, 3, 1),
    (0, 3, -1),
    (3, 0, 0),
    (3, 0, 1),
    (3, 0, -1),
    (0, 0, 0),
    (0, 0, 1),
    (0, 0, -1),
    (3, 6, 0),
    (3, 6, 1),
    (3, 6, 3),
    (3, 6, 9),
    (3, 6, -1),
    (3, 6, -3),
    (3, 6, -9),
    (6, 3, 0),
    (6, 3, 1),
    (6, 3, 3),
    (6, 3, 9),
    (6, 3, -1),
    (6, 3, -3),
    (6, 3, -9),
    (258, 253, 1, torch.float32),
    (257, 258, 1, torch.float64),
    (258, 258, 1, torch.short),
    (3, 513, 1, torch.long),
    (513, 3, 1, torch.int),
    (513, 0, 1, torch.double),
    (1024, 1024),
    (1024, 1024, 500, torch.float32),
    (1024, 1024, 1023),
    (1024, 1024, -500),
    (1023, 1025),
    (1025, 1023, 1022),
    (1024, 1024, -500),
    (3, 2028),
    (3, 2028, 1),
    (3, 2028, -1),
    (2028, 3),
    (2028, 1),
    (2028, 1, -1)
]

tri_large_tests_args: List[Tuple[int, ...]] = [
    # Large test cases below are deliberately commented out to speed up CI
    # tests and to avoid OOM error. When modifying implementations of
    # tril_indices and triu_indices, please enable these tests and make sure
    # they pass.
    #
    # (1, 268435455),
    # (5000, 5000),
    # (10000, 10000),
    # (268435455, 1),
    # (134217727, 2, 1),
    # (2, 134217727, 1),
    # (536870901, 1),
    # (1, 536870901),
    # (268435455, 2, 1),
    # (2, 268435455, 1)
]


def run_additional_tri_tests(self, device):
    x = torch.ones(
        3, 3, dtype=torch.long, device=device, layout=torch.strided)
    l = x.tril(0).nonzero().transpose(0, 1)
    u = x.triu(0).nonzero().transpose(0, 1)
    self.assertEqual(l, torch.tril_indices(3, 3, device=device))
    self.assertEqual(
        l, torch.tril_indices(3, 3, device=device, layout=torch.strided))

    self.assertEqual(u, torch.triu_indices(3, 3, device=device))
    self.assertEqual(
        u, torch.triu_indices(3, 3, device=device, layout=torch.strided))

    self.assertRaises(
        RuntimeError,
        lambda: torch.triu_indices(
            1, 1, device=device, layout=torch.sparse_coo))

    self.assertRaises(
        RuntimeError,
        lambda: torch.tril_indices(
            1, 1, device=device, layout=torch.sparse_coo))

# TODO: move into common_utils.py or the test suite(s) that use this
def unpack_variables(args):
    if isinstance(args, tuple):
        return tuple(unpack_variables(elem) for elem in args)
    else:
        return args


class dont_convert(tuple):
    pass


non_differentiable = collections.namedtuple('non_differentiable', ['tensor'])


# TODO: move into common_utils.py or the test suite(s) that use this
def create_input(call_args, requires_grad=True, non_contiguous=False, call_kwargs=None, dtype=torch.double, device=None):
    if not isinstance(call_args, tuple):
        call_args = (call_args,)

    def map_arg(arg):
        def maybe_non_contig(tensor):
            return tensor if not non_contiguous else make_non_contiguous(tensor)

        def conjugate(tensor):
            return tensor.conj()

        if isinstance(arg, torch.Size) or isinstance(arg, dont_convert):
            return arg
        elif isinstance(arg, tuple) and len(arg) == 0:
            var = conjugate(torch.randn((), dtype=dtype, device=device))
            var.requires_grad = requires_grad
            return var
        elif isinstance(arg, tuple) and not isinstance(arg[0], torch.Tensor):
            return conjugate(maybe_non_contig(torch.randn(*arg, dtype=dtype, device=device))).requires_grad_(requires_grad)
        # double check casting
        elif isinstance(arg, non_differentiable):
            if isinstance(arg.tensor, torch.Tensor):
                if arg.tensor.dtype == torch.float:
                    return maybe_non_contig(arg.tensor.to(dtype=torch.double, device=device))
                if arg.tensor.dtype == torch.cfloat:
                    return conjugate(maybe_non_contig(arg.tensor.to(dtype=torch.cdouble, device=device)))
                return conjugate(maybe_non_contig(arg.tensor.to(device=device)))
            return conjugate(maybe_non_contig(arg.tensor.to(device=device)))
        elif isinstance(arg, torch.Tensor):
            if arg.dtype == torch.float:
                arg = arg.double()
            if arg.dtype == torch.cfloat:
                arg = arg.to(torch.cdouble)
            if arg.is_complex() != dtype.is_complex:
                raise RuntimeError("User provided tensor is real for a test that runs with complex dtype, ",
                                   "which is not supported for now")
            # NOTE: We do clone() after detach() here because we need to be able to change size/storage of v afterwards
            v = conjugate(maybe_non_contig(arg)).detach().to(device=device).clone()
            v.requires_grad = requires_grad and (v.is_floating_point() or v.is_complex())
            return v
        elif callable(arg):
            return map_arg(arg(dtype=dtype, device=device))
        else:
            return arg
    args_out = tuple(map_arg(arg) for arg in call_args)
    kwargs_out = {k: map_arg(v) for k, v in call_kwargs.items()} if call_kwargs else {}
    return args_out, kwargs_out<|MERGE_RESOLUTION|>--- conflicted
+++ resolved
@@ -5465,25 +5465,19 @@
            op=lambda self, shape: self.expand(shape),
            dtypes=all_types_and_complex_and(torch.bool, torch.half, torch.bfloat16),
            sample_inputs_func=sample_inputs_expand,
-<<<<<<< HEAD
-=======
            skips=(
                # Because expand does not have a function variant.
                SkipInfo('TestJit', 'test_variant_consistency_jit'),),
            supports_forward_ad=True,
->>>>>>> fc2cf9e1
            supports_out=False),
     OpInfo('expand_as',
            op=lambda self, other: self.expand_as(other),
            dtypes=all_types_and_complex_and(torch.bool, torch.half, torch.bfloat16),
            supports_forward_ad=True,
            sample_inputs_func=sample_inputs_expand_as,
-<<<<<<< HEAD
-=======
            skips=(
                # Because expand_as does not have a function variant.
                SkipInfo('TestJit', 'test_variant_consistency_jit'),),
->>>>>>> fc2cf9e1
            supports_out=False),
     OpInfo('diag',
            dtypes=all_types_and_complex_and(torch.bool),
@@ -7109,36 +7103,24 @@
            op=lambda x, other: x.reshape_as(other),
            dtypes=all_types_and_complex_and(torch.bool, torch.float16, torch.bfloat16),
            sample_inputs_func=sample_inputs_view_as_reshape_as,
-<<<<<<< HEAD
-=======
-           skips=(
-               # Because reshape_as does not have a function variant.
-               SkipInfo('TestJit', 'test_variant_consistency_jit'),),
->>>>>>> fc2cf9e1
            supports_out=False,
            ),
     OpInfo('view',
            op=lambda x, shape: x.view(shape),
            dtypes=all_types_and_complex_and(torch.bool, torch.float16, torch.bfloat16),
            supports_out=False,
-<<<<<<< HEAD
-=======
            skips=(
                # Because view does not have a function variant.
                SkipInfo('TestJit', 'test_variant_consistency_jit'),),
->>>>>>> fc2cf9e1
            sample_inputs_func=sample_inputs_view_reshape,
            ),
     OpInfo('view_as',
            op=lambda x, other: x.view_as(other),
            dtypes=all_types_and_complex_and(torch.bool, torch.float16, torch.bfloat16),
            supports_out=False,
-<<<<<<< HEAD
-=======
            skips=(
                # Because view_as does not have a function variant.
                SkipInfo('TestJit', 'test_variant_consistency_jit'),),
->>>>>>> fc2cf9e1
            sample_inputs_func=sample_inputs_view_as_reshape_as,
            ),
     OpInfo('pinverse',
@@ -7340,10 +7322,6 @@
            dtypes=all_types_and_complex_and(torch.bool, torch.float16, torch.bfloat16),
            supports_out=False,
            supports_autograd=False,
-           skips=(
-               # JIT has issue when op is passed as lambda
-               SkipInfo('TestJit', 'test_variant_consistency_jit'),
-           ),
            sample_inputs_func=sample_inputs_resize_ops),
     OpInfo('resize_as_',
            op=lambda x, other: torch.resize_as_(x.clone(), other),
@@ -7352,10 +7330,6 @@
            dtypes=all_types_and_complex_and(torch.bool, torch.float16, torch.bfloat16),
            supports_out=False,
            supports_autograd=False,
-           skips=(
-               # JIT has issue when op is passed as lambda
-               SkipInfo('TestJit', 'test_variant_consistency_jit'),
-           ),
            sample_inputs_func=sample_inputs_resize_ops),
     OpInfo('take_along_dim',
            dtypes=all_types_and_complex_and(torch.bool, torch.float16, torch.bfloat16),
