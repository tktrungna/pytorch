from functools import reduce, wraps
from itertools import product
from operator import mul, itemgetter
import collections
import operator

import torch
import numpy as np
from torch._six import inf, istuple
from torch.autograd import Variable

from typing import List, Tuple, Dict, Any

from torch.testing import \
    (make_non_contiguous, _dispatch_dtypes, floating_types, floating_types_and,
     floating_and_complex_types, floating_and_complex_types_and,
     all_types_and_complex_and, all_types_and)
from torch.testing._internal.common_device_type import \
    (skipCUDAIfNoMagma, skipCPUIfNoLapack, skipCPUIfNoMkl, skipCUDAIfRocm,
     expectedAlertNondeterministic, precisionOverride)
from torch.testing._internal.common_cuda import tf32_is_not_fp32
from torch.testing._internal.common_utils import \
    (prod_single_zero, random_square_matrix_of_rank,
     random_symmetric_matrix, random_symmetric_psd_matrix,
     random_symmetric_pd_matrix, make_nonzero_det,
     random_fullrank_matrix_distinct_singular_value, set_rng_seed,
     TEST_WITH_ROCM, IS_WINDOWS, IS_MACOS, make_tensor, TEST_SCIPY,
     torch_to_numpy_dtype_dict, TEST_WITH_SLOW)

from distutils.version import LooseVersion

if TEST_SCIPY:
    import scipy.special

class SkipInfo(object):
    """Describes which test, or type of tests, should be skipped when testing
       an operator. Any test that matches all provided arguments will be skipped.
       The skip will only be checked if the active_if argument is True."""

    __slots__ = ['cls_name', 'test_name', 'device_type', 'dtypes', 'active_if']

    def __init__(self, cls_name=None, test_name=None, *,
                 device_type=None, dtypes=None, active_if=True):
        self.cls_name = cls_name
        self.test_name = test_name
        self.device_type = device_type
        self.dtypes = dtypes
        self.active_if = active_if

class SampleInput(object):
    """Represents sample inputs to a function."""

    # output_process_fn_grad is a function that modifies the output of op compatible with input
    __slots__ = ['input', 'args', 'kwargs', 'output_process_fn_grad']

    def __init__(self, input, *, args=tuple(), kwargs=None, output_process_fn_grad=None):
        # test_ops.py expects input to be a tuple
        self.input = input if isinstance(input, tuple) else (input,)
        self.args = args
        self.kwargs = kwargs if kwargs is not None else {}
        self.output_process_fn_grad = output_process_fn_grad

    def __repr__(self):
        arguments = [
            f'input[{len(self.input)}]',
            f'args={self.args}' if len(self.args) > 0 else None,
            f'kwargs={self.kwargs}' if len(self.kwargs) > 0 else None,
            (f'output_process_fn_grad={self.output_process_fn_grad}'
             if self.output_process_fn_grad is not None else None)]

        return f'SampleInput({", ".join(a for a in arguments if a is not None)})'


_NOTHING = object()  # Unique value to distinguish default from anything else


# Extension of getattr to support qualified names
# e.g. _getattr_qual(torch, 'linalg.norm') -> torch.linalg.norm
def _getattr_qual(obj, name, default=_NOTHING):
    try:
        for path in name.split('.'):
            obj = getattr(obj, path)
        return obj
    except AttributeError:
        if default is not _NOTHING:
            return default
        else:
            raise


# Classes and methods for the operator database
class OpInfo(object):
    """Operator information and helper functions for acquiring it."""

    def __init__(self,
                 name,  # the string name of the function
                 *,
                 op=None,  # the function variant of the operation, populated as torch.<name> if None
                 dtypes=floating_types(),  # dtypes this function is expected to work with
                 dtypesIfCPU=None,  # dtypes this function is expected to work with on CPU
                 dtypesIfCUDA=None,  # dtypes this function is expected to work with on CUDA
                 dtypesIfROCM=None,  # dtypes this function is expected to work with on ROCM
                 default_test_dtypes=None,  # dtypes to test with by default. Gets intersected
                                            # with the dtypes support on the tested device
                 test_inplace_grad=True,  # whether to gradcheck and gradgradcheck the inplace variant
                 test_complex_grad=True,  # whether to gradcheck and gradgradcheck for complex dtypes
                 skip_bfloat16_grad=False,  # whether to skip grad and gradgradcheck for bfloat16 dtype
                 assert_autodiffed=False,  # if a op's aten::node is expected to be symbolically autodiffed
                 autodiff_nonfusible_nodes=None,  # a list of strings with node names that are expected to be in a
                                                  # DifferentiableGraph when autodiffed. Ex: ['aten::add', 'aten::mm'],
                                                  # default is populated to be ['aten::(name of Python operator)']
                 autodiff_fusible_nodes=None,  # a list of strings with node names that are expected to be in FusionGroups
                                               # inside of DifferentiableGraphs when this operation is autodiffed.
                                               # Ex: ['aten::add', 'aten::mm'], defaults to an empty list
                                               # Note: currently no ops use fusible nodes
                 output_func=lambda x: x,  # fn mapping output to part that should be gradcheck'ed
                 supports_tensor_out=True,  # whether the op supports the out kwarg, returning a Tensor
                 skips=tuple(),  # information about which tests to skip
                 decorators=None,  # decorators to apply to generated tests
                 safe_casts_outputs=False,  # whether op allows safe casting when writing to out arguments
                 sample_inputs_func=None,  # function to generate sample inputs
                 aten_name=None,  # name of the corresponding aten:: operator
                 variant_test_name='',  # additional string to include in the test name
                 supports_sparse=False  # supported for sparse
                 ):

        # Validates the dtypes are generated from the dispatch-related functions
        for dtype_list in (dtypes, dtypesIfCPU, dtypesIfCUDA, dtypesIfROCM):
            assert isinstance(dtype_list, (_dispatch_dtypes, type(None)))

        self.name = name
        self.aten_name = aten_name if aten_name is not None else name
        self.variant_test_name = variant_test_name

        self.dtypes = set(dtypes)
        self.dtypesIfCPU = set(dtypesIfCPU) if dtypesIfCPU is not None else self.dtypes
        self.dtypesIfCUDA = set(dtypesIfCUDA) if dtypesIfCUDA is not None else self.dtypes
        self.dtypesIfROCM = set(dtypesIfROCM) if dtypesIfROCM is not None else self.dtypes
        self._default_test_dtypes = set(default_test_dtypes) if default_test_dtypes is not None else None

        # NOTE: if the op is unspecified it is assumed to be under the torch namespace
        self.op = op if op else _getattr_qual(torch, self.name)
        self.method_variant = getattr(torch.Tensor, name, None)
        inplace_name = name + "_"
        self.inplace_variant = getattr(torch.Tensor, inplace_name, None)
        self.operator_variant = getattr(operator, name, None)
        self.skip_bfloat16_grad = skip_bfloat16_grad

        self.test_inplace_grad = test_inplace_grad
        self.test_complex_grad = test_complex_grad
        self.supports_tensor_out = supports_tensor_out
        self.safe_casts_outputs = safe_casts_outputs

        self.skips = skips
        self.decorators = decorators
        self.output_func = output_func
        self.sample_inputs_func = sample_inputs_func

        self.assert_autodiffed = assert_autodiffed
        self.autodiff_fusible_nodes = autodiff_fusible_nodes if autodiff_fusible_nodes else []
        if autodiff_nonfusible_nodes is None:
            self.autodiff_nonfusible_nodes = ['aten::' + self.name]
        else:
            self.autodiff_nonfusible_nodes = autodiff_nonfusible_nodes
        self.supports_sparse = supports_sparse

    def __call__(self, *args, **kwargs):
        """Calls the function variant of the operator."""
        return self.op(*args, **kwargs)

    def get_op(self):
        """Returns the function variant of the operator, torch.<op_name>."""
        return self.op

    def get_method(self):
        """Returns the method variant of the operator, torch.Tensor.<op_name>.
        Returns None if the operator has no method variant.
        """
        return self.method_variant

    def get_inplace(self):
        """Returns the inplace variant of the operator, torch.Tensor.<op_name>_.
        Returns None if the operator has no inplace variant.
        """
        return self.inplace_variant

    def get_operator_variant(self):
        """Returns operator variant of the operator, e.g. operator.neg
        Returns None if the operator has no operator variant.
        """
        return self.operator_variant

    def sample_inputs(self, device, dtype, requires_grad=False):
        """Returns an iterable of SampleInputs.

        These samples should be sufficient to test the function works correctly
        with autograd, TorchScript, etc.
        """
        return self.sample_inputs_func(self, device, dtype, requires_grad)

    # Returns True if the test should be skipped and False otherwise
    def should_skip(self, cls_name, test_name, device_type, dtype):
        for si in self.skips:
            if not si.active_if:
                continue

            cls_name_match = si.cls_name is None or cls_name == si.cls_name
            name_match = si.test_name is None or test_name == si.test_name
            device_type_match = si.device_type is None or device_type == si.device_type
            dtype_match = si.dtypes is None or dtype in si.dtypes
            if cls_name_match and name_match and device_type_match and dtype_match:
                return True

        return False

    def supported_dtypes(self, device_type):
        if device_type == 'cpu':
            return self.dtypesIfCPU
        if device_type == 'cuda':
            return self.dtypesIfROCM if TEST_WITH_ROCM else self.dtypesIfCUDA
        else:
            return self.dtypes


    def supports_dtype(self, dtype, device_type):
        return dtype in self.supported_dtypes(device_type)

    def default_test_dtypes(self, device_type):
        """Returns the default dtypes used to test this operator on the device.

        Equal to the operator's default_test_dtypes filtered to remove dtypes
        not supported by the device.
        """
        supported = self.supported_dtypes(device_type)
        return (supported if self._default_test_dtypes is None
                else supported.intersection(self._default_test_dtypes))


L = 20
M = 10
S = 5


def sample_inputs_unary(op_info, device, dtype, requires_grad):
    low, high = op_info.domain
    low = low if low is None else low + op_info._domain_eps
    high = high if high is None else high - op_info._domain_eps

    return (SampleInput(make_tensor((L,), device, dtype,
                                    low=low, high=high,
                                    requires_grad=requires_grad)),
            SampleInput(make_tensor((), device, dtype,
                                    low=low, high=high,
                                    requires_grad=requires_grad)))

# Metadata class for unary "universal functions (ufuncs)" that accept a single
# tensor and have common properties like:
class UnaryUfuncInfo(OpInfo):
    """Operator information for 'universal unary functions (unary ufuncs).'
    These are functions of a single tensor with common properties like:
      - they are elementwise functions
      - the input shape is the output shape
      - they typically have method and inplace variants
      - they typically support the out kwarg
      - they typically have NumPy or SciPy references
    See NumPy's universal function documentation
    (https://numpy.org/doc/1.18/reference/ufuncs.html) for more details
    about the concept of ufuncs.
    """

    def __init__(self,
                 name,  # the string name of the function
                 *,
                 ref,  # a reference function
                 dtypes=floating_types(),
                 dtypesIfCPU=floating_and_complex_types_and(torch.bfloat16),
                 dtypesIfCUDA=floating_and_complex_types_and(torch.half),
                 dtypesIfROCM=floating_types_and(torch.half),
                 domain=(None, None),  # the [low, high) domain of the function
                 handles_large_floats=True,  # whether the op correctly handles large float values (like 1e20)
                 handles_extremals=True,  # whether the op correctly handles extremal values (like inf)
                 handles_complex_extremals=True,  # whether the op correct handles complex extremals (like inf -infj)
                 supports_complex_to_float=False,  # op supports casting from complex input to real output safely eg. angle
                 sample_inputs_func=sample_inputs_unary,
                 supports_sparse=False,
                 **kwargs):
        super(UnaryUfuncInfo, self).__init__(name,
                                             dtypes=dtypes,
                                             dtypesIfCPU=dtypesIfCPU,
                                             dtypesIfCUDA=dtypesIfCUDA,
                                             dtypesIfROCM=dtypesIfROCM,
                                             sample_inputs_func=sample_inputs_func,
                                             supports_sparse=supports_sparse,
                                             **kwargs)
        self.ref = ref
        self.domain = domain
        self.handles_large_floats = handles_large_floats
        self.handles_extremals = handles_extremals
        self.handles_complex_extremals = handles_complex_extremals
        self.supports_complex_to_float = supports_complex_to_float

        # Epsilon to ensure grad and gradgrad checks don't test values
        #   outside a function's domain.
        self._domain_eps = 1e-5

def sample_inputs_tensor_split(op_info, device, dtype, requires_grad):
    return (SampleInput(make_tensor((S, S, S), device, dtype,
                                    low=None, high=None,
                                    requires_grad=requires_grad),
                        args=(torch.tensor([1, 2, 3]),),),
            SampleInput(make_tensor((S, S, S), device, dtype,
                                    low=None, high=None,
                                    requires_grad=requires_grad),
                        args=(torch.tensor(1),),),
            SampleInput(make_tensor((S, S, S), device, dtype,
                                    low=None, high=None,
                                    requires_grad=requires_grad),
                        args=(torch.tensor([1, 2, 3]),),
                        kwargs=dict(dim=1)),)

def sample_inputs_slogdet(op_info, device, dtype, requires_grad):
    # original test cases from 'method_tests' have too many test_inputs
    # we don't actually need all of them to check the autograd and jit correctness
    # sample inputs with shapes 0x0, 0xSxS, 2x0x0 are added
    test_inputs = (
        torch.randn(0, 0, dtype=dtype, device=device),  # '0x0'
        torch.randn(S, S, dtype=dtype, device=device),  # 'SxS'
        torch.randn(0, S, S, dtype=dtype, device=device),  # 'zero_batched_SxS'
        torch.randn(2, 0, 0, dtype=dtype, device=device),  # 'batched_0x0'
        torch.randn(2, S, S, dtype=dtype, device=device),  # 'batched_SxS'
    )
    out = []
    for a in test_inputs:
        a.requires_grad = requires_grad
        out.append(SampleInput(a))
    return out

def sample_inputs_addmm(op_info, device, dtype, requires_grad):
    input = SampleInput((make_tensor((S, S), device, dtype,
                                     low=None, high=None,
                                     requires_grad=requires_grad),
                         make_tensor((S, S), device, dtype,
                                     low=None, high=None,
                                     requires_grad=requires_grad),
                         make_tensor((S, S), device, dtype,
                                     low=None, high=None,
                                     requires_grad=False)))
    if dtype.is_complex:
        another_input = SampleInput((make_tensor((S, S), device, dtype,
                                     low=None, high=None,
                                     requires_grad=requires_grad),
                                     make_tensor((S, S), device, dtype,
                                     low=None, high=None,
                                     requires_grad=requires_grad),
                                     make_tensor((S, S), device, dtype,
                                     low=None, high=None,
                                     requires_grad=False)),
                                    kwargs=dict(beta=1 + 2j, alpha=2 + 3j))
        return (input, another_input)
    else:
        return (input, )


def sample_inputs_xlogy(self, device, dtype, requires_grad):
    return (SampleInput((make_tensor((S, S), device, dtype,
                                     low=None, high=None,
                                     requires_grad=requires_grad),
                         make_tensor((S, S), device, dtype,
                                     low=0, high=None,
                                     requires_grad=requires_grad))),)

def sample_inputs_linalg_inv(op_info, device, dtype, requires_grad=False):
    """
    This function generates always invertible input for torch.linalg.inv using
    random_fullrank_matrix_distinct_singular_value.
    The input is generated as the itertools.product of 'batches' and 'ns'.
    In total this function generates 8 SampleInputs
    'batches' cases include:
        () - single input,
        (0,) - zero batched dimension,
        (2,) - batch of two matrices,
        (2, 3) - 2x3 batch of matrices
    'ns' gives 0x0 and 5x5 matrices.
    Zeros in dimensions are edge cases in the implementation and important to test for in order to avoid unexpected crashes.
    """
    from torch.testing._internal.common_utils import random_fullrank_matrix_distinct_singular_value

    batches = [(), (0, ), (2, ), (2, 3)]
    ns = [0, 5]
    out = []
    for batch, n in product(batches, ns):
        a = random_fullrank_matrix_distinct_singular_value(n, *batch, dtype=dtype).to(device)
        a.requires_grad = requires_grad
        out.append(SampleInput(a))
    return out

def np_sinc_with_fp16_as_fp32(x):
    # Wraps numpy's sinc function so that fp16 values are promoted to fp32
    # before sinc is invoked. Context: numpy's sinc returns NaN when evaluated
    # at 0 for fp16.
    if x.dtype == np.float16:
        return np.sinc(x.astype(np.float32))
    else:
        return np.sinc(x)

def sample_inputs_broadcast_to(op_info, device, dtype, requires_grad):
    test_cases = (
        ((S, 1, 1), (S, S, S)),
        ((S, 1, S), (S, S, S)),
        ((S, 1), (S, S, S)),
        ((1,), (S, S, S)),
        ((1, S), (1, 1, S)),
        ((), ()),
        ((), (1, 3, 2)),
    )

    return tuple(SampleInput((make_tensor(size, device, dtype,
                                          low=None, high=None,
                                          requires_grad=requires_grad), shape))
                 for size, shape in test_cases)

def sample_inputs_stack(op_info, device, dtype, requires_grad):
    return (SampleInput((make_tensor((S, S), device, dtype,
                                     low=None, high=None,
                                     requires_grad=requires_grad),
                        make_tensor((S, S), device, dtype,
                                    low=None, high=None,
                                    requires_grad=requires_grad),
                        make_tensor((S, S), device, dtype,
                                    low=None, high=None,
                                    requires_grad=requires_grad)), kwargs=dict(idx=0)),)

def sample_inputs_hstack_dstack_vstack(op_info, device, dtype, requires_grad):
    return (SampleInput((make_tensor((S, S), device, dtype,
                                     low=None, high=None,
                                     requires_grad=requires_grad),
                        make_tensor((S, S), device, dtype,
                                    low=None, high=None,
                                    requires_grad=requires_grad),
                        make_tensor((S, S), device, dtype,
                                    low=None, high=None,
                                    requires_grad=requires_grad))),)

def sample_inputs_gather(op_info, device, dtype, requires_grad):
    return (SampleInput((make_tensor((M, S), device, dtype,
                                     low=None, high=None,
                                     requires_grad=requires_grad),
                        0, gather_variable((S, S), 1, M, True, device=device))),
            SampleInput((make_tensor((M, S), device, dtype,
                                     low=None, high=None,
                                     requires_grad=requires_grad),
                        1, gather_variable((M, S // 2), 0, S, True, device=device))),
            SampleInput((make_tensor((), device, dtype,
                                     low=None, high=None,
                                     requires_grad=requires_grad),
                        0, torch.tensor([0], dtype=torch.int64, device=device))),
            SampleInput((make_tensor((S,), device, dtype,
                                     low=None, high=None,
                                     requires_grad=requires_grad),
                        0, torch.tensor(0, dtype=torch.int64, device=device))),
            SampleInput((make_tensor((), device, dtype,
                                     low=None, high=None,
                                     requires_grad=requires_grad),
                        0, torch.tensor(0, dtype=torch.int64, device=device))),
            )


def sample_inputs_index_select(op_info, device, dtype, requires_grad):
    return (SampleInput((make_tensor((S, S, S), device, dtype,
                                     low=None, high=None,
                                     requires_grad=requires_grad),
                        0, index_variable(2, S, device=device))),
            SampleInput((make_tensor((), device, dtype,
                                     low=None, high=None,
                                     requires_grad=requires_grad),
                        0, torch.tensor([0], dtype=torch.int64, device=device))),
            SampleInput((make_tensor((), device, dtype,
                                     low=None, high=None,
                                     requires_grad=requires_grad),
                        0, torch.tensor(0, dtype=torch.int64, device=device))),
            )

def sample_movedim_moveaxis(op_info, device, dtype, requires_grad):
    return (SampleInput((make_tensor((4, 3, 2, 1), device, dtype,
                                     low=None, high=None,
                                     requires_grad=requires_grad),
                        (0, 1, 2, 3), (3, 2, 1, 0))),
            SampleInput((make_tensor((4, 3, 2, 1), device, dtype,
                                     low=None, high=None,
                                     requires_grad=requires_grad),
                        (0, -1, -2, -3), (-3, -2, -1, -0))))


def sample_repeat_tile(op_info, device, dtype, requires_grad):
    rep_dims = ((), (0, ), (1, ), (0, 2), (1, 1), (2, 3), (2, 3, 2), (0, 2, 3), (2, 1, 1, 1),)
    shapes = ((), (0,), (2,), (3, 0), (3, 2), (3, 0, 1))

    if requires_grad:
        # Tests for variant_consistency_jit, grad, gradgrad
        # are slower. Use smaller bags of `rep_dims` and `shapes`
        # in this case.
        rep_dims = ((), (0, ), (0, 2), (1, 1), (2, 3), (1, 3, 2), (3, 1, 1))  # type: ignore
        shapes = ((), (0,), (2,), (3, 2))  # type: ignore

    tensors = [make_tensor(shape, device, dtype,
                           low=None, high=None,
                           requires_grad=requires_grad) for shape in shapes]

    samples = []
    for rep_dim, tensor in product(rep_dims, tensors):
        for t in (tensor, tensor.T):
            if op_info.name == 'repeat' and len(rep_dim) >= t.dim():
                # `torch.repeat` errors for `len(rep_dims) < t.dim()`,
                # so we filter such combinations.
                samples.append(SampleInput((t, rep_dim),))
            elif op_info.name == 'tile':
                samples.append(SampleInput((t, rep_dim),))

    return samples

def np_unary_ufunc_integer_promotion_wrapper(fn):
    # Wrapper that passes PyTorch's default scalar
    #   type as an argument to the wrapped NumPy
    #   unary ufunc when given an integer input.
    #   This mimicks PyTorch's integer->floating point
    #   type promotion.
    #
    # This is necessary when NumPy promotes
    #   integer types to double, since PyTorch promotes
    #   integer types to the default scalar type.

    # Helper to determine if promotion is needed
    def is_integral(dtype):
        return dtype in [np.bool, np.uint8, np.int8, np.int16, np.int32, np.int64]

    # NOTE: Promotion in PyTorch is from integer types to the default dtype
    np_dtype = torch_to_numpy_dtype_dict[torch.get_default_dtype()]

    @wraps(fn)
    def wrapped_fn(x):
        if is_integral(x.dtype):
            return fn(x, dtype=np_dtype)
        return fn(x)

    return wrapped_fn


# Metadata class for Fast Fourier Transforms in torch.fft.
class SpectralFuncInfo(OpInfo):
    """Operator information for torch.fft transforms. """

    def __init__(self,
                 name,  # the string name of the function
                 *,
                 ref=None,  # Reference implementation (probably in np.fft namespace)
                 dtypes=floating_and_complex_types(),
                 ndimensional: bool,  # Whether dim argument can be a tuple
                 skips=None,
                 decorators=None,
                 **kwargs):
        skips = skips if skips is not None else []

        # gradgrad is quite slow
        if not TEST_WITH_SLOW:
            skips.append(SkipInfo('TestGradients', 'test_fn_gradgrad'))

        decorators = decorators if decorators is not None else []
        decorators += [skipCPUIfNoMkl, skipCUDAIfRocm]

        super().__init__(name=name,
                         dtypes=dtypes,
                         skips=skips,
                         decorators=decorators,
                         **kwargs)
        self.ref = ref if ref is not None else _getattr_qual(np, name)
        self.ndimensional = ndimensional


    def sample_inputs(self, device, dtype, requires_grad=False):
        nd_tensor = make_tensor((S, S + 1, S + 2), device, dtype, low=None, high=None,
                                requires_grad=requires_grad)
        tensor = make_tensor((31,), device, dtype, low=None, high=None,
                             requires_grad=requires_grad)

        if self.ndimensional:
            return [
                SampleInput(nd_tensor, kwargs=dict(s=(3, 10), dim=(1, 2), norm='ortho')),
                SampleInput(nd_tensor, kwargs=dict(norm='ortho')),
                SampleInput(nd_tensor, kwargs=dict(s=(8,))),
                SampleInput(tensor),

                *(SampleInput(nd_tensor, kwargs=dict(dim=dim))
                  for dim in [-1, -2, -3, (0, -1)]),
            ]
        else:
            return [
                SampleInput(nd_tensor, kwargs=dict(n=10, dim=1, norm='ortho')),
                SampleInput(nd_tensor, kwargs=dict(norm='ortho')),
                SampleInput(nd_tensor, kwargs=dict(n=7)),
                SampleInput(tensor),

                *(SampleInput(nd_tensor, kwargs=dict(dim=dim))
                  for dim in [-1, -2, -3]),
            ]


class ShapeFuncInfo(OpInfo):
    """Early version of a specialized OpInfo for Shape manipulating operations like tile and roll"""
    def __init__(self,
                 name,  # the string name of the function
                 *,
                 ref,  # a reference function
                 dtypes=floating_types(),
                 dtypesIfCPU=None,
                 dtypesIfCUDA=None,
                 dtypesIfROCM=None,
                 sample_inputs_func=None,
                 **kwargs):
        super(ShapeFuncInfo, self).__init__(name,
                                            dtypes=dtypes,
                                            dtypesIfCPU=dtypesIfCPU,
                                            dtypesIfCUDA=dtypesIfCUDA,
                                            dtypesIfROCM=dtypesIfROCM,
                                            sample_inputs_func=sample_inputs_func,
                                            **kwargs)
        self.ref = ref


class HermitianOpInfo(OpInfo):
    """Operator information for Hermitian functions
    These are functions that take Hermitian matrices as input.
    They require a modified function to be tested for gradcheck, because the finite-difference algorithm
    for calculating derivatives does not preserve the Hermitian property of the input and returning incorrect results.
    """

    def get_op(self):
        """
        Returns the function variant of the operator, torch.<op_name>,
        compatible with gradcheck for Hermitian functions.
        It works only for single input argument.
        """
        def hermitian_func(non_hermitian_input, **kwargs):
            hermitian_input = non_hermitian_input + non_hermitian_input.conj().transpose(-2, -1)
            return self.op(hermitian_input, **kwargs)

        return hermitian_func


def sample_inputs_linalg_pinv(op_info, device, dtype, requires_grad=False):
    """
    This function generates input for torch.linalg.pinv with distinct singular values so that autograd is always stable
    Implementation of torch.linalg.pinv depends on torch.svd and torch.linalg.eigh, therefore it's sufficient to
    check only square S x S matrix and the batched (3 x S x S) input.
    """
    from torch.testing._internal.common_utils import random_fullrank_matrix_distinct_singular_value

    test_cases = (
        random_fullrank_matrix_distinct_singular_value(S, dtype=dtype).to(device),  # single matrix
        random_fullrank_matrix_distinct_singular_value(S, 3, dtype=dtype).to(device),  # batch of matrices
    )

    out = []
    for a in test_cases:
        a.requires_grad = requires_grad
        out.append(SampleInput(a))
    return out


def sample_inputs_linalg_pinv_hermitian(op_info, device, dtype, requires_grad=False):
    """
    This function generates input for torch.linalg.pinv with hermitian=True keyword argument.
    """
    out = sample_inputs_linalg_pinv(op_info, device, dtype, requires_grad)
    for o in out:
        o.kwargs = {"hermitian": True}
    return out

def sample_inputs_linalg_solve(op_info, device, dtype, requires_grad=False):
    """
    This function generates always solvable input for torch.linalg.solve
    Using random_fullrank_matrix_distinct_singular_value gives a non-singular (=invertible, =solvable) matrices 'a'.
    The first input to torch.linalg.solve is generated as the itertools.product of 'batches' and 'ns'.
    The second input is generated as the product of 'batches', 'ns' and 'nrhs'.
    In total this function generates 18 SampleInputs
    'batches' cases include:
        () - single input,
        (0,) - zero batched dimension,
        (2,) - batch of two matrices.
    'ns' gives 0x0 and 5x5 matrices.
    and 'nrhs' controls the number of vectors to solve for:
        () - using 1 as the number of vectors implicitly
        (1,) - same as () but explicit
        (3,) - solve for 3 vectors.
    Zeros in dimensions are edge cases in the implementation and important to test for in order to avoid unexpected crashes.
    """
    from torch.testing._internal.common_utils import random_fullrank_matrix_distinct_singular_value

    batches = [(), (0, ), (2, )]
    ns = [0, 5]
    nrhs = [(), (1, ), (3, )]
    out = []
    for n, batch, rhs in product(ns, batches, nrhs):
        a = random_fullrank_matrix_distinct_singular_value(n, *batch, dtype=dtype).to(device)
        a.requires_grad = requires_grad
        b = torch.randn(*batch, n, *rhs, dtype=dtype, device=device)
        b.requires_grad = requires_grad
        out.append(SampleInput((a, b)))
    return out


def _sample_inputs_svd(op_info, device, dtype, requires_grad=False, is_linalg_svd=False):
    """
    This function generates input for torch.svd with distinct singular values so that autograd is always stable.
    Matrices of different size:
        square matrix - S x S size
        tall marix - S x (S-2)
        wide matrix - (S-2) x S
    and batched variants of above are generated.
    Each SampleInput has a function 'output_process_fn_grad' attached to it that is applied on the output of torch.svd
    It is needed for autograd checks, because backward of svd doesn't work for an arbitrary loss function.
    """
    from torch.testing._internal.common_utils import random_fullrank_matrix_distinct_singular_value

    # svd and linalg.svd returns V and V.T, respectively. So we need to slice
    # along different dimensions when needed (this is used by
    # test_cases2:wide_all and wide_all_batched below)
    if is_linalg_svd:
        def slice_V(v):
            return v[..., :(S - 2), :]
    else:
        def slice_V(v):
            return v[..., :, :(S - 2)]

    test_cases1 = (  # some=True (default)
        # loss functions for complex-valued svd have to be "gauge invariant",
        # i.e. loss functions shouldn't change when sigh of the singular vectors change.
        # the simplest choice to satisfy this requirement is to apply 'abs'.
        (random_fullrank_matrix_distinct_singular_value(S, dtype=dtype).to(device),
            lambda usv: usv[1]),  # 'check_grad_s'
        (random_fullrank_matrix_distinct_singular_value(S, dtype=dtype).to(device),
            lambda usv: abs(usv[0])),  # 'check_grad_u'
        (random_fullrank_matrix_distinct_singular_value(S, dtype=dtype).to(device),
            lambda usv: abs(usv[2])),  # 'check_grad_v'
        # TODO: replace lambda usv: usv[0][0, 0] * usv[2][0, 0] with lambda usv: usv[0][0, 0] * usv[2][0, 0].conj()
        # once https://github.com/pytorch/pytorch/issues/45821 is resolved
        # this test is important as it checks the additional term that is non-zero only for complex-valued inputs
        # and when the loss function depends both on 'u' and 'v'
        (random_fullrank_matrix_distinct_singular_value(S, dtype=dtype).to(device),
            lambda usv: usv[0][0, 0] * usv[2][0, 0]),  # 'check_grad_uv'
        (random_fullrank_matrix_distinct_singular_value(S, dtype=dtype).to(device)[:(S - 2)],
            lambda usv: (abs(usv[0]), usv[1], abs(usv[2][..., :, :(S - 2)]))),  # 'wide'
        (random_fullrank_matrix_distinct_singular_value(S, dtype=dtype).to(device)[:, :(S - 2)],
            lambda usv: (abs(usv[0]), usv[1], abs(usv[2]))),  # 'tall'
        (random_fullrank_matrix_distinct_singular_value(S, 2, dtype=dtype).to(device),
            lambda usv: (abs(usv[0]), usv[1], abs(usv[2]))),  # 'batched'
        (random_fullrank_matrix_distinct_singular_value(S, 2, dtype=dtype).to(device)[..., :(S - 2), :],
            lambda usv: (abs(usv[0]), usv[1], abs(usv[2]))),  # 'wide_batched'
        (random_fullrank_matrix_distinct_singular_value(S, 2, dtype=dtype).to(device)[..., :, :(S - 2)],
            lambda usv: (abs(usv[0]), usv[1], abs(usv[2]))),  # 'tall_batched'
    )
    test_cases2 = (  # some=False
        (random_fullrank_matrix_distinct_singular_value(S, dtype=dtype).to(device)[:(S - 2)],
            lambda usv: (abs(usv[0]), usv[1], abs(slice_V(usv[2])))),  # 'wide_all'
        (random_fullrank_matrix_distinct_singular_value(S, dtype=dtype).to(device)[:, :(S - 2)],
            lambda usv: (abs(usv[0][:, :(S - 2)]), usv[1], abs(usv[2]))),  # 'tall_all'
        (random_fullrank_matrix_distinct_singular_value(S, 2, dtype=dtype).to(device)[..., :(S - 2), :],
            lambda usv: (abs(usv[0]), usv[1], abs(slice_V(usv[2])))),  # 'wide_all_batched'
        (random_fullrank_matrix_distinct_singular_value(S, 2, dtype=dtype).to(device)[..., :, :(S - 2)],
            lambda usv: (abs(usv[0][..., :, :(S - 2)]), usv[1], abs(usv[2]))),  # 'tall_all_batched'
    )

    out = []
    for a, out_fn in test_cases1:
        a.requires_grad = requires_grad
        if is_linalg_svd:
            kwargs = {'full_matrices': False}
        else:
            kwargs = {'some': True}
        out.append(SampleInput(a, kwargs=kwargs, output_process_fn_grad=out_fn))

    for a, out_fn in test_cases2:
        a.requires_grad = requires_grad
        if is_linalg_svd:
            kwargs = {'full_matrices': True}
        else:
            kwargs = {'some': False}
        out.append(SampleInput(a, kwargs=kwargs, output_process_fn_grad=out_fn))

    return out

def sample_inputs_svd(op_info, device, dtype, requires_grad=False):
    return _sample_inputs_svd(op_info, device, dtype, requires_grad, is_linalg_svd=False)

def sample_inputs_linalg_svd(op_info, device, dtype, requires_grad=False):
    return _sample_inputs_svd(op_info, device, dtype, requires_grad, is_linalg_svd=True)

def sample_inputs_pinverse(op_info, device, dtype, requires_grad=False):
    """
    This function generates input for torch.pinverse with distinct singular values so that autograd is always stable.
    Implementation of torch.pinverse depends on torch.svd, therefore it's sufficient to check only square S x S matrix
    and the batched (3 x S x S) input.
    """
    from torch.testing._internal.common_utils import random_fullrank_matrix_distinct_singular_value

    test_cases = (
        random_fullrank_matrix_distinct_singular_value(S, dtype=dtype).to(device),  # pinverse
        random_fullrank_matrix_distinct_singular_value(S, 3, dtype=dtype).to(device),  # pinverse 'batched'
    )

    out = []
    for a in test_cases:
        a.requires_grad = requires_grad
        out.append(SampleInput(a))
    return out


def sample_inputs_flip(op_info, device, dtype, requires_grad):
    tensors = (
        make_tensor((S, M, S), device, dtype, low=None, high=None, requires_grad=requires_grad),
        make_tensor((S, 0, M), device, dtype, low=None, high=None, requires_grad=requires_grad)
    )

    dims = ((0, 1, 2), (0,), (0, 2), (-1,), ())

    samples = [SampleInput(tensor, kwargs={'dims': dim}) for tensor, dim in product(tensors, dims)]

    return samples

def sample_inputs_fliplr_flipud(op_info, device, dtype, requires_grad):
    tensors = (
        make_tensor((S, M, S), device, dtype, low=None, high=None, requires_grad=requires_grad),
        make_tensor((S, 0, M), device, dtype, low=None, high=None, requires_grad=requires_grad)
    )
    return [SampleInput(tensor) for tensor in tensors]

# Operator database (sorted alphabetically)
op_db: List[OpInfo] = [
    # NOTE: CPU complex acos produces incorrect outputs (https://github.com/pytorch/pytorch/issues/42952)
    UnaryUfuncInfo('acos',
                   ref=np.arccos,
                   domain=(-1, 1),
                   handles_complex_extremals=False,
                   dtypes=all_types_and_complex_and(torch.bool),
                   dtypesIfCPU=all_types_and_complex_and(torch.bool, torch.bfloat16),
                   dtypesIfCUDA=all_types_and_complex_and(torch.bool, torch.half),
                   default_test_dtypes=[torch.long, torch.half, torch.bfloat16, torch.float32, torch.cfloat],
                   skip_bfloat16_grad=True,
                   assert_autodiffed=True,
                   decorators=(precisionOverride({torch.float16: 1e-2,
                                                  torch.bfloat16: 1e-1,
                                                  torch.complex64: 1e-2}),),
                   safe_casts_outputs=True,
                   skips=(
                       SkipInfo('TestUnaryUfuncs', 'test_reference_numerics',
                                device_type='cpu', dtypes=[torch.cfloat, torch.cdouble]),
                       SkipInfo('TestUnaryUfuncs', 'test_reference_numerics',
                                dtypes=[torch.cfloat, torch.cdouble], active_if=IS_WINDOWS),
                       SkipInfo('TestUnaryUfuncs', 'test_reference_numerics',
                                device_type='cuda', dtypes=[torch.float16],
                                active_if=TEST_WITH_ROCM),
                       SkipInfo('TestGradients', 'test_fn_grad',
                                dtypes=[torch.cdouble], active_if=IS_WINDOWS),
                       SkipInfo('TestGradients', 'test_method_grad',
                                dtypes=[torch.cdouble], active_if=IS_WINDOWS),
                       SkipInfo('TestGradients', 'test_inplace_grad',
                                dtypes=[torch.cdouble], active_if=IS_WINDOWS),
                   )),
    # NOTE: the derivative for inplace acosh is not implemented
    UnaryUfuncInfo('acosh',
                   ref=np.arccosh,
                   domain=(1, float('inf')),
<<<<<<< HEAD
                   dtypes=all_types_and(torch.bool),
                   dtypesIfCPU=all_types_and(torch.bool),
                   dtypesIfCUDA=all_types_and(torch.bool, torch.half, torch.bfloat16),
                   safe_casts_outputs=True,
=======
                   dtypes=all_types_and_complex_and(torch.bool),
                   dtypesIfCPU=all_types_and_complex_and(torch.bool),
                   dtypesIfCUDA=all_types_and_complex_and(torch.bool, torch.half, torch.bfloat16),
                   promotes_integers_to_float=True,
>>>>>>> 4aea0073
                   decorators=(precisionOverride({torch.bfloat16: 5e-2}),),
                   test_inplace_grad=False,
                   skips=(
                       # RuntimeError: "rsqrt_cuda" not implemented for 'BFloat16'
                       SkipInfo('TestCommon', 'test_variant_consistency_jit',
                                device_type='cuda', dtypes=[torch.bfloat16]),
                       SkipInfo('TestUnaryUfuncs', 'test_reference_numerics',
                                device_type='cpu', dtypes=[torch.cfloat, torch.cdouble]),
                       SkipInfo('TestUnaryUfuncs', 'test_reference_numerics',
                                device_type='cuda', dtypes=[torch.cfloat, torch.cdouble],
                                active_if=IS_WINDOWS),
                       # Reference: https://github.com/pytorch/pytorch/issues/50692
                       SkipInfo('TestGradients', 'test_fn_grad',
                                device_type='cuda', dtypes=[torch.cdouble], active_if=IS_WINDOWS),
                       SkipInfo('TestGradients', 'test_method_grad',
                                device_type='cuda', dtypes=[torch.cdouble], active_if=IS_WINDOWS),
                   )),
    OpInfo('addmm',
           dtypes=floating_types(),
           dtypesIfCPU=all_types_and_complex_and(torch.float16, torch.bfloat16),
           dtypesIfCUDA=floating_types_and(torch.float16, torch.complex64, torch.complex128,
                                           *[torch.bfloat16] if tf32_is_not_fp32() else []),
           dtypesIfROCM=floating_types_and(torch.half),
           assert_autodiffed=True,
           autodiff_nonfusible_nodes=['aten::add', 'aten::mm'],
           skips=(
               SkipInfo('TestCommon', 'test_variant_consistency_jit',
                        dtypes=[torch.bfloat16, torch.float16, torch.cfloat, torch.cdouble]),),
           sample_inputs_func=sample_inputs_addmm),
    UnaryUfuncInfo('asin',
                   ref=np.arcsin,
                   domain=(-1, 1),
                   supports_sparse=True,
                   decorators=(precisionOverride({torch.bfloat16: 1e-2}),),
                   safe_casts_outputs=True,
                   dtypes=all_types_and_complex_and(torch.bool),
                   dtypesIfCPU=all_types_and_complex_and(torch.bool, torch.bfloat16),
                   dtypesIfCUDA=all_types_and_complex_and(torch.bool, torch.half),
                   assert_autodiffed=True,
                   skip_bfloat16_grad=True,
                   skips=(
                       SkipInfo('TestUnaryUfuncs', 'test_reference_numerics',
                                device_type='cpu', dtypes=[torch.cfloat, torch.cdouble]),
                       SkipInfo('TestUnaryUfuncs', 'test_reference_numerics',
                                device_type='cuda', dtypes=[torch.cfloat, torch.cdouble],
                                active_if=IS_WINDOWS)
                   )),
    # NOTE: derivative for inplace asinh is not implemented
    UnaryUfuncInfo('asinh',
                   ref=np.arcsinh,
<<<<<<< HEAD
                   dtypes=all_types_and(torch.bool),
                   dtypesIfCPU=all_types_and(torch.bool),
                   dtypesIfCUDA=all_types_and(torch.bool, torch.half, torch.bfloat16),
                   safe_casts_outputs=True,
=======
                   dtypes=all_types_and_complex_and(torch.bool),
                   dtypesIfCPU=all_types_and_complex_and(torch.bool),
                   dtypesIfCUDA=all_types_and_complex_and(torch.bool, torch.half, torch.bfloat16),
                   promotes_integers_to_float=True,
>>>>>>> 4aea0073
                   decorators=(precisionOverride({torch.bfloat16: 5e-2}),),
                   test_inplace_grad=False,
                   skips=(
                       # RuntimeError: "rsqrt_cuda" not implemented for 'BFloat16'
                       SkipInfo('TestCommon', 'test_variant_consistency_jit',
                                device_type='cuda', dtypes=[torch.bfloat16]),
                       SkipInfo('TestUnaryUfuncs', 'test_reference_numerics',
                                device_type='cpu', dtypes=[torch.cfloat, torch.cdouble]),
                       SkipInfo('TestUnaryUfuncs', 'test_reference_numerics',
                                device_type='cuda', dtypes=[torch.cfloat, torch.cdouble],
                                active_if=IS_WINDOWS),
                   )),
    UnaryUfuncInfo('atan',
                   ref=np.arctan,
                   dtypes=all_types_and_complex_and(torch.bool),
                   dtypesIfCPU=all_types_and_complex_and(torch.bool, torch.bfloat16),
                   dtypesIfCUDA=all_types_and_complex_and(torch.bool, torch.half),
                   assert_autodiffed=True,
                   skip_bfloat16_grad=True,
                   decorators=(precisionOverride({torch.bfloat16: 1e-2}),),
                   safe_casts_outputs=True,
                   skips=(
                       SkipInfo('TestUnaryUfuncs', 'test_reference_numerics',
                                device_type='cpu', dtypes=[torch.cfloat, torch.cdouble]),
                       SkipInfo('TestUnaryUfuncs', 'test_reference_numerics',
                                device_type='cuda', dtypes=[torch.cfloat, torch.cdouble],
                                active_if=IS_WINDOWS),
                   )),
    UnaryUfuncInfo('atanh',
                   ref=np.arctanh,
                   domain=(-1, 1),
<<<<<<< HEAD
                   dtypes=all_types_and(torch.bool),
                   dtypesIfCPU=all_types_and(torch.bool),
                   dtypesIfCUDA=all_types_and(torch.bool, torch.half, torch.bfloat16),
                   safe_casts_outputs=True,
=======
                   dtypes=all_types_and_complex_and(torch.bool),
                   dtypesIfCPU=all_types_and_complex_and(torch.bool),
                   dtypesIfCUDA=all_types_and_complex_and(torch.bool, torch.half, torch.bfloat16),
                   promotes_integers_to_float=True,
>>>>>>> 4aea0073
                   decorators=(precisionOverride({torch.bfloat16: 1e-2}),),
                   test_inplace_grad=False,
                   skips=(
                       SkipInfo('TestUnaryUfuncs', 'test_reference_numerics',
                                device_type='cpu', dtypes=[torch.cfloat, torch.cdouble]),
                       SkipInfo('TestUnaryUfuncs', 'test_reference_numerics',
                                device_type='cuda', dtypes=[torch.cfloat, torch.cdouble],
                                active_if=IS_WINDOWS),
                   )),
    OpInfo('broadcast_to',
           dtypes=all_types_and_complex_and(torch.bool, torch.float16, torch.bfloat16),
           supports_tensor_out=False,
           test_inplace_grad=False,
           sample_inputs_func=sample_inputs_broadcast_to),
    UnaryUfuncInfo('cos',
                   ref=np.cos,
                   dtypes=all_types_and_complex_and(torch.bool, torch.bfloat16),
                   dtypesIfCPU=all_types_and_complex_and(torch.bool, torch.bfloat16),
                   dtypesIfCUDA=all_types_and_complex_and(torch.bool, torch.half, torch.bfloat16),
                   assert_autodiffed=True,
                   skip_bfloat16_grad=True,
                   handles_large_floats=False,
                   safe_casts_outputs=True,
                   decorators=(precisionOverride({torch.bfloat16: 1e-2}),),
                   skips=(
                       SkipInfo('TestUnaryUfuncs', 'test_reference_numerics',
                                dtypes=[torch.cfloat, torch.cdouble], active_if=IS_WINDOWS),
                       SkipInfo('TestUnaryUfuncs', 'test_reference_numerics', device_type='cpu',
                                dtypes=[torch.cfloat, torch.cdouble], active_if=IS_MACOS),
                       SkipInfo('TestUnaryUfuncs', 'test_reference_numerics',
                                dtypes=[torch.float], active_if=TEST_WITH_ROCM),
                   )),
    UnaryUfuncInfo('cosh',
                   ref=np_unary_ufunc_integer_promotion_wrapper(np.cosh),
                   dtypesIfCPU=all_types_and_complex_and(torch.bool),
                   dtypesIfCUDA=all_types_and_complex_and(torch.bool, torch.half),
                   safe_casts_outputs=True,
                   assert_autodiffed=True,
                   skips=(
                       # Reference: https://github.com/pytorch/pytorch/issues/48641
                       SkipInfo('TestUnaryUfuncs', 'test_reference_numerics',
                                device_type='cpu', dtypes=[torch.int8]),
                       SkipInfo('TestUnaryUfuncs', 'test_reference_numerics',
                                dtypes=[torch.cfloat, torch.cdouble], active_if=IS_WINDOWS),
                       SkipInfo('TestUnaryUfuncs', 'test_reference_numerics', device_type='cpu',
                                dtypes=[torch.cfloat, torch.cdouble], active_if=IS_MACOS),
                       SkipInfo('TestCommon', 'test_variant_consistency_jit',
                                device_type='cuda', dtypes=[torch.float16]),
                   )),
    UnaryUfuncInfo('exp',
                   ref=np_unary_ufunc_integer_promotion_wrapper(np.exp),
                   dtypes=all_types_and_complex_and(torch.bool, torch.half),
                   dtypesIfCPU=all_types_and_complex_and(torch.bool, torch.bfloat16),
                   dtypesIfCUDA=all_types_and_complex_and(torch.bool, torch.half, torch.bfloat16),
                   skips=(
                       # Reference: https://github.com/pytorch/pytorch/pull/50093#pullrequestreview-561791547
                       SkipInfo('TestUnaryUfuncs', 'test_reference_numerics', dtypes=[torch.bfloat16]),
                       # Reference: https://github.com/pytorch/pytorch/issues/48010
                       SkipInfo('TestUnaryUfuncs', 'test_reference_numerics',
                                device_type='cpu', dtypes=[torch.cfloat, torch.cdouble]),
                   ),
                   assert_autodiffed=True,
                   safe_casts_outputs=True),
    SpectralFuncInfo('fft.fft',
                     aten_name='fft_fft',
                     ref=np.fft.fft,
                     ndimensional=False,
                     dtypes=all_types_and_complex_and(torch.bool),
                     default_test_dtypes=floating_and_complex_types(),
                     supports_tensor_out=True,
                     test_inplace_grad=False,),
    SpectralFuncInfo('fft.fftn',
                     aten_name='fft_fftn',
                     ref=np.fft.fftn,
                     ndimensional=True,
                     dtypes=all_types_and_complex_and(torch.bool),
                     default_test_dtypes=floating_and_complex_types(),
                     supports_tensor_out=True,
                     test_inplace_grad=False,
                     decorators=[precisionOverride(
                         {torch.float: 1e-4, torch.cfloat: 1e-4})],),
    SpectralFuncInfo('fft.hfft',
                     aten_name='fft_hfft',
                     ref=np.fft.hfft,
                     ndimensional=False,
                     dtypes=all_types_and_complex_and(torch.bool),
                     default_test_dtypes=floating_and_complex_types(),
                     supports_tensor_out=True,
                     test_inplace_grad=False,),
    SpectralFuncInfo('fft.rfft',
                     aten_name='fft_rfft',
                     ref=np.fft.rfft,
                     ndimensional=False,
                     dtypes=all_types_and(torch.bool),
                     default_test_dtypes=floating_and_complex_types(),
                     supports_tensor_out=True,
                     test_inplace_grad=False,),
    SpectralFuncInfo('fft.rfftn',
                     aten_name='fft_rfftn',
                     ref=np.fft.rfftn,
                     ndimensional=True,
                     dtypes=all_types_and(torch.bool),
                     default_test_dtypes=floating_and_complex_types(),
                     supports_tensor_out=True,
                     test_inplace_grad=False,
                     decorators=[precisionOverride({torch.float: 1e-4})],),
    SpectralFuncInfo('fft.ifft',
                     aten_name='fft_ifft',
                     ref=np.fft.ifft,
                     ndimensional=False,
                     dtypes=all_types_and_complex_and(torch.bool),
                     default_test_dtypes=floating_and_complex_types(),
                     supports_tensor_out=True,
                     test_inplace_grad=False,),
    SpectralFuncInfo('fft.ifftn',
                     aten_name='fft_ifftn',
                     ref=np.fft.ifftn,
                     ndimensional=True,
                     dtypes=all_types_and_complex_and(torch.bool),
                     default_test_dtypes=floating_and_complex_types(),
                     supports_tensor_out=True,
                     test_inplace_grad=False,),
    SpectralFuncInfo('fft.ihfft',
                     aten_name='fft_ihfft',
                     ref=np.fft.ihfft,
                     ndimensional=False,
                     dtypes=all_types_and(torch.bool),
                     default_test_dtypes=floating_types(),
                     supports_tensor_out=True,
                     test_inplace_grad=False,),
    SpectralFuncInfo('fft.irfft',
                     aten_name='fft_irfft',
                     ref=np.fft.irfft,
                     ndimensional=False,
                     dtypes=all_types_and_complex_and(torch.bool),
                     default_test_dtypes=floating_and_complex_types(),
                     supports_tensor_out=True,
                     test_inplace_grad=False,),
    SpectralFuncInfo('fft.irfftn',
                     aten_name='fft_irfftn',
                     ref=np.fft.irfftn,
                     ndimensional=True,
                     dtypes=all_types_and_complex_and(torch.bool),
                     default_test_dtypes=floating_and_complex_types(),
                     supports_tensor_out=True,
                     test_inplace_grad=False,),
    OpInfo('flip',
           op=torch.flip,
           dtypes=all_types_and_complex_and(torch.bool, torch.half, torch.bfloat16),
           sample_inputs_func=sample_inputs_flip,
           test_inplace_grad=False,
           supports_tensor_out=False),
    OpInfo('fliplr',
           op=torch.fliplr,
           dtypes=all_types_and_complex_and(torch.bool, torch.half, torch.bfloat16),
           sample_inputs_func=sample_inputs_fliplr_flipud,
           test_inplace_grad=False,
           supports_tensor_out=False),
    OpInfo('flipud',
           op=torch.flipud,
           dtypes=all_types_and_complex_and(torch.bool, torch.half, torch.bfloat16),
           sample_inputs_func=sample_inputs_fliplr_flipud,
           test_inplace_grad=False,
           supports_tensor_out=False),
    OpInfo('linalg.slogdet',
           aten_name='linalg_slogdet',
           op=torch.linalg.slogdet,
           dtypes=floating_and_complex_types(),
           test_inplace_grad=False,
           supports_tensor_out=False,
           sample_inputs_func=sample_inputs_slogdet,
           output_func=itemgetter(1),
           decorators=[skipCUDAIfNoMagma, skipCPUIfNoLapack],
           skips=(
               # These tests do not work with output_func=itemgetter(1)
               # TODO: remove this once https://github.com/pytorch/pytorch/issues/49326 is resolved
               SkipInfo('TestCommon', 'test_variant_consistency_jit'),)),
    UnaryUfuncInfo('log',
                   ref=np.log,
                   domain=(0, float('inf')),
                   dtypes=all_types_and_complex_and(torch.bool, torch.bfloat16),
                   dtypesIfCPU=all_types_and_complex_and(torch.bool, torch.bfloat16),
                   dtypesIfCUDA=all_types_and_complex_and(torch.bool, torch.half, torch.bfloat16),
                   assert_autodiffed=True,
                   skip_bfloat16_grad=True,
                   safe_casts_outputs=True,
                   decorators=(precisionOverride({torch.bfloat16: 5e-2}),),
                   skips=(
                       SkipInfo('TestUnaryUfuncs', 'test_reference_numerics',
                                device_type='cpu', dtypes=[torch.bfloat16]),
                       SkipInfo('TestUnaryUfuncs', 'test_reference_numerics',
                                device_type='cuda', dtypes=[torch.cfloat, torch.cdouble]),
                       SkipInfo('TestUnaryUfuncs', 'test_reference_numerics',
                                device_type='cpu', dtypes=[torch.cfloat, torch.cdouble],
                                active_if=IS_WINDOWS),
                   )),
    UnaryUfuncInfo('log10',
                   ref=np.log10,
                   domain=(0, float('inf')),
                   decorators=(precisionOverride({torch.bfloat16: 5e-2}),),
                   dtypes=all_types_and_complex_and(torch.bool, torch.bfloat16),
                   dtypesIfCPU=all_types_and_complex_and(torch.bool, torch.bfloat16),
                   assert_autodiffed=True,
                   skip_bfloat16_grad=True,
                   dtypesIfCUDA=all_types_and_complex_and(torch.bool, torch.half, torch.bfloat16),
                   safe_casts_outputs=True,
                   skips=(
                       SkipInfo('TestUnaryUfuncs', 'test_reference_numerics',
                                device_type='cuda', dtypes=[torch.cfloat, torch.cdouble]),
                       SkipInfo('TestUnaryUfuncs', 'test_reference_numerics',
                                device_type='cpu', dtypes=[torch.cfloat, torch.cdouble],
                                active_if=IS_WINDOWS),
                   )),
    UnaryUfuncInfo('log1p',
                   ref=np.log1p,
                   domain=(-1, float('inf')),
                   dtypesIfCPU=all_types_and(torch.bool, torch.bfloat16),
                   dtypesIfCUDA=all_types_and(torch.bool, torch.half, torch.bfloat16),
                   decorators=(precisionOverride({torch.bfloat16: 1e-1}),),
                   safe_casts_outputs=True,
                   assert_autodiffed=True,
                   skip_bfloat16_grad=True),
    UnaryUfuncInfo('log2',
                   ref=np.log2,
                   domain=(0, float('inf')),
                   dtypes=all_types_and_complex_and(torch.bool, torch.bfloat16),
                   dtypesIfCPU=all_types_and_complex_and(torch.bool, torch.bfloat16),
                   dtypesIfCUDA=all_types_and_complex_and(torch.bool, torch.half, torch.bfloat16),
                   assert_autodiffed=True,
                   skip_bfloat16_grad=True,
                   safe_casts_outputs=True,
                   decorators=(precisionOverride({torch.bfloat16: 1e-1}),),
                   skips=(
                       SkipInfo('TestUnaryUfuncs', 'test_reference_numerics',
                                device_type='cpu', dtypes=[torch.bfloat16]),
                       SkipInfo('TestUnaryUfuncs', 'test_reference_numerics',
                                dtypes=[torch.cfloat, torch.cdouble]),
                   )),
    UnaryUfuncInfo('neg',
                   ref=np.negative,
                   skip_bfloat16_grad=True,
                   dtypes=all_types_and_complex_and(torch.half, torch.bfloat16),
                   dtypesIfCPU=all_types_and_complex_and(torch.half, torch.bfloat16),
                   dtypesIfCUDA=all_types_and_complex_and(torch.half, torch.bfloat16),
                   assert_autodiffed=True,),
    UnaryUfuncInfo('sin',
                   ref=np.sin,
                   dtypes=all_types_and_complex_and(torch.bool, torch.bfloat16),
                   dtypesIfCPU=all_types_and_complex_and(torch.bool, torch.bfloat16),
                   dtypesIfCUDA=all_types_and_complex_and(torch.bool, torch.half),
                   assert_autodiffed=True,
                   skip_bfloat16_grad=True,
                   handles_large_floats=False,
                   handles_complex_extremals=False,
                   safe_casts_outputs=True,
                   decorators=(precisionOverride({torch.bfloat16: 1e-2}),),
                   skips=(
                       SkipInfo('TestUnaryUfuncs', 'test_reference_numerics',
                                dtypes=[torch.cfloat, torch.cdouble], active_if=IS_WINDOWS),
                       SkipInfo('TestUnaryUfuncs', 'test_reference_numerics',
                                dtypes=[torch.float], active_if=TEST_WITH_ROCM),
                   )),
    UnaryUfuncInfo('sinc',
                   ref=np_sinc_with_fp16_as_fp32,
                   dtypes=all_types_and_complex_and(torch.bool, torch.bfloat16),
                   dtypesIfCPU=all_types_and_complex_and(torch.bool, torch.bfloat16),
                   dtypesIfCUDA=all_types_and_complex_and(torch.bool, torch.half),
                   skip_bfloat16_grad=True,
                   handles_large_floats=False,
                   handles_complex_extremals=False,
                   safe_casts_outputs=True,
                   decorators=(precisionOverride({torch.bfloat16: 1e-2,
                                                  torch.float16: 1e-2}),),
                   skips=(
                       # Reference: https://github.com/pytorch/pytorch/issues/49133
                       SkipInfo('TestUnaryUfuncs', 'test_reference_numerics',
                                dtypes=[torch.cfloat]),
                       SkipInfo('TestUnaryUfuncs', 'test_reference_numerics',
                                dtypes=[torch.cfloat, torch.cdouble], active_if=IS_WINDOWS),
                       SkipInfo('TestUnaryUfuncs', 'test_reference_numerics',
                                dtypes=[torch.float], active_if=TEST_WITH_ROCM),
                   )),
    UnaryUfuncInfo('sinh',
                   ref=np_unary_ufunc_integer_promotion_wrapper(np.sinh),
                   dtypesIfCPU=all_types_and_complex_and(torch.bool),
                   dtypesIfCUDA=all_types_and_complex_and(torch.bool, torch.half),
                   assert_autodiffed=True,
                   safe_casts_outputs=True,
                   decorators=(precisionOverride({torch.float16: 1e-2}),),
                   skips=(
                       SkipInfo('TestUnaryUfuncs', 'test_reference_numerics',
                                device_type='cpu', dtypes=[torch.cfloat, torch.cdouble],
                                active_if=(IS_MACOS or IS_WINDOWS)),
                       SkipInfo('TestUnaryUfuncs', 'test_reference_numerics',
                                device_type='cuda', dtypes=[torch.cfloat, torch.cdouble],
                                active_if=IS_WINDOWS),
                       # Reference: https://github.com/pytorch/pytorch/issues/48641
                       SkipInfo('TestUnaryUfuncs', 'test_reference_numerics',
                                device_type='cpu', dtypes=[torch.int8]),
                       SkipInfo('TestCommon', 'test_variant_consistency_jit',
                                device_type='cuda', dtypes=[torch.float16]),
                   )),
    UnaryUfuncInfo('tan',
                   ref=np.tan,
                   dtypes=all_types_and_complex_and(torch.bool, torch.bfloat16),
                   dtypesIfCPU=all_types_and_complex_and(torch.bool, torch.bfloat16),
                   dtypesIfCUDA=all_types_and_complex_and(torch.bool, torch.half),
                   assert_autodiffed=True,
                   skip_bfloat16_grad=True,
                   safe_casts_outputs=True,
                   skips=(
                       SkipInfo('TestUnaryUfuncs', 'test_reference_numerics',
                                device_type='cuda', dtypes=[torch.cfloat, torch.cdouble]),
                       SkipInfo('TestUnaryUfuncs', 'test_reference_numerics',
                                device_type='cpu', dtypes=[torch.bfloat16]),
                       SkipInfo('TestUnaryUfuncs', 'test_reference_numerics',
                                device_type='cpu', dtypes=[torch.cfloat, torch.cdouble],
                                active_if=(IS_MACOS or IS_WINDOWS)),
                       SkipInfo('TestUnaryUfuncs', 'test_reference_numerics',
                                device_type='cuda', dtypes=[torch.float64],
                                active_if=TEST_WITH_ROCM),
                   )),
    UnaryUfuncInfo('tanh',
                   ref=np.tanh,
                   decorators=(precisionOverride({torch.bfloat16: 1e-2}),),
                   dtypes=all_types_and_complex_and(torch.bool),
                   dtypesIfCPU=all_types_and_complex_and(torch.bool, torch.bfloat16),
                   dtypesIfCUDA=all_types_and_complex_and(torch.bool, torch.half, torch.bfloat16),
                   assert_autodiffed=True,
                   skip_bfloat16_grad=True,
                   safe_casts_outputs=True,
                   skips=(
                       SkipInfo('TestUnaryUfuncs', 'test_reference_numerics',
                                device_type='cuda', dtypes=[torch.cfloat, torch.cdouble]),
                       SkipInfo('TestUnaryUfuncs', 'test_reference_numerics',
                                device_type='cpu', dtypes=[torch.cfloat, torch.cdouble],
                                active_if=(IS_MACOS or IS_WINDOWS)),
                   )),
    OpInfo('tensor_split',
           dtypes=all_types_and_complex_and(torch.bool),
           dtypesIfCPU=all_types_and_complex_and(torch.bool, torch.bfloat16, torch.float16),
           dtypesIfCUDA=all_types_and_complex_and(torch.bool, torch.bfloat16, torch.float16),
           supports_tensor_out=False,
           test_inplace_grad=False,
           sample_inputs_func=sample_inputs_tensor_split,),
    UnaryUfuncInfo('exp2',
                   ref=np_unary_ufunc_integer_promotion_wrapper(np.exp2),
                   dtypes=all_types_and(torch.bool, torch.half),
                   dtypesIfCPU=all_types_and(torch.bool, torch.half),
                   dtypesIfCUDA=all_types_and(torch.bool, torch.half),
                   safe_casts_outputs=True),
    UnaryUfuncInfo('expm1',
                   ref=np_unary_ufunc_integer_promotion_wrapper(np.expm1),
                   dtypes=all_types_and(torch.bool, torch.half),
                   dtypesIfCPU=all_types_and(torch.bool, torch.bfloat16),
                   dtypesIfCUDA=all_types_and(torch.bool, torch.half),
                   safe_casts_outputs=True,
                   assert_autodiffed=True,
                   skips=(
                       # Reference: https://github.com/pytorch/pytorch/pull/48926#issuecomment-739734774
                       SkipInfo('TestUnaryUfuncs', 'test_reference_numerics',
                                device_type='cpu', dtypes=[torch.bfloat16]),
                   )),
    UnaryUfuncInfo('nan_to_num',
                   ref=np.nan_to_num,
                   dtypes=all_types_and(torch.half, torch.bool),
                   dtypesIfCPU=None,
                   dtypesIfCUDA=None),
    UnaryUfuncInfo('reciprocal',
                   ref=np_unary_ufunc_integer_promotion_wrapper(np.reciprocal),
                   dtypes=all_types_and_complex_and(torch.bool, torch.half, torch.bfloat16),
                   dtypesIfCPU=None,
                   dtypesIfCUDA=None,
                   assert_autodiffed=True,
                   skip_bfloat16_grad=True,
                   safe_casts_outputs=True,
                   skips=(
                       # Reference: https://github.com/pytorch/pytorch/issues/45690
                       SkipInfo('TestUnaryUfuncs', 'test_reference_numerics',
                                dtypes=[torch.cfloat, torch.cdouble]),
                       # Reference: https://github.com/pytorch/pytorch/pull/49102#issuecomment-744604601
                       SkipInfo('TestUnaryUfuncs', 'test_reference_numerics',
                                dtypes=[torch.bfloat16]),
                   )),
    UnaryUfuncInfo('rsqrt',
                   ref=lambda x: np.reciprocal(np.sqrt(x)),
                   domain=(0, float('inf')),
                   dtypes=all_types_and_complex_and(torch.bool),
                   dtypesIfCPU=all_types_and_complex_and(torch.bool),
                   dtypesIfCUDA=all_types_and_complex_and(torch.bool, torch.half),
                   decorators=(precisionOverride({torch.half: 5e-2}),),
                   safe_casts_outputs=True,
                   assert_autodiffed=True,
                   handles_complex_extremals=False),
    UnaryUfuncInfo('sqrt',
                   ref=np.sqrt,
                   supports_sparse=True,
                   domain=(0, float('inf')),
                   dtypes=all_types_and_complex_and(torch.bool, torch.bfloat16),
                   dtypesIfCPU=all_types_and_complex_and(torch.bool, torch.bfloat16),
                   dtypesIfCUDA=all_types_and_complex_and(torch.bool, torch.half, torch.bfloat16),
                   assert_autodiffed=True,
                   skip_bfloat16_grad=True,
                   decorators=(precisionOverride({torch.bfloat16: 7e-2}),),
                   skips=(
                       # Reference: https://github.com/pytorch/pytorch/issues/47358
                       SkipInfo('TestUnaryUfuncs', 'test_reference_numerics',
                                device_type='cpu', dtypes=[torch.cfloat, torch.cdouble],
                                active_if=IS_MACOS),
                       # Reference: https://github.com/pytorch/pytorch/pull/47293#issuecomment-721774436
                       SkipInfo('TestUnaryUfuncs', 'test_reference_numerics',
                                dtypes=[torch.bfloat16])),
                   safe_casts_outputs=True,
                   handles_complex_extremals=False),
    OpInfo('linalg.inv',
           aten_name='linalg_inv',
           op=torch.linalg.inv,
           dtypes=floating_and_complex_types(),
           test_inplace_grad=False,
           supports_tensor_out=True,
           sample_inputs_func=sample_inputs_linalg_inv,
           decorators=[skipCUDAIfNoMagma, skipCPUIfNoLapack]),
    UnaryUfuncInfo('angle',
                   ref=np.angle,
                   dtypes=all_types_and_complex_and(torch.bool),
                   dtypesIfCPU=all_types_and_complex_and(torch.bool, torch.bfloat16, torch.float16),
                   dtypesIfCUDA=all_types_and_complex_and(torch.bool),
                   dtypesIfROCM=all_types_and_complex_and(torch.bool),
                   decorators=(precisionOverride({torch.float16: 1e-2,
                                                  torch.bfloat16: 1e-2}),),
                   safe_casts_outputs=True,
                   supports_complex_to_float=True,
                   test_inplace_grad=False),
    OpInfo('linalg.solve',
           aten_name='linalg_solve',
           op=torch.linalg.solve,
           dtypes=floating_and_complex_types(),
           test_inplace_grad=False,
           supports_tensor_out=True,
           sample_inputs_func=sample_inputs_linalg_solve,
           decorators=[skipCUDAIfNoMagma, skipCPUIfNoLapack]),
    OpInfo('linalg.pinv',
           aten_name='linalg_pinv',
           op=torch.linalg.pinv,
           dtypes=floating_and_complex_types(),
           test_inplace_grad=False,
           supports_tensor_out=False,
           sample_inputs_func=sample_inputs_linalg_pinv,
           decorators=[skipCUDAIfNoMagma, skipCPUIfNoLapack]),
    HermitianOpInfo('linalg.pinv',
                    variant_test_name='hermitian',
                    aten_name='linalg_pinv',
                    op=torch.linalg.pinv,
                    dtypes=floating_and_complex_types(),
                    test_inplace_grad=False,
                    supports_tensor_out=False,
                    sample_inputs_func=sample_inputs_linalg_pinv_hermitian,
                    decorators=[skipCUDAIfNoMagma, skipCPUIfNoLapack],
                    skips=(
                        # These tests do not take into account custom op.get_op()
                        SkipInfo('TestCommon', 'test_variant_consistency_jit'),)
                    ),
    OpInfo('svd',
           op=torch.svd,
           dtypes=floating_and_complex_types(),
           test_inplace_grad=False,
           supports_tensor_out=False,
           sample_inputs_func=sample_inputs_svd,
           decorators=[skipCUDAIfNoMagma, skipCPUIfNoLapack],
           skips=(
               # gradgrad checks are slow
               SkipInfo('TestGradients', 'test_fn_gradgrad', active_if=(not TEST_WITH_SLOW)),
               # cuda gradchecks are very slow
               # see discussion https://github.com/pytorch/pytorch/pull/47761#issuecomment-747316775
               SkipInfo('TestGradients', 'test_fn_gradgrad', device_type='cuda'))),
    OpInfo('linalg.svd',
           op=torch.linalg.svd,
           aten_name='linalg_svd',
           dtypes=floating_and_complex_types(),
           test_inplace_grad=False,
           supports_tensor_out=False,
           sample_inputs_func=sample_inputs_linalg_svd,
           decorators=[skipCUDAIfNoMagma, skipCPUIfNoLapack],
           skips=(
               # gradgrad checks are slow
               SkipInfo('TestGradients', 'test_fn_gradgrad', active_if=(not TEST_WITH_SLOW)),
               # cuda gradchecks are very slow
               # see discussion https://github.com/pytorch/pytorch/pull/47761#issuecomment-747316775
               SkipInfo('TestGradients', 'test_fn_gradgrad', device_type='cuda'))),
    OpInfo('pinverse',
           op=torch.pinverse,
           dtypes=floating_and_complex_types(),
           test_inplace_grad=False,
           supports_tensor_out=False,
           sample_inputs_func=sample_inputs_linalg_pinv,
           decorators=[skipCUDAIfNoMagma, skipCPUIfNoLapack]),
    OpInfo('gather',
           dtypes=all_types_and_complex_and(torch.bool, torch.float16),
           dtypesIfCUDA=all_types_and_complex_and(torch.bool, torch.float16, torch.bfloat16),
           test_inplace_grad=False,
           sample_inputs_func=sample_inputs_gather),
    OpInfo('index_select',
           dtypes=all_types_and_complex_and(torch.bool, torch.float16, torch.bfloat16),
           test_inplace_grad=False,
           skips=(
               # https://github.com/pytorch/pytorch/issues/49707
               SkipInfo('TestCommon', 'test_variant_consistency_eager',
                        dtypes=[torch.float16, torch.bfloat16]),
               SkipInfo('TestCommon', 'test_variant_consistency_jit', dtypes=[torch.float16, torch.bfloat16]),
           ),
           sample_inputs_func=sample_inputs_index_select),
    OpInfo('stack',
           # gradcheck expects the input arguments as a flat list
           op=lambda *args, idx: torch.stack([*args], idx),
           dtypes=all_types_and_complex_and(torch.bool, torch.float16, torch.bfloat16),
           test_inplace_grad=False,
           supports_tensor_out=False,
           skips=(
               SkipInfo('TestCommon', 'test_variant_consistency_jit',
                        dtypes=all_types_and_complex_and(torch.bool, torch.float16, torch.bfloat16)),
           ),
           sample_inputs_func=sample_inputs_stack),
    OpInfo('hstack',
           # gradcheck expects the input arguments as a flat list
           op=lambda *args: torch.hstack([*args]),
           dtypes=all_types_and_complex_and(torch.bool, torch.float16, torch.bfloat16),
           test_inplace_grad=False,
           supports_tensor_out=False,
           skips=(
               SkipInfo('TestCommon', 'test_variant_consistency_jit',
                        dtypes=all_types_and_complex_and(torch.bool, torch.float16, torch.bfloat16)),
           ),
           sample_inputs_func=sample_inputs_hstack_dstack_vstack),
    OpInfo('vstack',
           # gradcheck expects the input arguments as a flat list
           op=lambda *args: torch.vstack([*args]),
           dtypes=all_types_and_complex_and(torch.bool, torch.float16, torch.bfloat16),
           test_inplace_grad=False,
           supports_tensor_out=False,
           skips=(
               SkipInfo('TestCommon', 'test_variant_consistency_jit',
                        dtypes=all_types_and_complex_and(torch.bool, torch.float16, torch.bfloat16)),
           ),
           sample_inputs_func=sample_inputs_hstack_dstack_vstack),
    OpInfo('dstack',
           # gradcheck expects the input arguments as a flat list
           op=lambda *args: torch.dstack([*args]),
           dtypes=all_types_and_complex_and(torch.bool, torch.float16, torch.bfloat16),
           test_inplace_grad=False,
           supports_tensor_out=False,
           skips=(
               SkipInfo('TestCommon', 'test_variant_consistency_jit',
                        dtypes=all_types_and_complex_and(torch.bool, torch.float16, torch.bfloat16)),
           ),
           sample_inputs_func=sample_inputs_hstack_dstack_vstack),
    OpInfo('movedim',
           dtypes=all_types_and_complex_and(torch.bool, torch.float16, torch.bfloat16),
           test_inplace_grad=False,
           supports_tensor_out=False,
           sample_inputs_func=sample_movedim_moveaxis),
    OpInfo('moveaxis',
           dtypes=all_types_and_complex_and(torch.bool, torch.float16, torch.bfloat16),
           test_inplace_grad=False,
           supports_tensor_out=False,
           sample_inputs_func=sample_movedim_moveaxis),
    ShapeFuncInfo('repeat',
                  op=lambda x, dims: x.repeat(dims),
                  ref=np.tile,
                  dtypes=all_types_and_complex_and(torch.bool, torch.float16, torch.bfloat16),
                  supports_tensor_out=False,
                  test_inplace_grad=False,
                  skips=(
                      # torch.repeat does not exist so we get a RuntimeError.
                      SkipInfo('TestCommon', 'test_variant_consistency_jit',
                               dtypes=all_types_and_complex_and(torch.bool, torch.float16, torch.bfloat16)),
                  ),
                  sample_inputs_func=sample_repeat_tile),
    ShapeFuncInfo('tile',
                  ref=np.tile,
                  dtypes=all_types_and_complex_and(torch.bool, torch.float16, torch.bfloat16),
                  supports_tensor_out=False,
                  test_inplace_grad=False,
                  sample_inputs_func=sample_repeat_tile),
]

if TEST_SCIPY:
    def reference_sigmoid(x):
        # 'scipy.special.expit' not supported for the input types
        if x.dtype in [np.complex64, np.complex128]:
            return (1 / (1 + np.exp(-x)))
        return scipy.special.expit(x)

    op_db_scipy_reference: List[OpInfo] = [
        UnaryUfuncInfo('sigmoid',
                       ref=reference_sigmoid,
                       decorators=(precisionOverride({torch.float16: 1e-2,
                                                      torch.bfloat16: 1e-2}),),
                       skips=(
                           SkipInfo('TestUnaryUfuncs', 'test_reference_numerics',
                                    device_type='cpu', dtypes=[torch.cfloat, torch.cdouble]),
                           # RuntimeError: sigmoid does not support automatic differentiation for outputs with complex dtype.
                           SkipInfo('TestCommon', 'test_variant_consistency_jit',
                                    dtypes=[torch.complex64, torch.complex128]),
                           SkipInfo('TestCommon', 'test_variant_consistency_eager',
                                    dtypes=[torch.complex64, torch.complex128]),),
                       dtypes=all_types_and_complex_and(torch.bool, torch.bfloat16),
                       dtypesIfCPU=all_types_and_complex_and(torch.bool, torch.bfloat16),
                       dtypesIfCUDA=all_types_and(torch.bool, torch.half, torch.bfloat16),
                       safe_casts_outputs=True,
                       assert_autodiffed=True,
                       test_complex_grad=False),  # Reference: https://github.com/pytorch/pytorch/issues/48552
        UnaryUfuncInfo('digamma',
                       ref=scipy.special.digamma,
                       decorators=(precisionOverride({torch.float16: 5e-1}),),
                       dtypes=all_types_and(torch.bool),
                       dtypesIfCPU=all_types_and(torch.bool),
                       dtypesIfCUDA=all_types_and(torch.bool, torch.half),
                       skips=(
                           # In some cases, output is NaN (for input close to
                           # negative integers) especially due to reduced precision
                           # in float16 and NaN's can't be tested for equality.
                           SkipInfo('TestCommon', 'test_variant_consistency_jit',
                                    device_type='cuda', dtypes=[torch.float16]),),
                       safe_casts_outputs=True),
        UnaryUfuncInfo('erf',
                       ref=scipy.special.erf,
                       decorators=(precisionOverride({torch.float16: 1e-2,
                                                      torch.bfloat16: 1e-2}),),
                       dtypes=all_types_and(torch.bool),
                       dtypesIfCPU=all_types_and(torch.bool, torch.bfloat16),
                       dtypesIfCUDA=all_types_and(torch.bool, torch.half, torch.bfloat16),
                       skips=(
                           # RuntimeError: "pow" not implemented for 'BFloat16'
                           SkipInfo('TestCommon', 'test_variant_consistency_jit',
                                    dtypes=[torch.bfloat16]),),
                       assert_autodiffed=True,
                       safe_casts_outputs=True),
        UnaryUfuncInfo('erfc',
                       ref=scipy.special.erfc,
                       decorators=(precisionOverride({torch.float16: 1e-2,
                                                      torch.bfloat16: 1e-2}),),
                       dtypes=all_types_and(torch.bool),
                       dtypesIfCPU=all_types_and(torch.bool, torch.bfloat16),
                       dtypesIfCUDA=all_types_and(torch.bool, torch.half),
                       skips=(
                           # RuntimeError: "pow" not implemented for 'BFloat16'
                           SkipInfo('TestCommon', 'test_variant_consistency_jit',
                                    dtypes=[torch.bfloat16]),),
                       assert_autodiffed=True,
                       safe_casts_outputs=True),
        UnaryUfuncInfo('erfinv',
                       ref=scipy.special.erfinv,
                       decorators=(precisionOverride({torch.float16: 1e-2,
                                                      torch.bfloat16: 1e-2,
                                                      torch.float32: 1e-4}),),
                       dtypes=all_types_and(torch.bool),
                       dtypesIfCPU=all_types_and(torch.bool, torch.bfloat16),
                       dtypesIfCUDA=all_types_and(torch.bool, torch.half),
                       safe_casts_outputs=True,
                       domain=(-1, 1),
                       skips=(
                           # Reference: https://github.com/pytorch/pytorch/pull/49155#issuecomment-742664611
                           SkipInfo('TestUnaryUfuncs', 'test_reference_numerics',
                                    active_if=LooseVersion(scipy.__version__) < "1.4.0"),
                           # RuntimeError: "pow" not implemented for 'BFloat16'
                           SkipInfo('TestCommon', 'test_variant_consistency_jit',
                                    dtypes=[torch.bfloat16]),
                       )
                       ),
        OpInfo('xlogy',
               dtypes=all_types_and(torch.bool),
               dtypesIfCPU=all_types_and(torch.bool, torch.half, torch.bfloat16),
               dtypesIfCUDA=all_types_and(torch.bool, torch.half, torch.bfloat16),
               test_inplace_grad=True,
               supports_tensor_out=True,
               safe_casts_outputs=True,
               sample_inputs_func=sample_inputs_xlogy),
    ]
    op_db = op_db + op_db_scipy_reference

# Common operator groupings
unary_ufuncs = [op for op in op_db if isinstance(op, UnaryUfuncInfo)]
spectral_funcs = [op for op in op_db if isinstance(op, SpectralFuncInfo)]
sparse_unary_ufuncs = [op for op in op_db if isinstance(op, UnaryUfuncInfo) and op.supports_sparse is True]
shape_funcs = [op for op in op_db if isinstance(op, ShapeFuncInfo)]

def index_variable(shape, max_indices, device=torch.device('cpu')):
    if not isinstance(shape, tuple):
        shape = (shape,)
    index = torch.rand(*shape, device=device).mul_(max_indices).floor_().long()
    return index


def index_perm_variable(shape, max_indices):
    if not isinstance(shape, tuple):
        shape = (shape,)

    index = torch.randperm(max_indices).narrow(0, 0, reduce(mul, shape)).view(shape)
    return index


def gather_variable(shape, index_dim, max_indices, duplicate=False, device=torch.device('cpu')):
    assert len(shape) == 2
    assert index_dim < 2
    batch_dim = 1 - index_dim
    index = torch.zeros(*shape, dtype=torch.long, device=device)
    for i in range(shape[index_dim]):
        index.select(index_dim, i).copy_(
            torch.randperm(max_indices, device=device)[:shape[batch_dim]])
    if duplicate:
        index.select(batch_dim, 0).copy_(index.select(batch_dim, 1))
    return index


def bernoulli_scalar():
    return torch.tensor(0, dtype=torch.bool).bernoulli_()


def mask_not_all_zeros(shape):
    assert len(shape) > 0
    while True:
        result = torch.randn(shape).gt(0)
        if result.sum() > 0:
            return result


def uniform_scalar(offset=0, requires_grad=False):
    v = torch.rand(()) + offset
    v.requires_grad = requires_grad
    return v


def normal_scalar_clamp(amin, amax, requires_grad=False):
    v = torch.randn(()).clamp(amin, amax)
    v.requires_grad = requires_grad
    return v


def prod_zeros(dim_size, dim_select):
    assert len(dim_select) == 2
    result = torch.randn(dim_size, dim_size, dim_size)
    result.narrow(dim_select[0], 0, 1).narrow(dim_select[1], 1, 1).zero_()
    result.narrow(dim_select[0], 2, 1).narrow(dim_select[1], 3, 1).zero_()
    result.narrow(dim_select[0], 4, 1).narrow(dim_select[1], 3, 1).zero_()
    return result


non_differentiable = collections.namedtuple('non_differentiable', ['tensor'])


class dont_convert(tuple):
    pass


class NoArgsClass(object):
    def __iter__(self):
        return self

    def __next__(self):
        raise StopIteration()
    next = __next__  # Python 2 compatibility

    def __len__(self):
        return 0

NO_ARGS = NoArgsClass()

def ident(x):
    return x

# (
#   method name,
#   input size/constructing fn,
#   args (tuple represents shape of a tensor arg),
#   test variant name (will be used at test name suffix),    // optional
#   (should_check_autodiff[bool], nonfusible_nodes, fusible_nodes) for autodiff, // optional
#   indices for possible dim arg,                            // optional
#   fn mapping output to part that should be gradcheck'ed,   // optional
#   kwargs                                                   // optional
# )
# Note: some functions have separate schema for (Tensor other) and (Scalar other),
#       and it's possible that we only support AD for Scalar version but not Tensor
#       version, and vice versa.
#       When writing tests, only scalar(float/int) input triggers the Scalar schema.
#       uniform_scalar produces a scalar **Tensor** which won't match Scalar input.
def method_tests():
    set_rng_seed(0)
    return [
        ('add', (S, S, S), ((S, S, S),), '', (True,)),
        ('add', (S, S, S), ((S, S),), 'broadcast_rhs', (True,)),
        ('add', (S, S), ((S, S, S),), 'broadcast_lhs', (True,)),
        ('add', (S, 1, S), ((M, S),), 'broadcast_all', (True,)),
        ('add', (), ((),), 'scalar', (True,)),
        ('add', (S, S, S), ((),), 'scalar_broadcast_rhs', (True,)),
        ('add', (), ((S, S, S),), 'scalar_broadcast_lhs', (True,)),
        ('add', (S, S, S), (3.14,), 'constant', (True,)),
        ('add', (), (3.14,), 'scalar_constant', (True,)),
        ('add', (S, S, S), (3.14j,), 'complex_scalar_constant', (True,)),
        ('__radd__', (S, S, S), (3.14,), 'constant', (True, 'aten::add')),
        ('__radd__', (), (3.14,), 'scalar_constant', (True, 'aten::add')),
        ('sub', (S, S, S), ((S, S, S),), '', (True,)),
        ('sub', (S, S, S), ((S, S),), 'broadcast_rhs', (True,)),
        ('sub', (S, S), ((S, S, S),), 'broadcast_lhs', (True,)),
        ('sub', (S, 1, S), ((M, S),), 'broadcast_all', (True,)),
        ('sub', (S, S, S), ((),), 'scalar_broadcast_rhs', (True,)),
        ('sub', (), ((S, S, S),), 'scalar_broadcast_lhs', (True,)),
        ('sub', (S, S, S), (3.14,), 'constant', (True,)),
        ('sub', (), (3.14,), 'scalar_constant', (True,)),
        ('sub', (S, S, S), (3.14j,), 'complex_scalar_constant', (True,)),
        ('__rsub__', (S, S, S), (3.14,), 'constant', (True, 'aten::rsub')),
        ('__rsub__', (), (3.14,), 'scalar_constant', (True, 'aten::rsub')),
        ('mul', (S, S, S), ((S, S, S),), '', (True,)),
        ('mul', (), ((),), 'scalar', (True,)),
        ('mul', (S, S, S), ((S, S),), 'broadcast_rhs', (True,)),
        ('mul', (S, S), ((S, S, S),), 'broadcast_lhs', (True,)),
        ('mul', (S, 1, S), ((M, S),), 'broadcast_all', (True,)),
        ('mul', (S, S, S), ((),), 'scalar_broadcast_rhs', (True,)),
        ('mul', (), ((S, S, S),), 'scalar_broadcast_lhs', (True,)),
        ('mul', (S, S, S), (3.14,), 'constant', (True,)),
        ('mul', (), (3.14,), 'scalar_constant', (True,)),
        # TODO(@anjali411): enable these tests
        # ('mul', (S, S, S), (3.14j,), 'imaginary_constant', (True,)),
        # ('mul', (), (3.14j,), 'imaginary_scalar_constant', (True,)),
        ('__rmul__', (S, S, S), (3.14,), 'constant', (True, 'aten::mul')),
        ('__rmul__', (), (3.14,), 'scalar_constant', (True, 'aten::mul')),
        ('div', (S, S, S), (torch.rand(S, S, S) + 0.1,), '', (True,)),
        ('div', (S, S, S), (torch.rand(S, S) + 0.1,), 'broadcast_rhs', (True,)),
        ('div', (S, S), (torch.rand(S, S, S) + 0.1,), 'broadcast_lhs', (True,)),
        ('div', (S, 1, S), (torch.rand(M, S) + 0.1,), 'broadcast_all', (True,)),
        ('div', (), (uniform_scalar(0.1),), 'scalar', (True,)),
        ('div', (S, S, S), (uniform_scalar(0.1),), 'scalar_broadcast_rhs', (True,)),
        ('div', (), (uniform_scalar(0.1),), 'scalar_broadcast_lhs', (True,)),
        ('div', torch.rand(S, S, S) + 1e-1, (3.14,), 'constant', (True,)),
        ('div', uniform_scalar(1e-1, requires_grad=True), (3.14,), 'scalar_constant', (True,)),
        ('true_divide', (S, S, S), (torch.rand(S, S, S) + 0.1,), '', (True,)),
        ('true_divide', (S, S, S), (torch.rand(S, S) + 0.1,), 'broadcast_rhs', (True,)),
        ('true_divide', (S, S), (torch.rand(S, S, S) + 0.1,), 'broadcast_lhs', (True,)),
        ('true_divide', (S, 1, S), (torch.rand(M, S) + 0.1,), 'broadcast_all', (True,)),
        ('true_divide', (), (uniform_scalar(0.1),), 'scalar', (True,)),
        ('true_divide', (S, S, S), (uniform_scalar(0.1),), 'scalar_broadcast_rhs', (True,)),
        ('true_divide', (), (uniform_scalar(0.1),), 'scalar_broadcast_lhs', (True,)),
        ('true_divide', torch.rand(S, S, S) + 1e-1, (3.14,), 'constant', (True,)),
        ('true_divide', uniform_scalar(1e-1, requires_grad=True), (3.14,), 'scalar_constant', (True,)),
        ('__rdiv__', torch.rand(S, S, S) + 1e-1, (3.14,), 'constant',
            (True, [], ['aten::mul', 'aten::reciprocal'])),
        ('__rdiv__', uniform_scalar(1e-1, requires_grad=True), (3.14,), 'scalar_constant',
            (True, [], ['aten::mul', 'aten::reciprocal'])),
        ('__rdiv__', torch.rand(S, S, S, dtype=torch.cdouble) + 1e-1, (3.14j,), 'complex_constant',
            (True, [], ['aten::mul', 'aten::reciprocal'])),
        ('__rdiv__', uniform_scalar(1e-1 * (1 + 1j), requires_grad=True), (3.14j,), 'complex_scalar_constant',
            (True, [], ['aten::mul', 'aten::reciprocal'])),
        ('div', (S, S, S), (torch.rand(S, S, S, dtype=torch.cdouble) + 0.1,), 'complex', (True,)),
        ('div', (S, S, S), (torch.rand(S, S, dtype=torch.cdouble) + 0.1,), 'complex_broadcast_rhs', (True,)),
        ('div', (S, S), (torch.rand(S, S, S, dtype=torch.cdouble) + 0.1,), 'complex_broadcast_lhs', (True,)),
        ('div', (S, 1, S), (torch.rand(M, S, dtype=torch.cdouble) + 0.1,), 'complex_broadcast_all', (True,)),
        ('div', (), (uniform_scalar(0.1j),), 'complex_scalar', (True,)),
        ('div', (S, S, S), (uniform_scalar(0.1j),), 'complex_scalar_broadcast_rhs', (True,)),
        ('div', (), (uniform_scalar(0.1j),), 'complex_scalar_broadcast_lhs', (True,)),
        ('div', torch.rand(S, S, S, dtype=torch.cdouble) + 1e-1, (3.14j,), 'complex_constant', (True,)),
        ('div', uniform_scalar(1e-1j, requires_grad=True), (3.14j,), 'complex_scalar_constant', (True,)),
        ('pow', torch.rand(S, S, S) + 1e-3, (torch.rand(S, S, S) + 0.1,), '', (True,)),
        ('pow', torch.rand(S, S, S) + 1e-3, (torch.rand(1,) + 0.1,), 'broadcast_rhs', (True,)),
        ('pow', torch.rand(1,) + 1e-3, (torch.rand(S, S, S) + 0.1,), 'broadcast_lhs', (True,)),
        ('pow', torch.rand(S, 1, S) + 1e-3, (torch.rand(1, S, 1) + 0.1,), 'broadcast_all', (True,)),
        ('pow', uniform_scalar(1e-3, requires_grad=True), (uniform_scalar(0.1),), 'scalar', (True,)),
        ('pow', torch.rand(S, S, S) + 1e-3, (uniform_scalar(0.1),), 'scalar_broadcast_rhs', (True,)),
        ('pow', uniform_scalar(1e-3, requires_grad=True), (torch.rand(S, S, S) + 0.1,), 'scalar_broadcast_lhs', (True,)),
        ('pow', torch.rand(S, S, S) + 1e-3, (3.14,), 'constant', (True,)),
        ('pow', torch.rand(S, S, S, dtype=torch.cdouble) + 1e-3 * (1 + 1j), (3.14,), 'complex_constant', (True,)),
        ('__rpow__', torch.rand(S, S, S) + 1e-3, (3.14,), 'constant', (True, 'aten::pow')),
        ('pow', uniform_scalar(1e-3, requires_grad=True), (3.14,), 'scalar_constant', (True,)),
        ('pow', uniform_scalar(1e-3 * (1 + 1j), requires_grad=True), (3.14,), 'complex_scalar_constant', (True,)),
        ('pow', uniform_scalar(1e-3 * (1 + 1j), requires_grad=True), (3.14j,), 'complex_imaginary_exponent', (True,)),
        ('__rpow__', uniform_scalar(1e-3, requires_grad=True), (3.14,), 'scalar_constant', (True, 'aten::pow')),
        ('float_power', torch.rand(S, S, S) + 1e-3, (torch.rand(S, S, S) + 0.1,), ''),
        ('float_power', torch.rand(S, S, S) + 1e-3, (torch.rand(1,) + 0.1,), 'broadcast_rhs'),
        ('float_power', torch.rand(1,) + 1e-3, (torch.rand(S, S, S) + 0.1,), 'broadcast_lhs'),
        ('float_power', torch.rand(S, 1, S) + 1e-3, (torch.rand(1, S, 1) + 0.1,), 'broadcast_all'),
        ('float_power', uniform_scalar(1e-3, requires_grad=True), (uniform_scalar(0.1),), 'scalar'),
        ('float_power', torch.rand(S, S, S) + 1e-3, (uniform_scalar(0.1),), 'scalar_broadcast_rhs'),
        ('float_power', uniform_scalar(1e-3, requires_grad=True), (torch.rand(S, S, S) + 0.1,), 'scalar_broadcast_lhs'),
        ('float_power', torch.rand(S, S, S) + 1e-3, (3.14,), 'constant'),
        ('transpose', (1, 2, 3), (1, 2), 'dim', (False,), [0, 1]),
        ('transpose', (), (0, 0), 'scalar', (False,)),
        ('transpose', (1,), (0, 0), '1d', (False,)),
        ('transpose', (L, L), (0, 1), '2d', (False,)),
        ('transpose', (S, S, S), (2, 0), '3d', (False,)),
        ('swapdims', (1, 2, 3), (1, 2), 'dim', (False,), [0, 1]),
        ('swapdims', (), (0, 0), 'scalar', (False,)),
        ('swapdims', (1,), (0, 0), '1d', (False,)),
        ('swapdims', (L, L), (0, 1), '2d', (False,)),
        ('swapdims', (S, S, S), (2, 0), '3d', (False,)),
        ('swapaxes', (1, 2, 3), (1, 2), 'dim', (False,), [0, 1]),
        ('swapaxes', (), (0, 0), 'scalar', (False,)),
        ('swapaxes', (1,), (0, 0), '1d', (False,)),
        ('swapaxes', (L, L), (0, 1), '2d', (False,)),
        ('swapaxes', (S, S, S), (2, 0), '3d', (False,)),
        ('t', (1, 2), NO_ARGS, '', (False,)),
        ('view', (S, S, S), (S * S, S), '', (False,)),
        ('view', (torch.Size([S * S, S]),), (S, S, S), 'size', (False,)),
        ('view', (S,), (S,), '1d', (False,)),
        ('view', (), (dont_convert(()),), 'scalar_to_scalar', (False,)),
        ('view', (), (1,), 'scalar_to_1d', (False,)),
        ('ravel', (S, S, S), NO_ARGS, '', (False,)),
        ('reshape', (S, S, S), (S * S, S), '', (False,)),
        ('reshape', (torch.Size([S * S, S]),), (S, S, S), 'size', (False,)),
        ('reshape', (S,), (S,), '1d', (False,)),
        ('reshape', (), (dont_convert(()),), 'scalar_to_scalar', (False,)),
        ('reshape', (), (1,), 'scalar_to_1d', (False,)),
        ('reshape_as', (S, S, S), (non_differentiable(torch.rand(S * S, S)),)),
        ('reshape_as', (), (non_differentiable(torch.tensor(42.)),), 'scalar'),
        ('reshape_as', (), (non_differentiable(torch.rand(1, 1)),), 'scalar_to_dims'),
        ('roll', (S, S, S), (0, 0), 'd0'),
        ('roll', (S, S, S), (1, 2), 'd12'),
        ('roll', (S, S, S), (0, 2,), 'd02'),
        ('roll', (S, S, S), (2, 0,), 'd20'),
        ('roll', (S, S, S), (-1, 0), 'neg_shift'),
        ('roll', (S, S, S), (10000, 1), 'loop_shift'),
        ('roll', (S, S, S), (2,), 'flattened'),
        ('roll', (S, S, S), ([1, 2, -1], [0, 1, 2]), 'three_dims'),
        ('rot90', (S, S, S), (1, [0, 1],), 'k1_d01'),
        ('rot90', (S, S, S), (1, [1, 2],), 'k1_d12'),
        ('rot90', (S, S, S), (1, [1, -1],), 'k1_neg_d'),
        ('rot90', (S, S, S), (), 'default'),
        ('view_as', (S, S, S), (non_differentiable(torch.rand(S * S, S)),)),
        ('view_as', (), (non_differentiable(torch.tensor(5.5)),), 'scalar'),
        ('view_as', (), (non_differentiable(torch.rand(1, 1)),), 'scalar_to_dims'),
        ('expand', (S, 1, 1), (S, S, S), '', (False,)),
        ('expand', (torch.Size([S, 1, S]),), (S, S, S), 'size', (False,)),
        ('expand', (S, 1), (S, S, S), 'new_dim', (False,)),
        ('expand', (1,), (S, S, S), '1_element', (False,)),
        ('expand', (1, S), (1, 1, S), 'new_dim_front_old_front_1', (False,)),
        ('expand', (), (dont_convert(()),), 'scalar_to_scalar'),
        ('expand', (), (1, 3, 2), 'scalar_to_dims', (False,)),
        ('expand_as', (S, 1, 1), (torch.rand(S, S, S),), '', (False,)),
        ('logit', torch.randn(S, S, S).clamp(0.1, 0.9).requires_grad_(True), NO_ARGS, ''),
        ('logit', torch.randn(S, S, S).clamp(0.1, 0.9).requires_grad_(True), (0.2,), 'eps'),
        ('logit', uniform_scalar().clamp(0.1, 0.9).requires_grad_(True), NO_ARGS, 'scalar'),
        ('logit', uniform_scalar().clamp(0.1, 0.9).requires_grad_(True), (0.2,), 'scalar_eps'),
        ('conj', (S, S, S), NO_ARGS),
        ('copysign', (S, S, S), ((S, S, S),), '', (False,)),
        ('copysign', (S, S, S), ((S, S),), 'broadcast_rhs', (False,)),
        ('copysign', (S, S), ((S, S, S),), 'broadcast_lhs', (False,)),
        ('copysign', (S, 1, S), ((M, S),), 'broadcast_all', (False,)),
        ('copysign', (S, S), (3.14,), 'scalar', (False,)),
        ('copysign', (S, S), (0.0,), 'scalar_pos_zero', (False,)),
        # TorchScript does not recognize -0.0: Issue #46848
        # https://github.com/pytorch/pytorch/issues/46848
        # ('copysign', (S, S), (-0.0,), 'scalar_neg_zero', (False,)),
        ('real', (S, S, S), NO_ARGS, 'complex'),
        ('imag', (S, S, S), NO_ARGS, 'complex'),
        ('view_as_real', (S, S, S), NO_ARGS, 'complex'),
        ('view_as_complex', (S, S, 2), NO_ARGS),
        ('complex', (S, S, S), ((S, S, S),), ''),
        ('abs', (S, S, S), NO_ARGS, '', (True,)),
        ('abs', (), NO_ARGS, 'scalar', (True,)),
        ('clamp', (S, S, S), (0, 1), '', (True,)),
        ('clamp', (S, S, S), (None, 0.5), 'min', (True,)),
        ('clamp', (S, S, S), (0.5, None), 'max', (True,)),
        ('clamp', (), (0, 1), 'scalar', (True,)),
        ('clamp', (), (None, 0.5), 'min_scalar', (True,)),
        ('clamp', (), (0.5, None), 'max_scalar', (True,)),
        ('clamp', (S, S), (), 'max_scalar_kwarg', (True,), (), (), ident, {'max': 1}),
        ('atan2', (S, S, S), ((S, S, S),)),
        ('atan2', (), ((),), 'scalar'),
        ('atan2', (S, S, S), ((S,),), 'broadcast_rhs'),
        ('atan2', (S,), ((S, S, S),), 'broadcast_lhs'),
        ('atan2', (S, 1, S), ((S, S),), 'broadcast_all'),
        ('round', (S, S, S), NO_ARGS, '', (True,)),
        ('round', (), NO_ARGS, 'scalar', (True,)),
        ('sign', (S, S, S), NO_ARGS),
        ('sign', (), NO_ARGS, 'scalar'),
        ('sgn', (S, S, S), NO_ARGS),
        ('sgn', (), NO_ARGS, 'scalar'),
        ('trunc', (S, S, S), NO_ARGS, '', (True,)),
        ('trunc', (), NO_ARGS, 'scalar', (True,)),
        ('floor', (S, S, S), NO_ARGS, '', (True,)),
        ('floor', (), NO_ARGS, 'scalar', (True,)),
        ('ceil', (S, S, S), NO_ARGS, '', (True,)),
        ('ceil', (), NO_ARGS, 'scalar', (True,)),
        ('rad2deg', (S, S, S), NO_ARGS),
        ('deg2rad', (S, S, S), NO_ARGS),
        # Removing the 'rsqrt' entries leads to failure in
        # test_index_fill_variable_dim_*
        # TODO: Remove when fixed.
        # Reference: https://github.com/pytorch/pytorch/issues/48230
        ('rsqrt', torch.rand(S, S, S) + 1e-2, NO_ARGS, '', (True,)),
        ('rsqrt', uniform_scalar(1e-2, requires_grad=True), NO_ARGS, 'scalar', (True,)),
        ('rsqrt', torch.rand(S, S, S, dtype=torch.cfloat) + 1e-2, NO_ARGS, 'complex', (True,)),
        ('rsqrt', uniform_scalar(1e-2 * (1 + 1j), requires_grad=True), NO_ARGS, 'complex_scalar', (True,)),
        ('frac', (S, S, S), NO_ARGS, '', (True,)),
        ('frac', (), NO_ARGS, 'scalar', (True,)),
        ('fmod', (S, S, S), (1.5,), '', (True,)),
        ('fmod', (), (1.5,), 'scalar', (True,)),
        ('fmod', (S, S, S), (non_differentiable(torch.rand(S, S, S) + 1.5),), 'tensor'),
        ('fmod', (S,), (non_differentiable(torch.rand(S, S, S) + 1.5),), 'tensor_broadcast_lhs'),
        ('fmod', (S, S, S), (non_differentiable(torch.rand(S) + 1.5),), 'tensor_broadcast_rhs'),
        ('fmod', (S, 1, S), (non_differentiable(torch.rand(S, S) + 1.5),), 'tensor_broadcast_all'),
        ('fmod', (), (non_differentiable(uniform_scalar(1.5)),), 'scalar_tensor'),
        ('fmod', (), (non_differentiable(torch.rand(S, S, S) + 1.5),), 'scalar_tensor_broadcast_lhs'),
        ('fmod', (S, S, S), (non_differentiable(uniform_scalar(1.5)),), 'scalar_tensor_broadcast_rhs'),
        ('hypot', (S, S), ((S, S),)),
        ('remainder', (S, S, S), (1.5,), '', (True,)),
        ('remainder', (), (1.5,), 'scalar', (True,)),
        ('remainder', (S, S, S), (non_differentiable(torch.rand(S, S, S) + 1.5),), 'tensor'),
        ('remainder', (S,), (non_differentiable(torch.rand(S, S, S) + 1.5),), 'tensor_broadcast_lhs'),
        ('remainder', (S, 1, S), (non_differentiable(torch.rand(S, S) + 1.5),), 'tensor_broadcast_all'),
        ('remainder', (), (non_differentiable(uniform_scalar(1.5)),), 'scalar_tensor'),
        ('remainder', (), (non_differentiable(torch.rand(S, S, S) + 1.5),), 'scalar_tensor_broadcast_lhs'),
        ('lerp', (S, S, S), ((S, S, S), 0.4), 'scalar_no_broadcast', (True,)),
        ('lerp', (S, S, S), ((S,), 0.4), 'broadcast_rhs', (True,)),
        ('lerp', (S,), ((S, S, S), 0.4), 'broadcast_lhs', (True,)),
        ('lerp', (S, 1, S), ((S, S), 0.4), 'broadcast_all', (True,)),
        ('lerp', (), ((), 0.4), 'scalar', (True,)),
        ('lerp', (S, S, S), ((), 0.4), 'scalar_broadcast_rhs', (True,)),
        ('lerp', (), ((S, S, S), 0.4), 'scalar_broadcast_lhs', (True,)),
        ('max', (S, S, S), NO_ARGS),
        ('max', (S, S, S), (1,), 'dim', (), [0]),
        ('max', (S, S, S), (1, True,), 'keepdim_dim', (), [0]),
        ('max', (), NO_ARGS, 'scalar'),
        ('max', (), (0,), 'scalar_dim', (), [0]),
        ('max', (), (0, True,), 'scalar_keepdim_dim', (), [0]),
        ('max', (S, S, S), ((S, S, S),), 'elementwise', (True,)),
        ('max', (S, S, S), ((S,),), 'elementwise_broadcast_rhs', (True,)),
        ('max', (S,), ((S, S, S),), 'elementwise_broadcast_lhs', (True,)),
        ('max', (S, 1, S), ((S, S),), 'elementwise_broadcast_all', (True,)),
        ('max', (), ((),), 'scalar_elementwise', (True,)),
        ('max', (S, S, S), ((),), 'scalar_elementwise_broadcast_rhs', (True,)),
        ('max', (), ((S, S, S),), 'scalar_elementwise_broadcast_lhs', (True,)),
        ('min', (S, S, S), NO_ARGS, ),
        ('min', (S, S, S), (1,), 'dim', (), [0]),
        ('min', (S, S, S), (1, True,), 'keepdim_dim', (), [0]),
        ('min', (), NO_ARGS, 'scalar'),
        ('min', (), (0,), 'scalar_dim', (), [0]),
        ('min', (), (0, True,), 'scalar_keepdim_dim', (), [0]),
        ('min', (S, S, S), ((S, S, S),), 'elementwise', (True,)),
        ('min', (S, S, S), ((S,),), 'elementwise_broadcast_rhs', (True,)),
        ('min', (S,), ((S, S, S),), 'elementwise_broadcast_lhs', (True,)),
        ('min', (S, 1, S), ((S, S),), 'elementwise_broadcast_all', (True,)),
        ('min', (), ((),), 'scalar_elementwise', (True,)),
        ('min', (S, S, S), ((),), 'scalar_elementwise_broadcast_rhs', (True,)),
        ('min', (), ((S, S, S),), 'scalar_elementwise_broadcast_lhs', (True,)),
        ('amax', (S, S, S), NO_ARGS),
        ('amax', (S, S, S), (1,), 'dim'),
        ('amax', (S, S, S), ([1, 2],), 'multiple_dim'),
        ('amax', (S, S, S), (1, True,), 'keepdim_dim'),
        ('amax', (), NO_ARGS, 'scalar'),
        ('amax', (), (0,), 'scalar_dim'),
        ('amax', (), (0, True,), 'scalar_keepdim_dim'),
        ('amin', (S, S, S), NO_ARGS, ),
        ('amin', (S, S, S), (1,), 'dim',),
        ('amin', (S, S, S), ([1, 2],), 'multiple_dim'),
        ('amin', (S, S, S), (1, True,), 'keepdim_dim'),
        ('amin', (), NO_ARGS, 'scalar'),
        ('amin', (), (0,), 'scalar_dim'),
        ('amin', (), (0, True,), 'scalar_keepdim_dim'),
        ('mean', (S, S, S), NO_ARGS, '', (True,)),
        ('mean', (S, S, S), (1,), 'dim', (True,), [0]),
        ('mean', (S, S, S), (1, True,), 'keepdim_dim', (True,), [0]),
        ('mean', (), NO_ARGS, 'scalar', (True,)),
        ('mean', (), (0,), 'scalar_dim', (True,), [0]),
        ('mean', (), (0, True,), 'scalar_keepdim_dim', (True,), [0]),
        ('mean', (S, S, S), (), 'dtype', (True,), (), (), ident, {'dtype': torch.float64}),
        ('kthvalue', (S, S, S), (2,)),
        ('kthvalue', (S, S, S), (2, 1,), 'dim', (), [1]),
        ('kthvalue', (S, S, S), (2, 1,), 'dim_alert_nondeterministic', (), [1],
            [expectedAlertNondeterministic('kthvalue CUDA', 'cuda')]),
        ('kthvalue', (S, S, S), (2, 1, True,), 'keepdim_dim', (), [1]),
        ('kthvalue', (S,), (2, 0,), 'dim_1d', (), [1]),
        ('kthvalue', (S,), (2, 0, True,), 'keepdim_dim_1d', (), [1]),
        ('kthvalue', (), (1,), 'scalar', (), ()),
        ('kthvalue', (), (1, 0,), 'scalar_dim', (), [1]),
        ('kthvalue', (), (1, 0, True), 'scalar_keepdim_dim', (), [1]),
        ('quantile', (S, S, S), (0.5,)),
        ('quantile', (S, S, S), (0.5, 0), 'dim', (), [1]),
        ('quantile', (S, S, S), (0.5, None, True), 'keepdim'),
        ('quantile', (S, S, S), (0.5, 0, True), 'keepdim_dim', (), [1]),
        ('quantile', (), (0.5,), 'scalar'),
        ('nanquantile', (S, S, S), (0.5,)),
        ('nanquantile', (S, S, S), (0.5, 0), 'dim', (), [1]),
        ('nanquantile', (S, S, S), (0.5, None, True), 'keepdim'),
        ('nanquantile', (S, S, S), (0.5, 0, True), 'keepdim_dim', (), [1]),
        ('nanquantile', (), (0.5,), 'scalar'),
        ('median', (S, S, S), NO_ARGS),
        ('median', (S, S, S), (1,), 'dim', (), [0]),
        ('median', (S, S, S), (1,), 'dim_alert_nondeterministic', (), [0],
            [expectedAlertNondeterministic('median CUDA with indices output', 'cuda')]),
        ('median', (S, S, S), (1, True,), 'keepdim_dim', (), [0]),
        ('median', (), NO_ARGS, 'scalar'),
        ('median', (), (0,), 'scalar_dim', (), [0]),
        ('median', (), (0, True,), 'scalar_keepdim_dim', (), [0]),
        ('nanmedian', (S, S, S), NO_ARGS),
        ('nanmedian', (S, S, S), (1,), 'dim', (), [0]),
        ('nanmedian', (S, S, S), (1, True,), 'keepdim_dim', (), [0]),
        ('nanmedian', (), NO_ARGS, 'scalar'),
        ('nanmedian', (), (0,), 'scalar_dim', (), [0]),
        ('nanmedian', (), (0, True,), 'scalar_keepdim_dim', (), [0]),
        ('mode', (S, S, S), NO_ARGS),
        ('mode', (S, S, S), (1,), 'dim', (), [0]),
        ('mode', (S, S, S), (1, True,), 'keepdim_dim', (), [0]),
        ('mode', (), NO_ARGS, 'scalar'),
        ('mode', (), (0,), 'scalar_dim', (), [0]),
        ('mode', (), (0, True,), 'scalar_keepdim_dim', (), [0]),
        ('sum', (S, S, S), NO_ARGS),
        ('sum', (S, S, S), (1,), 'dim', (), [0]),
        ('sum', (S, S, S), (1, True,), 'keepdim_dim', (), [0]),
        ('sum', (), NO_ARGS, 'scalar'),
        ('sum', (), (0,), 'scalar_dim', (), [0]),
        ('sum', (), (0, True,), 'scalar_keepdim_dim', (), [0]),
        ('sum', (S, S, S), ([1, 2],), 'multi_dim'),
        ('sum', (S, S, S), ([1, 2], True,), 'multi_dim_keepdim'),
        ('nansum', (S, S, S), NO_ARGS),
        ('nansum', (S, S, S), (1,), 'dim', (), [0]),
        ('nansum', (S, S, S), (1, True,), 'keepdim_dim', (), [0]),
        ('nansum', (), NO_ARGS, 'scalar'),
        ('nansum', (), (0,), 'scalar_dim', (), [0]),
        ('nansum', (), (0, True,), 'scalar_keepdim_dim', (), [0]),
        ('nansum', (S, S, S), ([1, 2],), 'multi_dim'),
        ('nansum', (S, S, S), ([1, 2], True,), 'multi_dim_keepdim'),
        ('prod', (S, S, S), NO_ARGS),
        ('prod', (S, S, S), (1,), 'dim', (), [0]),
        ('prod', (S, S, S), (1, True,), 'keepdim_dim', (), [0]),
        ('prod', (), NO_ARGS, 'scalar'),
        ('prod', (), (0,), 'scalar_dim', (), [0]),
        ('prod', (), (0, True,), 'scalar_keepdim_dim', (), [0]),
        ('prod', prod_zeros(S, [0, 1]), NO_ARGS, 'zerodims2'),
        ('prod', prod_zeros(S, [0, 2]), NO_ARGS, 'zerodims1'),
        ('prod', prod_zeros(S, [1, 2]), NO_ARGS, 'zerodims0'),
        ('prod', prod_zeros(S, [0, 1]), (1,), 'zeros_dims2', (), [0]),
        ('prod', prod_zeros(S, [0, 2]), (1,), 'zeros_dims1', (), [0]),
        ('prod', prod_zeros(S, [1, 2]), (1,), 'zeros_dims0', (), [0]),
        ('prod', prod_zeros(S, [0, 1]), (1, True), 'keepdim_zeros_dims2', (), [0]),
        ('prod', prod_zeros(S, [0, 2]), (1, True), 'keepdim_zeros_dims1', (), [0]),
        ('prod', prod_zeros(S, [1, 2]), (1, True), 'keepdim_zeros_dims0', (), [0]),
        ('prod', prod_single_zero(S), NO_ARGS, 'single_zero'),
        ('prod', (torch.tensor(0., requires_grad=True)), NO_ARGS, 'scalar_zero'),
        ('prod', (torch.tensor(0., requires_grad=True)), (0,), 'scalar_dim_zero', (), [0]),
        ('prod', (torch.tensor(0., requires_grad=True)), (0, True,), 'scalar_keepdim_dim_zero', (), [0]),
        ('var', (S, S, S), NO_ARGS, '', (True,)),
        ('var', (S, S, S), (1,), 'dim', (True,), [0]),
        ('var', (S, S, S), (1, True, True), 'keepdim_dim', (True,), [0]),
        ('var', (S,), (0,), 'dim_1d', (True,), [0]),
        ('var', (S,), (0, True, True), 'keepdim_dim_1d', (True,), [0]),
        ('std', (S, S, S), NO_ARGS, '', (True,)),
        ('std', (S, S, S), (1,), 'dim', (True,), [0]),
        ('std', (S, S, S), (1, True, True), 'keepdim_dim', (True,), [0]),
        ('std', (S,), (0,), 'dim_1d', (True,), [0]),
        ('std', (S,), (0, True, True), 'keepdim_dim_1d', (True,), [0]),
        ('var_mean', (S, S, S), NO_ARGS, ''),
        ('var_mean', (S, S, S), (1,), 'dim', [0]),
        ('var_mean', (S, S, S), (1, True, True), 'keepdim_dim', [0]),
        ('var_mean', (S,), (0,), 'dim_1d', [0]),
        ('var_mean', (S,), (0, True, True), 'keepdim_dim_1d', [0]),
        ('std_mean', (S, S, S), NO_ARGS, ''),
        ('std_mean', (S, S, S), (1,), 'dim', [0]),
        ('std_mean', (S, S, S), (1, True, True), 'keepdim_dim', [0]),
        ('std_mean', (S,), (0,), 'dim_1d', [0]),
        ('std_mean', (S,), (0, True, True), 'keepdim_dim_1d', [0]),
        ('renorm', (S, S, S), (2, 1, 0.5), 'dim', (), [1]),
        ('renorm', (S, S, S), (1, 2, 3), 'norm_1'),
        ('renorm', (S, S, S), (inf, 2, 0.5), 'norm_inf'),
        ('logcumsumexp', (S, S, S), (0,), 'dim0', (), [0]),
        ('logcumsumexp', (S, S, S), (1,), 'dim1', (), [0]),
        ('logcumsumexp', (), (0,), 'dim0_scalar', (), [0]),
        ('cummax', (S, S, S), (0,), 'dim0', (), [0]),
        ('cummax', (S, S, S), (1,), 'dim1', (), [0]),
        ('cummax', (), (0,), 'dim0_scalar', (), [0]),
        ('cummin', (S, S, S), (0,), 'dim0', (), [0]),
        ('cummin', (S, S, S), (1,), 'dim1', (), [0]),
        ('cummin', (), (0,), 'dim0_scalar', (), [0]),
        ('cumsum', (S, S, S), (0,), 'dim0', (), [0]),
        ('cumsum', (S, S, S), (1,), 'dim1', (), [0]),
        ('cumsum', (S, S, S), (1,), 'dim1_cast', (), [0], (), ident, {'dtype': torch.float64}),
        ('cumsum', (), (0,), 'dim0_scalar', (), [0]),
        ('cumprod', (S, S, S), (0,)),
        ('cumprod', (S, S, S), (1,), 'dim1', (), [0]),
        ('cumprod', (), (0,), 'scalar'),
        ('cumprod', (torch.tensor(0., requires_grad=True)), (0,), 'scalar_zeros'),
        ('cumprod', prod_zeros(S, [0, 1]), (1,), 'zeros_dim2', (), [0]),
        ('cumprod', prod_zeros(S, [0, 2]), (1,), 'zeros_dim1', (), [0]),
        ('cumprod', prod_zeros(S, [1, 2]), (1,), 'zeros_dim0', (), [0]),
        ('cumprod', prod_zeros(S, [1, 2]), (1,), 'zeros_dim0_cast', (), [0], (), ident, {'dtype': torch.float64}),
        ('log_softmax', (S, S, S), (1, torch.float64,), 'kwarg_dtype_would_break_jit_loader', (True,)),
        ('unfold', (), (0, 1, 1), 'scalar', (), [0]),
        ('unfold', (S, S, S, S), (0, 3, 1), '4d_dim0_step1', (), [0]),
        ('unfold', (S, S, S, S), (1, 3, 1), '4d_dim1_step1', (), [0]),
        ('unfold', (S, S, S, S), (2, 3, 1), '4d_dim2_step1', (), [0]),
        ('unfold', (S, S, S, S), (3, 3, 1), '4d_dim3_step1', (), [0]),
        ('unfold', (S, S, S, S), (0, 3, 2), '4d_dim0_step2', (), [0]),
        ('unfold', (S, S, S, S), (1, 3, 2), '4d_dim1_step2', (), [0]),
        ('unfold', (S, S, S, S), (2, 3, 2), '4d_dim2_step2', (), [0]),
        ('unfold', (S, S, S, S), (3, 3, 2), '4d_dim3_step2', (), [0]),
        ('unfold', (S, S, S, S), (0, 4, 1), '4d_dim0_size4', (), [0]),
        ('unfold', (S, S, S, S), (1, 4, 1), '4d_dim1_size4', (), [0]),
        ('unfold', (S, S, S, S), (2, 4, 1), '4d_dim2_size4', (), [0]),
        ('unfold', (S, S, S, S), (3, 4, 1), '4d_dim3_size4', (), [0]),
        ('unfold', (M,), (0, 3, 1), '1d_step1', (), [0]),
        ('unfold', (M,), (0, 3, 2), '1d_step2', (), [0]),
        ('unfold', (M,), (0, 3, 3), '1d_step3', (), [0]),
        ('unfold', (1000,), (0, 3, 11), '1d_step_gt_size', (), [0]),
        ('unfold', (1000,), (0, 2, 27), '1d_step_gt_size2', (), [0]),
        ('unfold', (10, 10), (0, 1, 2), '2d_step_gt_size', (), [0]),
        ('unfold', (10, 10), (1, 2, 3), '2d_step_gt_size2', (), [0]),
        ('unfold', (10, 10), (1, 2, 2), '2d_step_ge_size2', (), [0]),
        ('unfold', (S, S, S), (2, 3, 2), 'lastdim', (), [0]),
        ('addmm', (S, M), ((S, S), (S, M)), '', (True, ['aten::add', 'aten::mm'])),
        ('addmm', (1,), ((S, S), (S, M)), 'broadcast_lhs', (True, ['aten::add', 'aten::mm'])),
        ('addmm', (S, M), ((S, S), (S, M)), 'coef', (True,), (), (), ident, {'beta': 0.2, 'alpha': 0.6}),
        ('addmm', (1,), ((S, S), (S, M)), 'broadcast_lhs_coef', (True,), (), (), ident, {'beta': 0.2, 'alpha': 0.6}),
        ('addmm', (), ((S, S), (S, M)), 'scalar_broadcast_lhs', (True, ['aten::add', 'aten::mm'])),
        ('addmm', (), ((S, S), (S, M)), 'scalar_broadcast_lhs_coef', (True,), (), (), ident, {'beta': 0.2, 'alpha': 0.6}),
        ('addbmm', (S, M), ((S, S, S), (S, S, M)),),
        ('addbmm', (1,), ((S, S, S), (S, S, M)), 'broadcast_lhs'),
        ('addbmm', (S, M), ((S, S, S), (S, S, M)), 'coef', (), (), (), ident, {'beta': 0.2, 'alpha': 0.6}),
        ('addbmm', (1,), ((S, S, S), (S, S, M)), 'broadcast_lhs_coef', (),
         (), (), ident, {'beta': 0.2, 'alpha': 0.6}),
        ('addbmm', (), ((S, S, S), (S, S, M)), 'scalar_broadcast_lhs'),
        ('addbmm', (), ((S, S, S), (S, S, M)), 'scalar_broadcast_lhs_coef', (), (), (), ident,
         {'beta': 0.2, 'alpha': 0.6}),
        ('baddbmm', (S, S, M), ((S, S, S), (S, S, M)),),
        ('baddbmm', (1,), ((S, S, S), (S, S, M)), 'broadcast_lhs'),
        ('baddbmm', (S, S, M), ((S, S, S), (S, S, M)), 'coef', (), (), (), ident, {'beta': 0.2, 'alpha': 0.6}),
        ('baddbmm', (1,), ((S, S, S), (S, S, M)), 'broadcast_lhs_coef', (),
         (), (), ident, {'beta': 0.2, 'alpha': 0.6}),
        ('baddbmm', (), ((S, S, S), (S, S, M)), 'scalar_broadcast_lhs'),
        ('baddbmm', (), ((S, S, S), (S, S, M)), 'scalar_broadcast_lhs_coef', (), (), (), ident,
         {'beta': 0.2, 'alpha': 0.6}),
        ('addmv', (S,), ((S, M), (M,)),),
        ('addmv', (1,), ((S, M), (M,)), 'broadcast_lhs'),
        ('addmv', (S,), ((S, M), (M,)), 'coef', (), (), (), ident, {'beta': 0.2, 'alpha': 0.6}),
        ('addmv', (1,), ((S, M), (M,)), 'broadcast_lhs_coef', (), (), (), ident, {'beta': 0.2, 'alpha': 0.6}),
        ('addmv', (), ((S, M), (M,)), 'scalar_broadcast_lhs'),
        ('addmv', (), ((S, M), (M,)), 'scalar_broadcast_lhs_coef', (), (), (), ident, {'beta': 0.2, 'alpha': 0.6}),
        ('addr', (S, M), ((S,), (M,)),),
        ('addr', (), ((S,), (M,)), 'broadcast_lhs'),
        ('addr', (S, M), ((S,), (M,)), 'coef', (), (), (), ident, {'beta': 0.2, 'alpha': 0.6}),
        ('addr', (), ((S,), (M,)), 'broadcast_lhs_coef', (), (), (), ident, {'beta': 0.2, 'alpha': 0.6}),
        ('dot', (L,), ((L,),), '', (True,)),
        ('vdot', (L,), ((L,),),),
        ('mm', (S, M), ((M, S),), '', (True,)),
        ('bmm', (M, S, M), ((M, M, S),), '', (True,)),
        ('mv', (S, M), ((M,),), '', (True,)),
        ('ger', (S,), ((M,),)),
        ('inner', (S,), ((S,),), "1d_1d", (False,)),
        ('inner', (), ((S, S),), "scalar_2d", (False,)),
        ('matmul', (L,), ((L,),), '', (True,)),
        ('matmul', (S, M), ((M,),), "2d_1d", (True,)),
        ('matmul', (M,), ((M, S),), "1d_2d", (True,)),
        ('matmul', (S, M), ((M, S),), "2d_2d", (True,)),
        ('matmul', (S, S, M), ((M,),), "3d_1d", (True,)),
        ('matmul', (S, S, M), ((M, S),), "3d_2d", (True,)),
        ('matmul', (M,), ((S, M, S),), "1d_3d", (True,)),
        ('matmul', (S, M), ((S, M, S),), "2d_3d", (True,)),
        ('matmul', (S, S, M, M), ((S, S, M, S),), "4d_4d", (True,)),
        ('matmul', (S, S, M, M), ((M,),), "4d_1d", (True,)),
        ('matmul', (M,), ((S, S, M, S),), "1d_4d", (True,)),
        ('matrix_power', (S, S), [2], "n=2"),
        ('matrix_power', (S, S, S), [3], "n=3"),
        ('matrix_power', (S, S, S), [1], "n=1"),
        ('matrix_power', (S, S, S), [0], "n=0"),
        ('matrix_power', lambda dtype, device: random_fullrank_matrix_distinct_singular_value(S), [-1], "n=-1", (),
         NO_ARGS, [skipCPUIfNoLapack, skipCUDAIfNoMagma]),
        ('matrix_power', lambda dtype, device: random_fullrank_matrix_distinct_singular_value(S), [-3], "n=-3", (),
         NO_ARGS, [skipCPUIfNoLapack, skipCUDAIfNoMagma]),
        ('matrix_power', lambda dtype, device: random_fullrank_matrix_distinct_singular_value(S, S), [-2], "n=-2", (),
         NO_ARGS, [skipCPUIfNoLapack, skipCUDAIfNoMagma]),
        ('matrix_exp', (S, S), NO_ARGS, "single_matrix"),
        ('matrix_exp', (S, S, S), NO_ARGS, "batch_of_matrices"),
        ('mvlgamma', torch.empty(S,).uniform_(0.5, 1), [1], "p=1"),
        ('mvlgamma', torch.empty(S,).uniform_(1, 2), [2], "p=2"),
        ('mvlgamma', torch.empty(S, S).uniform_(1.5, 3), [3], "p=3"),
        ('mvlgamma', torch.empty(S, S).uniform_(2.5, 5), [5], "p=5"),
        ('addcmul', (S, S), ((S, S), (S, S)), '', (True,)),
        ('addcmul', (S, S), ((S, 1), (1, S)), 'broadcast_rhs', (True,)),
        ('addcmul', (1,), ((S, S, 1), (1, S)), 'broadcast_all', (True,)),
        ('addcmul', (S, S), ((S, S), (S, S)), 'scale', (True,), (), (), ident, {'value': 0.5}),
        ('addcmul', (S, S), ((S, 1), (1, S)), 'scale_broadcast_rhs', (True,), (), (), ident, {'value': 0.5}),
        ('addcmul', (1,), ((S, S, 1), (1, S)), 'scale_broadcast_all', (True,), (), (), ident, {'value': 0.5}),
        ('addcmul', (), ((), ()), 'scalar', (True,)),
        ('addcmul', (S, S), ((), ()), 'scalar_broadcast_rhs', (True,)),
        ('addcmul', (), ((S, S, 1), (1, S)), 'scalar_broadcast_lhs', (True,)),
        ('addcmul', (), ((), ()), 'scalar_scale', (True,), (), (), ident, {'value': 0.5}),
        ('addcmul', (S, S), ((), ()), 'scalar_scale_broadcast_rhs', (True,), (), (), ident, {'value': 0.5}),
        ('addcmul', (), ((S, S, 1), (1, S)), 'scalar_scale_broadcast_lhs', (True,), (), (), ident, {'value': 0.5}),
        ('addcdiv', (S, S), ((S, S), (S, S))),
        ('addcdiv', (S, S), ((S, 1), (1, S)), 'broadcast_rhs'),
        ('addcdiv', (1,), ((S, S, 1), (1, S)), 'broadcast_all'),
        ('addcdiv', (S, S), ((S, S), (S, S)), 'scale', (), (), (), ident, {'value': 0.5}),
        ('addcdiv', (S, S), ((S, 1), (1, S)), 'scale_broadcast_rhs', (), (), (), ident, {'value': 0.5}),
        ('addcdiv', (1,), ((S, S, 1), (1, S)), 'scale_broadcast_all', (), (), (), ident, {'value': 0.5}),
        ('addcdiv', (), ((), ()), 'scalar'),
        ('addcdiv', (S, S), ((), ()), 'scalar_broadcast_rhs'),
        ('addcdiv', (), ((S, S, 1), (1, S)), 'scalar_broadcast_lhs'),
        ('addcdiv', (), ((), ()), 'scalar_scale', (), (), (), ident, {'value': 0.5}),
        ('addcdiv', (S, S), ((), ()), 'scalar_scale_broadcast_rhs', (), (), (), ident, {'value': 0.5}),
        ('addcdiv', (), ((S, S, 1), (1, S)), 'scalar_scale_broadcast_lhs', (), (), (), ident, {'value': 0.5}),
        ('zero_', (S, S, S), NO_ARGS),
        ('zero_', (), NO_ARGS, 'scalar'),
        ('logaddexp', (S, S), ((S, S),)),
        ('logaddexp2', (S, S), ((S, S),)),
        ('logsumexp', (S, S), (1,), '', (True,)),
        ('logsumexp', (), (0,), 'scalar', (True,)),
        ('norm', (S, S), (), 'default'),
        ('norm', (S, S), (2,), '2'),
        ('norm', (S, S), (0,), '0'),
        ('norm', (S, S), (0.5,), '0_5'),
        ('norm', (S, S), (1,), '1'),
        ('norm', (S, S), (3,), '3'),
        ('norm', (S, S), (inf,), 'inf'),
        ('norm', (S, S), (-inf,), '-inf'),
        ('norm', (S, S), ('fro',), 'fro_default'),
        ('norm', (S, S), ('fro', [0, 1],), 'fro'),
        ('norm', (S, S), ('nuc',), 'nuc', (), NO_ARGS, [skipCPUIfNoLapack, skipCUDAIfNoMagma]),
        ('norm', (S, S, S), ('nuc', [1, 2]), 'nuc_batched', (), NO_ARGS, [skipCPUIfNoLapack, skipCUDAIfNoMagma]),
        ('norm', (S, S), (-1,), 'neg_1'),
        ('norm', (S, S), (-2,), 'neg_2'),
        ('norm', (S, S), (-0.5,), 'neg_0_5'),
        ('norm', (S, S), (-1.5,), 'neg_1_5'),
        ('norm', (S, S), (-2, 1,), 'neg_2_2_dim', (), [1]),
        ('norm', (S, S), (-1, 1,), 'neg_1_2_dim', (), [1]),
        ('norm', (S, S), (0, 1,), '0_2_dim', (), [1]),
        ('norm', (S, S), (1, 1,), '1_2_dim', (), [1]),
        ('norm', (S, S), (2, 1,), '2_2_dim', (), [1]),
        ('norm', (S, S), (3, 1,), '3_2_dim', (), [1]),
        ('norm', (S, S), (inf, 1,), 'inf_2_dim'),
        ('norm', torch.rand(S, S, S) + 5e-2, (1.5,), '1_5_default'),
        ('norm', (S, S, S), (2, 1), '2_dim', (), [1]),
        ('norm', (S, S, S), (3, 1), '3_dim', (), [1]),
        ('norm', torch.rand(S, S, S) + 5e-2, (1.5, 1), '1_5_dim', (), [1]),
        ('norm', (S, S, S), (2, 1, True), 'keepdim_2_dim', (), [1]),
        ('norm', (S, S, S), (3, 1, True), 'keepdim_3_dim', (), [1]),
        ('norm', torch.rand(S, S, S) + 5e-2, (1.5, 1, True), 'keepdim_1_5_dim', (), [1]),
        ('norm', (), (2, 0), '2_dim_scalar', (), [1]),
        ('norm', (), (3, 0), '3_dim_scalar', (), [1]),
        ('norm', (), (2, 0, True), 'keepdim_2_dim_scalar', (), [1]),
        ('norm', (), (3, 0, True), 'keepdim_3_dim_scalar', (), [1]),
        ('clone', (S, M, S), NO_ARGS),
        ('clone', (), NO_ARGS, 'scalar'),
        ('contiguous', (S, S), NO_ARGS, '', (True,)),
        ('contiguous', torch.randn(S, S).transpose(0, 1), NO_ARGS, 'not_contiguous', (True,)),
        ('dist', (S, S, S), ((S, S, S),)),
        ('dist', (S, S, S), ((S,),), 'broadcast_rhs'),
        ('dist', (S,), ((S, S, S),), 'broadcast_lhs'),
        ('dist', (S, 1, S), ((S, S),), 'broadcast_all'),
        ('dist', (), ((),), 'scalar'),
        ('dist', (S, S, S), ((),), 'scalar_broadcast_rhs'),
        ('dist', (), ((S, S, S),), 'scalar_broadcast_lhs'),
        ('dist', (S, S, S), ((S, S, S), 4), '4'),
        ('dist', (S, S, S), ((S,), 4), '4_broadcast_rhs'),
        ('dist', (S,), ((S, S, S), 4), '4_broadcast_lhs'),
        ('dist', (S, 1, S), ((S, S), 4), '4_broadcast_all'),
        ('dist', (), ((), 4), 'scalar_4'),
        ('dist', (S, S, S), ((), 4), 'scalar_4_broadcast_rhs'),
        ('dist', (), ((S, S, S), 4), 'scalar_4_broadcast_lhs'),
        ('diag', (M, M), NO_ARGS, '2d'),
        ('diag', (3, 5), NO_ARGS, '2d_wide'),
        ('diag', (3, 5), (2,), '2d_wide_pos'),
        ('diag', (3, 5), (-2,), '2d_wide_neg'),
        ('diag', (5, 3), NO_ARGS, '2d_tall'),
        ('diag', (5, 3), (2,), '2d_tall_pos'),
        ('diag', (5, 3), (-2,), '2d_tall_neg'),
        ('diag', (M,), NO_ARGS, '1d'),
        ('diag', (M, M), (1,), '2d_1'),
        ('diag', (M, M), (2,), '2d_2'),
        ('diag_embed', (S, S), NO_ARGS),
        ('diagonal', (M, M), NO_ARGS, '2d'),
        ('diagonal', (3, 5), NO_ARGS, '2d_wide'),
        ('diagonal', (3, 5), (2,), '2d_wide_pos'),
        ('diagonal', (3, 5), (-2,), '2d_wide_neg'),
        ('diagonal', (5, 3), NO_ARGS, '2d_tall'),
        ('diagonal', (5, 3), (2,), '2d_tall_pos'),
        ('diagonal', (5, 3), (-2,), '2d_tall_neg'),
        ('diagonal', (M, M), (1,), '2d_1'),
        ('diagonal', (M, M), (2,), '2d_2'),
        ('diagonal', (M, M, M), (1, 1, 2), '3d_1'),
        ('diagonal', (M, M, M), (2, 0, 1), '3d_2'),
        ('diagonal', (M, M, M), (-2, 0, 1), '3d_3'),
        ('tril', (M, M), NO_ARGS),
        ('tril', (M, M), (2,), 'idx'),
        ('tril', (S, M, M), NO_ARGS, 'batched'),
        ('tril', (S, M, M), (2,), 'batched_idx'),
        ('tril', (3, 3, S, S), NO_ARGS, 'more_batched'),
        ('triu', (M, M), NO_ARGS),
        ('triu', (M, M), (2,), 'idx'),
        ('triu', (S, M, M), NO_ARGS, 'batched'),
        ('triu', (S, M, M), (2,), 'batched_idx'),
        ('triu', (3, 3, S, S), NO_ARGS, 'more_batched'),
        ('trace', (M, M), NO_ARGS),
        ('cross', (S, 3), ((S, 3),)),
        ('cross', (S, 3, S), ((S, 3, S), 1), 'dim'),
        ('index_add', (S, S), (0, index_variable(2, S), (2, S)), 'dim', (), [0]),
        ('index_add', (), (0, torch.tensor([0], dtype=torch.int64), (1,)), 'scalar_input_dim', (), [0]),
        ('index_add', (), (0, torch.tensor(0, dtype=torch.int64), ()), 'scalar_all_dim', (), [0]),
        ('index_add', (S, S), (0, index_variable(2, S), (2, S)), 'alert_nondeterministic', (), [0],
            [expectedAlertNondeterministic('index_add_cuda_', 'cuda')]),
        ('index_copy', (S, S), (0, index_perm_variable(2, S), (2, S)), 'dim', (), [0]),
        ('index_copy', (S, S), (0, index_perm_variable(2, S), (2, S)), 'dim_alert_nondeterministic', (), [0],
            [expectedAlertNondeterministic('index_copy')]),
        ('index_copy', (), (0, torch.tensor([0], dtype=torch.int64), (1,)), 'scalar_input_dim', (), [0]),
        ('index_copy', (), (0, torch.tensor(0, dtype=torch.int64), ()), 'scalar_all_dim', (), [0]),
        ('index_fill', (S, S), (0, index_variable(2, S), 2), 'dim', (), [0]),
        ('index_fill', (S, S), (0, index_variable(2, S), ()), 'variable_dim', (), [0]),
        ('index_fill', (S, S), (0, torch.tensor(0, dtype=torch.int64), 2), 'scalar_index_dim', (), [0]),
        ('index_fill', (), (0, torch.tensor([0], dtype=torch.int64), 2), 'scalar_input_dim', (), [0]),
        ('index_fill', (), (0, torch.tensor(0, dtype=torch.int64), 2), 'scalar_both_dim', (), [0]),
        ('inverse', lambda dtype, device: random_fullrank_matrix_distinct_singular_value(S, dtype=dtype).to(device),
            NO_ARGS, '', (), NO_ARGS, [skipCPUIfNoLapack, skipCUDAIfNoMagma]),
        ('inverse', lambda dtype, device: random_fullrank_matrix_distinct_singular_value(S, 2, 3, dtype=dtype).to(device),
         NO_ARGS, 'batched', (), NO_ARGS, [skipCPUIfNoLapack, skipCUDAIfNoMagma]),
        ('det', (S, S), NO_ARGS, '', (), NO_ARGS, [skipCPUIfNoLapack, skipCUDAIfNoMagma]),
        ('det', (1, 1), NO_ARGS, '1x1', (), NO_ARGS, [skipCPUIfNoLapack, skipCUDAIfNoMagma]),
        ('det', lambda dtype, device: random_symmetric_matrix(S), NO_ARGS, 'symmetric', (),
            NO_ARGS, [skipCPUIfNoLapack, skipCUDAIfNoMagma]),
        ('det', lambda dtype, device: random_symmetric_psd_matrix(S),
            NO_ARGS, 'symmetric_psd', (), NO_ARGS, [skipCPUIfNoLapack, skipCUDAIfNoMagma]),
        ('det', lambda dtype, device: random_symmetric_pd_matrix(S),
            NO_ARGS, 'symmetric_pd', (), NO_ARGS, [skipCPUIfNoLapack, skipCUDAIfNoMagma]),
        ('det', lambda dtype, device: random_square_matrix_of_rank(S, S - 2),
            NO_ARGS, 'dim2_null', (), NO_ARGS, [skipCPUIfNoLapack, skipCUDAIfNoMagma]),
        ('det', lambda dtype, device: random_square_matrix_of_rank(S, 1), NO_ARGS, 'rank1', (),
            NO_ARGS, [skipCPUIfNoLapack, skipCUDAIfNoMagma]),
        ('det', lambda dtype, device: random_square_matrix_of_rank(S, 2), NO_ARGS, 'rank2', (),
            NO_ARGS, [skipCPUIfNoLapack, skipCUDAIfNoMagma]),
        ('det', lambda dtype, device: random_fullrank_matrix_distinct_singular_value(S), NO_ARGS,
         'distinct_singular_values', (), NO_ARGS, [skipCPUIfNoLapack, skipCUDAIfNoMagma]),
        ('det', (3, 3, S, S), NO_ARGS, 'batched', (), NO_ARGS, [skipCPUIfNoLapack, skipCUDAIfNoMagma]),
        ('det', (3, 3, 1, 1), NO_ARGS, 'batched_1x1', (), NO_ARGS, [skipCPUIfNoLapack, skipCUDAIfNoMagma]),
        ('det', lambda dtype, device: random_symmetric_matrix(S, 3),
            NO_ARGS, 'batched_symmetric', (), NO_ARGS, [skipCPUIfNoLapack, skipCUDAIfNoMagma]),
        ('det', lambda dtype, device: random_symmetric_psd_matrix(S, 3),
            NO_ARGS, 'batched_symmetric_psd', (), NO_ARGS, [skipCPUIfNoLapack, skipCUDAIfNoMagma]),
        ('det', lambda dtype, device: random_symmetric_pd_matrix(S, 3),
            NO_ARGS, 'batched_symmetric_pd', (), NO_ARGS, [skipCPUIfNoLapack, skipCUDAIfNoMagma]),
        ('det', lambda dtype, device: random_fullrank_matrix_distinct_singular_value(S, 3, 3), NO_ARGS,
         'batched_distinct_singular_values', (), NO_ARGS, [skipCPUIfNoLapack, skipCUDAIfNoMagma]),
        # For `logdet` the function at det=0 is not smooth.
        # We need to exclude tests with det=0 (e.g. dim2_null, rank1, rank2) and use
        # `make_nonzero_det` to make the random matrices have nonzero det. For
        # `logdet`, we also set `make_nonzero_det(matrix, sign=1)` to make the
        # matrix have positive det.
        ('logdet', lambda dtype, device: make_nonzero_det(torch.randn(S, S), 1),
            NO_ARGS, '', (), NO_ARGS, [skipCPUIfNoLapack, skipCUDAIfNoMagma]),
        ('logdet', lambda dtype, device: make_nonzero_det(torch.randn(1, 1), 1),
            NO_ARGS, '1x1', (), NO_ARGS, [skipCPUIfNoLapack, skipCUDAIfNoMagma]),
        ('logdet', lambda dtype, device: make_nonzero_det(random_symmetric_matrix(S), 1), NO_ARGS,
         'symmetric', (), NO_ARGS, [skipCPUIfNoLapack, skipCUDAIfNoMagma]),
        ('logdet', lambda dtype, device: make_nonzero_det(random_symmetric_pd_matrix(S), 1), NO_ARGS,
         'symmetric_pd', (), NO_ARGS, [skipCPUIfNoLapack, skipCUDAIfNoMagma]),
        ('logdet', lambda dtype, device: make_nonzero_det(random_fullrank_matrix_distinct_singular_value(S), 1, 0), NO_ARGS,
         'distinct_singular_values', (), NO_ARGS, [skipCPUIfNoLapack, skipCUDAIfNoMagma]),
        ('logdet', lambda dtype, device: make_nonzero_det(torch.randn(3, 3, S, S), 1),
            NO_ARGS, 'batched', (), NO_ARGS, [skipCPUIfNoLapack, skipCUDAIfNoMagma]),
        ('logdet', lambda dtype, device: make_nonzero_det(torch.randn(3, 3, 1, 1), 1),
            NO_ARGS, 'batched_1x1', (), NO_ARGS, [skipCPUIfNoLapack, skipCUDAIfNoMagma]),
        ('logdet', lambda dtype, device: make_nonzero_det(random_symmetric_matrix(S, 3), 1), NO_ARGS,
         'batched_symmetric', (), NO_ARGS, [skipCPUIfNoLapack, skipCUDAIfNoMagma]),
        ('logdet', lambda dtype, device: make_nonzero_det(random_symmetric_pd_matrix(S, 3), 1), NO_ARGS,
         'batched_symmetric_pd', (), NO_ARGS, [skipCPUIfNoLapack, skipCUDAIfNoMagma]),
        ('logdet', lambda dtype, device: make_nonzero_det(random_fullrank_matrix_distinct_singular_value(S, 3), 1, 0), NO_ARGS,
         'batched_distinct_singular_values', (), NO_ARGS, [skipCPUIfNoLapack, skipCUDAIfNoMagma]),
        ('qr', (S, S), (False,), 'square_single', (), NO_ARGS, [skipCPUIfNoLapack, skipCUDAIfNoMagma]),
        ('qr', (S, S - 2), (True,), 'tall_single' , (), NO_ARGS, [skipCPUIfNoLapack, skipCUDAIfNoMagma]),
        ('qr', (S - 2, S), (False,), 'wide_single' , (), NO_ARGS, [skipCPUIfNoLapack, skipCUDAIfNoMagma]),
        ('qr', (3, S, S), (False,), 'square_batched', (), NO_ARGS, [skipCPUIfNoLapack, skipCUDAIfNoMagma]),
        ('qr', (3, S, S - 2), (True,), 'tall_batched', (), NO_ARGS, [skipCPUIfNoLapack, skipCUDAIfNoMagma]),
        ('qr', (3, S - 2, S), (True,), 'wide_batched' , (), NO_ARGS, [skipCPUIfNoLapack, skipCUDAIfNoMagma]),
        ('qr', (3, 2, S, S), (False,), 'square_many_batched', (), NO_ARGS, [skipCPUIfNoLapack, skipCUDAIfNoMagma]),
        ('qr', (3, 2, S, S - 2), (True,), 'tall_many_batched', (), NO_ARGS, [skipCPUIfNoLapack, skipCUDAIfNoMagma]),
        ('qr', (3, 2, S - 2, S), (True,), 'wide_many_batched', (), NO_ARGS, [skipCPUIfNoLapack, skipCUDAIfNoMagma]),
        ('lu', (S, S), (True, False), 'square_single_no_info', (), NO_ARGS, [skipCPUIfNoLapack, skipCUDAIfNoMagma]),
        ('lu', (S, S), (True, True), 'square_single_with_info', (), NO_ARGS, [skipCPUIfNoLapack, skipCUDAIfNoMagma]),
        ('lu', (3, S, S), (True, False), 'square_batch_no_info', (), NO_ARGS, [skipCPUIfNoLapack, skipCUDAIfNoMagma]),
        ('lu', (3, S, S), (True, True), 'square_batch_with_info', (), NO_ARGS, [skipCPUIfNoLapack, skipCUDAIfNoMagma]),
        ('lu', (3, 3, S, S), (True, False), 'square_many_batches_no_info', (), NO_ARGS, [skipCPUIfNoLapack, skipCUDAIfNoMagma]),
        ('lu', (3, 3, S, S), (True, True), 'square_many_batches_with_info', (), NO_ARGS, [skipCPUIfNoLapack, skipCUDAIfNoMagma]),
        ('solve', (S, S), (lambda dtype, device: random_fullrank_matrix_distinct_singular_value(
            S, silent=True, dtype=dtype, device=device),), '', (), NO_ARGS, [skipCPUIfNoLapack, skipCUDAIfNoMagma]),
        ('solve', (S, S, S),
            (lambda dtype, device:
                random_fullrank_matrix_distinct_singular_value(S, S, silent=True, dtype=dtype, device=device),),
         'batched', (), NO_ARGS, [skipCPUIfNoLapack, skipCUDAIfNoMagma]),
        ('solve', (2, 3, S, S),
            (lambda dtype, device:
                random_fullrank_matrix_distinct_singular_value(S, 2, 3, silent=True, dtype=dtype, device=device),),
         'batched_dims', (), NO_ARGS, [skipCPUIfNoLapack, skipCUDAIfNoMagma]),
        ('solve', (2, 2, S, S),
            (lambda dtype, device:
                random_fullrank_matrix_distinct_singular_value(S, 1, silent=True, dtype=dtype, device=device),),
         'batched_broadcast_A', (), NO_ARGS, [skipCPUIfNoLapack, skipCUDAIfNoMagma]),
        ('solve', (1, S, S),
            (lambda dtype, device:
                random_fullrank_matrix_distinct_singular_value(S, 2, 2, silent=True, dtype=dtype, device=device),),
         'batched_broadcast_b', (), NO_ARGS, [skipCPUIfNoLapack, skipCUDAIfNoMagma]),
        ('fill_', (S, S, S), (1,), 'number'),
        ('fill_', (), (1,), 'number_scalar'),
        ('fill_', (S, S, S), ((),), 'variable'),
        ('eq_', (S, S, S), ((S, S, S),)),
        ('eq_', (S, S, S), ((1,),), 'broadcast_rhs'),
        ('eq_', (), ((),), 'scalar'),
        ('eq_', (S, S, S), ((),), 'scalar_broadcast_rhs'),
        ('ne_', (S, S, S), ((S, S, S),)),
        ('ne_', (S, S, S), ((1,),), 'broadcast_rhs'),
        ('ne_', (), ((),), 'scalar'),
        ('ne_', (S, S, S), ((),), 'scalar_broadcast_rhs'),
        ('gt_', (S, S, S), ((S, S, S),)),
        ('gt_', (S, S, S), ((1,),), 'broadcast_rhs'),
        ('gt_', (), ((),), 'scalar'),
        ('gt_', (S, S, S), ((),), 'scalar_broadcast_rhs'),
        ('ge_', (S, S, S), ((S, S, S),)),
        ('ge_', (S, S, S), ((1,),), 'broadcast_rhs'),
        ('ge_', (), ((),), 'scalar'),
        ('ge_', (S, S, S), ((),), 'scalar_broadcast_rhs'),
        ('lt_', (S, S, S), ((S, S, S),)),
        ('lt_', (S, S, S), ((1,),), 'broadcast_rhs'),
        ('lt_', (), ((),), 'scalar'),
        ('lt_', (S, S, S), ((),), 'scalar_broadcast_rhs'),
        ('le_', (S, S, S), ((S, S, S),)),
        ('le_', (S, S, S), ((1,),), 'broadcast_rhs'),
        ('le_', (), ((),), 'scalar'),
        ('le_', (S, S, S), ((),), 'scalar_broadcast_rhs'),
        ('eq_', (S, S, S), (0,), 'pyscalar'),
        ('ne_', (S, S, S), (0,), 'pyscalar'),
        ('gt_', (S, S, S), (0,), 'pyscalar'),
        ('ge_', (S, S, S), (0,), 'pyscalar'),
        ('le_', (S, S, S), (0,), 'pyscalar'),
        ('lt_', (), (0,), 'pyscalar'),
        ('eq_', (), (0,), 'pyscalar_scalar'),
        ('ne_', (), (0,), 'pyscalar_scalar'),
        ('gt_', (), (0,), 'pyscalar_scalar'),
        ('ge_', (), (0,), 'pyscalar_scalar'),
        ('lt_', (), (0,), 'pyscalar_scalar'),
        ('le_', (), (0,), 'pyscalar_scalar'),
        ('permute', (1, 2, 3, 4), (0, 2, 3, 1), '', (True,)),
        ('permute', (1, 2, 3, 4), (0, -2, -1, 1), 'neg_dim', (True,)),
        ('permute', (), (dont_convert(()),), 'scalar', (True,)),
        ('select', (S, S, S), (1, 2), 'dim', (), [0]),
        ('select', (S, S, S), (1, -1), 'wrap_dim', (), [0]),
        ('select', (S,), (0, 2), '1d'),
        ('narrow', (S, S, S), (1, 2, 2), 'dim', (), [0]),
        ('narrow', (S, S, S), (1, 0, 0), 'empty_dim', (), [0]),
        ('squeeze', (S, 1, S, 1), NO_ARGS, '', (True,)),
        ('squeeze', (1, 1, 1, 1), NO_ARGS, 'input_sizes_are_ones', (True,)),
        ('squeeze', (S, 1, S, 1), (1,), '1_dim', (True,), [0]),
        ('squeeze', (S, 1, S, 1), (2,), 'not_1_dim', (True,), [0]),
        ('squeeze', (), (0,), 'scalar', (True,), [0]),
        ('unsqueeze', (S, S, S), (0,), 'first', (True,), [0]),
        ('unsqueeze', (S, S, S), (1,), 'middle', (True,), [0]),
        ('unsqueeze', (S, S, S), (3,), 'last', (True,), [0]),
        ('unsqueeze', (), (0,), 'scalar', (True,), [0]),
        ('chunk', (S, S, S), (2,), '', (True, 'prim::ConstantChunk')),
        ('chunk', (S, S, S), (S, 1), 'dim', (True, 'prim::ConstantChunk'), [1]),
        ('split', (S, S, S), (2,), '', (True,)),
        ('split', (S, S, S), (S, 1), 'dim', (True,), [1]),
        ('split', (S, S, S), ([int(S / 3), S - int(S / 3) * 2, int(S / 3)],), 'size_list',
            (True, 'aten::split_with_sizes')),
        ('split', (S, S, S), ([int(S / 2), S - int(S / 2) * 2, int(S / 2)], 2), 'size_list_dim',
            (True, 'aten::split_with_sizes'), [1]),
        ('split_with_sizes', (S, S, S), ([int(S / 3), S - int(S / 3) * 2, int(S / 3)],), '', (True,)),
        ('split_with_sizes', (S, S, S), ([int(S / 3), S - int(S / 3), 0],), 'size_0', (True, )),
        ('split_with_sizes', (S, S, S), ([int(S / 3), S - int(S / 3) * 2, int(S / 3)],), 'dim', (True, ), [1]),
        ('tensor_split', (S, S, S), (3,), 'sections', (False,)),
        ('tensor_split', (S, S, S), (3, 1), 'sections_dim', (False,), [1]),
        ('tensor_split', (S, S, S), ([2, 4],), 'indices', (False,)),
        ('tensor_split', (S, S, S), ([2, 4], 1), 'indices_dim', (False,), [1]),
        ('scatter', (M, S), (0, gather_variable((S, S), 1, M), (S, S)), 'dim0', (), [0]),
        ('scatter', (M, S), (1, gather_variable((M, S // 2), 0, S), (M, S // 2)), 'dim1', (), [0]),
        ('scatter', (), (0, torch.tensor(0, dtype=torch.int64), ()), 'scalartensor_all_dim0', (), [0]),
        ('scatter', (), (0, torch.tensor(0, dtype=torch.int64), 2.5), 'scalar_all_dim0', (), [0]),
        ('scatter_add', (M, S), (0, gather_variable((S, S), 1, M), (S, S)), 'dim0', (), [0]),
        ('scatter_add', (M, S), (1, gather_variable((M, S // 2), 0, S), (M, S // 2)), 'dim1', (), [0]),
        ('scatter_add', (), (0, torch.tensor(0, dtype=torch.int64), ()), 'scalar_all_dim0', (), [0]),
        ('scatter_add', (M, S), (0, gather_variable((S, S), 1, M), (S, S)), 'alert_nondeterministic', (), [0],
            [expectedAlertNondeterministic('scatter_add_cuda_kernel', 'cuda')]),
        ('masked_select', (M, M), (mask_not_all_zeros((M, M)),)),
        ('masked_select', (M, M), (mask_not_all_zeros((M,)),), 'broadcast_rhs'),
        ('masked_select', (M,), (mask_not_all_zeros((M, M)),), 'broadcast_lhs'),
        ('masked_select', (M, 1, M), (mask_not_all_zeros((M, M)),),
         'broadcast_all'),
        ('masked_select', (), (torch.tensor(1, dtype=torch.bool),), 'scalar'),
        ('masked_select', (M, M), (torch.tensor(1, dtype=torch.bool),), 'scalar_broadcast_rhs'),
        ('masked_select', (), (mask_not_all_zeros((M, M)),), 'scalar_broadcast_lhs'),
        ('masked_fill', (M, M), (torch.BoolTensor(M, M).bernoulli_(), 10)),
        ('masked_fill', (M, M), (torch.BoolTensor(M, M).bernoulli_(), ()), 'tensor'),
        ('masked_fill', (M,), (torch.BoolTensor(M, M).bernoulli_(), 10), 'broadcast_lhs'),
        ('masked_fill', (M, M), (torch.BoolTensor(M,).bernoulli_(), 10), 'broadcast_rhs'),
        ('masked_fill', (), (torch.tensor(0, dtype=torch.bool).bernoulli_(), 10), 'scalar'),
        ('masked_fill', (), (torch.tensor(0, dtype=torch.bool).bernoulli_(), ()),
         'scalar_variable'),
        ('masked_fill', (M, M), (torch.tensor(0, dtype=torch.bool).bernoulli_(), 10),
         'scalar_broadcast_rhs'),
        ('masked_scatter', (M, M), (torch.BoolTensor(M, M).bernoulli_(), (M, M))),
        ('masked_scatter', (M,), (torch.BoolTensor(M, M).bernoulli_(), (M, M)),
         'broadcast_lhs'),
        ('masked_scatter', (M, M), (torch.BoolTensor(M,).bernoulli_(), (M, M)),
         'broadcast_rhs'),
        ('masked_scatter', (M, M), (bernoulli_scalar(), (M, M)), 'scalar'),
        ('masked_scatter', (M, M), (bernoulli_scalar(), (M, M)),
         'scalar_broadcast_rhs'),
        ('maximum', (S, S), ((S, S),)),
        ('minimum', (S, S), ((S, S),)),
        ('resize_', (S, S, S), (torch.Size([S * S, S])), 'fewer_dims'),
        ('resize_', (), (dont_convert(()),), 'scalar'),
        ('resize_', (), (torch.Size([1, 1, 1])), 'scalar_to_dims'),
        ('resize_as_', (), (non_differentiable(torch.tensor(5.)),), 'scalar'),
        ('resize_as_', (), (non_differentiable(torch.randn((1, 1, 1))),), 'scalar_to_dims'),
        ('resize_as_', (S, S, S), (non_differentiable(torch.randn(S * S, S)),)),
        ('sort', (S, M, S), NO_ARGS),
        ('sort', (S, M, S), (1,), 'dim'),
        ('sort', (S, M, S), (1, True), 'dim_desc'),
        ('sort', (), NO_ARGS, 'scalar'),
        ('sort', (), (0,), 'dim_scalar'),
        ('sort', (), (0, True), 'dim_desc_scalar'),
        ('msort', (S, M, S), NO_ARGS),
        ('topk', (S, M, S), (3,)),
        ('topk', (S, M, S), (3, 1), 'dim', (), [1]),
        ('topk', (S, M, S), (3, 1, True), 'dim_desc', (), [1]),
        ('topk', (S, M, S), (3, 1, True, True), 'dim_desc_sort', (), [1]),
        ('topk', (), (1,), 'scalar'),
        ('topk', (), (1, 0), 'dim_scalar', (), [1]),
        ('topk', (), (1, 0, True), 'dim_desc_scalar', (), [1]),
        ('topk', (), (1, 0, True, True), 'dim_desc_sort_scalar', (), [1]),
        ('take', (S, S, S), (torch.LongTensor([[-3, 2], [20, 2]]),)),
        ('take', (S, S, S), (torch.tensor(0, dtype=torch.int64),), 'scalar_index'),
        ('take', (), (torch.LongTensor([0]),), 'scalar_data'),
        ('take', (), (torch.tensor(0, dtype=torch.int64),), 'scalar_both'),
        ('where', (M, M), (mask_not_all_zeros((M, M)), (M, M)), '', (True,)),
        ('where', (M, 1, M), (mask_not_all_zeros((M, M)), (M, M, 1)), 'broadcast_all', (True,)),
        ('where', (), (bernoulli_scalar(), ()), 'scalar', (True,)),
        ('where', (M, 1, M), (bernoulli_scalar(), (M, M, 1)), 'scalar_broadcast_mask', (True,)),
        ('where', (), (mask_not_all_zeros((M, M)), ()), 'scalar_broadcast_non_mask', (True,)),
        ('__getitem__', torch.randn(S, S, S), (dont_convert([1, 2]),)),
        ('__getitem__', torch.randn(S, S, S), (slice(0, 3),), 'slice'),
        ('__getitem__', torch.randn(S, S, S), (dont_convert([slice(0, 3), 1]),), 'slice_index'),
        ('__getitem__', torch.randn(S, S, S), (dont_convert([[0, 2, 3], [1, 3, 3], [0, 0, 2]]),), 'adv_index'),
        ('__getitem__', torch.randn(S, S, S), (dont_convert([[0, 0, 3], [1, 1, 3], [0, 0, 2]]),), 'adv_index_dup'),
        ('__getitem__', torch.randn(S, S, S), (dont_convert([slice(None), slice(None), [0, 3]]),), 'adv_index_end'),
        ('__getitem__', torch.randn(S, S, S), (dont_convert([slice(None), [0, 3], slice(None)]),), 'adv_index_mid'),
        ('__getitem__', torch.randn(S, S, S), (dont_convert([[0, 3], slice(None), slice(None)]),), 'adv_index_beg'),
        ('__getitem__', torch.randn(S, S, S), (dont_convert([[0, 3], [1, 2], slice(None)]),), 'adv_index_comb'),
        ('__getitem__', torch.randn(S, S, S), (dont_convert([[0, 3], ]),), 'adv_index_sub'),
        ('__getitem__', torch.randn(S, S, S), (dont_convert([[0, 3], slice(None)]),), 'adv_index_sub_2'),
        ('__getitem__', torch.randn(S, S, S), (dont_convert([[0, 3], Ellipsis]),), 'adv_index_sub_3'),
        ('__getitem__', torch.randn(S, S, S), (dont_convert([[0, 2, 3], [1, 3, 3],
                                                             torch.LongTensor([0, 0, 2])]),), 'adv_index_var'),
        ('to_sparse', (S, S), (), '', (), (), [], lambda x: x.to_dense()),
        ('triangular_solve', (S, M), ((S, S), ), '', (), NO_ARGS, [skipCPUIfNoLapack, skipCUDAIfNoMagma]),
        ('kron', (S, S), ((M, L),))
    ]

def create_input(call_args, requires_grad=True, non_contiguous=False, call_kwargs=None, dtype=torch.double, device=None):
    if not isinstance(call_args, tuple):
        call_args = (call_args,)

    def map_arg(arg):
        def maybe_non_contig(tensor):
            return tensor if not non_contiguous else make_non_contiguous(tensor)

        if isinstance(arg, torch.Size) or isinstance(arg, dont_convert):
            return arg
        elif isinstance(arg, tuple) and len(arg) == 0:
            var = torch.randn((), dtype=dtype, device=device)
            var.requires_grad = requires_grad
            return var
        elif isinstance(arg, tuple) and not isinstance(arg[0], torch.Tensor):
            return Variable(maybe_non_contig(torch.randn(*arg, dtype=dtype, device=device)), requires_grad=requires_grad)
        # double check casting
        elif isinstance(arg, non_differentiable):
            if isinstance(arg.tensor, torch.Tensor):
                return maybe_non_contig(arg.tensor.to(device=device))
            return maybe_non_contig(arg.tensor.to(device=device))
        elif isinstance(arg, torch.Tensor):
            if arg.dtype == torch.float:
                arg = arg.double()
            if arg.dtype == torch.cfloat:
                arg = arg.to(torch.cdouble)
            if arg.is_complex() != dtype.is_complex:
                raise RuntimeError("User provided tensor is real for a test that runs with complex dtype, ",
                                   "which is not supported for now")
            # NOTE: We do clone() after detach() here because we need to be able to change size/storage of v afterwards
            v = maybe_non_contig(arg).detach().to(device=device).clone()
            v.requires_grad = requires_grad and (v.is_floating_point() or v.is_complex())
            return v
        elif callable(arg):
            return map_arg(arg(dtype=dtype, device=device))
        else:
            return arg
    args_out = tuple(map_arg(arg) for arg in call_args)
    kwargs_out = {k: map_arg(v) for k, v in call_kwargs.items()} if call_kwargs else {}
    return args_out, kwargs_out


def _compare_trilu_indices(
        self, row, col, offset=0, dtype=torch.long, device='cpu'):
    if row == 0 or col == 0:
        # have to handle this separately as tril and triu does not take
        # empty matrix as input
        self.assertEqual(
            torch.empty(0, 2, dtype=dtype, device=device).transpose(0, 1),
            torch.tril_indices(row, col, offset, dtype=dtype, device=device))

        self.assertEqual(
            torch.empty(0, 2, dtype=dtype, device=device).transpose(0, 1),
            torch.triu_indices(row, col, offset, dtype=dtype, device=device))

    else:
        # TODO(#38095): Replace assertEqualIgnoreType. See issue #38095
        self.assertEqualIgnoreType(
            torch.ones(row, col, device='cpu')
                 .tril(offset).nonzero().to(dtype).transpose(0, 1),
            torch.tril_indices(row, col, offset, dtype=dtype, device=device))

        # TODO(#38095): Replace assertEqualIgnoreType. See issue #38095
        self.assertEqualIgnoreType(
            torch.ones(row, col, device='cpu')
                 .tril(offset).nonzero().to(dtype).transpose(0, 1),
            torch.tril_indices(row, col, offset, dtype=dtype, device=device))


def _compare_large_trilu_indices(
        self, row, col, offset=0, dtype=torch.long, device='cpu'):
    l = torch.ones(row, col, dtype=dtype, device='cpu').tril(offset) \
             .nonzero()[-100:-1, :].transpose(0, 1).to(device)
    torch.cuda.empty_cache()

    r = torch.tril_indices(
        row, col, offset, dtype=dtype, device=device)[:, -100:-1]
    self.assertEqual(l, r)
    torch.cuda.empty_cache()

    l = torch.ones(row, col, dtype=dtype, device='cpu').triu(offset) \
             .nonzero()[-100:-1, :].transpose(0, 1).to(device)
    torch.cuda.empty_cache()

    r = torch.triu_indices(
        row, col, offset, dtype=dtype, device=device)[:, -100:-1]
    self.assertEqual(l, r)
    torch.cuda.empty_cache()

# (
#   row
#   col
#   offset (optional)
#   dtype (optional)
# )
tri_tests_args = [
    (1, 1),
    (3, 3),
    (3, 3, 1),
    (3, 3, 2),
    (3, 3, 200),
    (3, 3, -1),
    (3, 3, -2),
    (3, 3, -200),
    (0, 3, 0),
    (0, 3, 1),
    (0, 3, -1),
    (3, 0, 0),
    (3, 0, 1),
    (3, 0, -1),
    (0, 0, 0),
    (0, 0, 1),
    (0, 0, -1),
    (3, 6, 0),
    (3, 6, 1),
    (3, 6, 3),
    (3, 6, 9),
    (3, 6, -1),
    (3, 6, -3),
    (3, 6, -9),
    (6, 3, 0),
    (6, 3, 1),
    (6, 3, 3),
    (6, 3, 9),
    (6, 3, -1),
    (6, 3, -3),
    (6, 3, -9),
    (258, 253, 1, torch.float32),
    (257, 258, 1, torch.float64),
    (258, 258, 1, torch.short),
    (3, 513, 1, torch.long),
    (513, 3, 1, torch.int),
    (513, 0, 1, torch.double),
    (1024, 1024),
    (1024, 1024, 500, torch.float32),
    (1024, 1024, 1023),
    (1024, 1024, -500),
    (1023, 1025),
    (1025, 1023, 1022),
    (1024, 1024, -500),
    (3, 2028),
    (3, 2028, 1),
    (3, 2028, -1),
    (2028, 3),
    (2028, 1),
    (2028, 1, -1)
]

tri_large_tests_args: List[Tuple[int, ...]] = [
    # Large test cases below are deliberately commented out to speed up CI
    # tests and to avoid OOM error. When modifying implementations of
    # tril_indices and triu_indices, please enable these tests and make sure
    # they pass.
    #
    # (1, 268435455),
    # (5000, 5000),
    # (10000, 10000),
    # (268435455, 1),
    # (134217727, 2, 1),
    # (2, 134217727, 1),
    # (536870901, 1),
    # (1, 536870901),
    # (268435455, 2, 1),
    # (2, 268435455, 1)
]


def run_additional_tri_tests(self, device):
    x = torch.ones(
        3, 3, dtype=torch.long, device=device, layout=torch.strided)
    l = x.tril(0).nonzero().transpose(0, 1)
    u = x.triu(0).nonzero().transpose(0, 1)
    self.assertEqual(l, torch.tril_indices(3, 3, device=device))
    self.assertEqual(
        l, torch.tril_indices(3, 3, device=device, layout=torch.strided))

    self.assertEqual(u, torch.triu_indices(3, 3, device=device))
    self.assertEqual(
        u, torch.triu_indices(3, 3, device=device, layout=torch.strided))

    self.assertRaises(
        RuntimeError,
        lambda: torch.triu_indices(
            1, 1, device=device, layout=torch.sparse_coo))

    self.assertRaises(
        RuntimeError,
        lambda: torch.tril_indices(
            1, 1, device=device, layout=torch.sparse_coo))


def unpack_variables(args):
    if istuple(args):
        return tuple(unpack_variables(elem) for elem in args)
    else:
        return args


EXCLUDE_FUNCTIONAL = {
    'addmm',
    'addmm_',
    'addbmm',
    'baddbmm',
    'addmv',
    'addmv_',
    'addr',
    'addr_',
    'reshape',
    'where'  # argument order
}
EXCLUDE_GRADCHECK: Dict[str, Any] = {
}
EXCLUDE_GRADGRADCHECK: Dict[str, Any] = {
}
EXCLUDE_GRADGRADCHECK_BY_TEST_NAME = {
    # *det methods uses svd in backward when matrix is not invertible. However,
    # svd backward is unstable unless the matrix has positive distinct singular
    # values. Generated random matrices satisfy this with high probability, but
    # we can't rely on it. So only test gradgrad on invertible test cases and
    # _distinct_singular_values.
    'test_det',
    'test_det_1x1',
    'test_det_symmetric',
    'test_det_symmetric_psd',
    'test_det_dim2_null',
    'test_det_rank1',
    'test_det_rank2',
    'test_det_batched',
    'test_det_batched_1x1',
    'test_det_batched_symmetric',
    'test_det_batched_symmetric_psd',
    # `other` expand_as(self, other) is not used in autograd.
    'test_expand_as',
    'test_logdet',
    'test_logdet_1x1',
    'test_logdet_symmetric',
    'test_logdet_batched',
    'test_logdet_batched_1x1',
    'test_logdet_batched_symmetric',
    'test_cdist',
}


def exclude_tensor_method(name, test_name):
    # there are no tensor equivalents for these (inplace or out)
    exclude_all_tensor_method_by_test_name = {
        'test_slice',
        'test_where',
        'test_where_broadcast_all',
        'test_where_scalar',
        'test_where_scalar_broadcast_mask',
        'test_where_scalar_broadcast_non_mask',
        'test_var_mean_keepdim_dim_1d',
        'test_var_mean_keepdim_dim',
        'test_var_mean_dim_1d',
        'test_var_mean_dim',
        'test_var_mean',
        'test_std_mean_keepdim_dim_1d',
        'test_std_mean_keepdim_dim',
        'test_std_mean_dim_1d',
        'test_std_mean_dim',
        'test_std_mean',
        'test_view_as_complex',
        'test_view_as_real_complex',
        'test_real_complex',
        'test_imag_complex',
        'test_complex'
    }
    # there are no out-of-place tensor equivalents for these
    exclude_outplace_tensor_method = {
        'index_add',
        'index_copy',
        'index_fill',
        'masked_fill',
        'masked_scatter',
        'scatter',
        'scatter_add',
        'det',
    }
    if test_name in exclude_all_tensor_method_by_test_name:
        return True
    is_magic_method = name[:2] == '__' and name[-2:] == '__'
    is_inplace = name[-1] == "_" and not is_magic_method
    if not is_inplace and name in exclude_outplace_tensor_method:
        return True
    if 'fft.' in name:
        return True
    return False<|MERGE_RESOLUTION|>--- conflicted
+++ resolved
@@ -869,17 +869,10 @@
     UnaryUfuncInfo('acosh',
                    ref=np.arccosh,
                    domain=(1, float('inf')),
-<<<<<<< HEAD
-                   dtypes=all_types_and(torch.bool),
-                   dtypesIfCPU=all_types_and(torch.bool),
-                   dtypesIfCUDA=all_types_and(torch.bool, torch.half, torch.bfloat16),
-                   safe_casts_outputs=True,
-=======
                    dtypes=all_types_and_complex_and(torch.bool),
                    dtypesIfCPU=all_types_and_complex_and(torch.bool),
                    dtypesIfCUDA=all_types_and_complex_and(torch.bool, torch.half, torch.bfloat16),
-                   promotes_integers_to_float=True,
->>>>>>> 4aea0073
+                   safe_casts_outputs=True,
                    decorators=(precisionOverride({torch.bfloat16: 5e-2}),),
                    test_inplace_grad=False,
                    skips=(
@@ -930,17 +923,10 @@
     # NOTE: derivative for inplace asinh is not implemented
     UnaryUfuncInfo('asinh',
                    ref=np.arcsinh,
-<<<<<<< HEAD
-                   dtypes=all_types_and(torch.bool),
-                   dtypesIfCPU=all_types_and(torch.bool),
-                   dtypesIfCUDA=all_types_and(torch.bool, torch.half, torch.bfloat16),
-                   safe_casts_outputs=True,
-=======
                    dtypes=all_types_and_complex_and(torch.bool),
                    dtypesIfCPU=all_types_and_complex_and(torch.bool),
                    dtypesIfCUDA=all_types_and_complex_and(torch.bool, torch.half, torch.bfloat16),
-                   promotes_integers_to_float=True,
->>>>>>> 4aea0073
+                   safe_casts_outputs=True,
                    decorators=(precisionOverride({torch.bfloat16: 5e-2}),),
                    test_inplace_grad=False,
                    skips=(
@@ -972,17 +958,10 @@
     UnaryUfuncInfo('atanh',
                    ref=np.arctanh,
                    domain=(-1, 1),
-<<<<<<< HEAD
-                   dtypes=all_types_and(torch.bool),
-                   dtypesIfCPU=all_types_and(torch.bool),
-                   dtypesIfCUDA=all_types_and(torch.bool, torch.half, torch.bfloat16),
-                   safe_casts_outputs=True,
-=======
                    dtypes=all_types_and_complex_and(torch.bool),
                    dtypesIfCPU=all_types_and_complex_and(torch.bool),
                    dtypesIfCUDA=all_types_and_complex_and(torch.bool, torch.half, torch.bfloat16),
-                   promotes_integers_to_float=True,
->>>>>>> 4aea0073
+                   safe_casts_outputs=True,
                    decorators=(precisionOverride({torch.bfloat16: 1e-2}),),
                    test_inplace_grad=False,
                    skips=(
@@ -1269,8 +1248,8 @@
                    ref=np_unary_ufunc_integer_promotion_wrapper(np.sinh),
                    dtypesIfCPU=all_types_and_complex_and(torch.bool),
                    dtypesIfCUDA=all_types_and_complex_and(torch.bool, torch.half),
+                   safe_casts_outputs=True,
                    assert_autodiffed=True,
-                   safe_casts_outputs=True,
                    decorators=(precisionOverride({torch.float16: 1e-2}),),
                    skips=(
                        SkipInfo('TestUnaryUfuncs', 'test_reference_numerics',
