--- conflicted
+++ resolved
@@ -68,13 +68,13 @@
         if nesting_level == 0:
             return self.fn(data, *self.args, **self.kwargs)
         elif nesting_level > 0:
-            if not isinstance(data, list):
+            if not isinstance(data, DataChunk):
                 raise IndexError(f"nesting_level {self.nesting_level} out of range (exceeds data pipe depth)")
-            result = [self._apply(i, nesting_level - 1) for i in data]
+            result = data.__class__(([self._apply(i, nesting_level - 1) for i in data])
             return result
         else:
-            if isinstance(data, list):
-                result = [self._apply(i, nesting_level) for i in data]
+            if isinstance(data, DataChunk):
+                result = data.__class__([self._apply(i, nesting_level) for i in data])
                 return result
             else:
                 return self.fn(data, *self.args, **self.kwargs)
@@ -82,32 +82,6 @@
     def __iter__(self) -> Iterator[T_co]:
         for data in self.datapipe:
             yield self._apply(data, self.nesting_level)
-<<<<<<< HEAD
-=======
-        self.batch_level = batch_level
-        self.nesting_level = nesting_level
-
-    def _apply(self, data, nesting_level, fn, args, kwargs):
-        if nesting_level == 0:
-            return fn(data, *args, **kwargs)
-        elif nesting_level > 0:
-            if not isinstance(data, DataChunk):
-                raise Exception('Nesting level goes to deep')
-            result = data.__class__([self._apply(i, nesting_level - 1, fn, args, kwargs) for i in data.raw_iterator()])
-            return result
-        else:
-            if isinstance(data, DataChunk):
-                result = data.__class__([self._apply(i, nesting_level, fn, args, kwargs) for i in data.raw_iterator()])
-                return result
-            else:
-                return fn(data, *args, **kwargs)
-
-    def __iter__(self) -> Iterator[T_co]:
-        for data in self.datapipe:
-            yield self._apply(data, self.nesting_level, self.fn, self.args, self.kwargs)
->>>>>>> [WIP] Make `map` DataPipe sensitive to batch_level argument
-=======
->>>>>>> 7e46adc3
 
     def __len__(self) -> int:
         if isinstance(self.datapipe, Sized):
