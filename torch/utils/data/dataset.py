import bisect
import warnings
import functools

from torch._utils import _accumulate
from torch import randperm
# No 'default_generator' in torch/__init__.pyi
from torch import default_generator
from torch.utils.data._typing import _DataPipeMeta
from typing import TypeVar, Generic, Iterable, Iterator, Sequence, List, Optional, Tuple, Dict, Callable
from ... import Tensor, Generator

# from torch.utils.data.datapipes.iter.dataframes import DFIterDataPipe as DFIterDataPipe

# import pandas


T_co = TypeVar('T_co', covariant=True)
T = TypeVar('T')

# Similar to list but expands DataFrames transparently
class DataChunk(object):
    def __init__(self, items):
        self.items = items

    def __getitem__(self, key):
        return self.items[key]

    def __len__(self):
        return len(self.items)

    def as_str(self, indent = ''):
        res = "[" + ",".join([str(i) for i in iter(self)]) + "]"
        return res        

    def __str__(self):
        return self.as_str()

    def __iter__(self):
        for i in self.items:
            yield i

    def raw_iterator(self):
        for i in self.items:
            yield i 


class Dataset(Generic[T_co]):
    r"""An abstract class representing a :class:`Dataset`.

    All datasets that represent a map from keys to data samples should subclass
    it. All subclasses should overwrite :meth:`__getitem__`, supporting fetching a
    data sample for a given key. Subclasses could also optionally overwrite
    :meth:`__len__`, which is expected to return the size of the dataset by many
    :class:`~torch.utils.data.Sampler` implementations and the default options
    of :class:`~torch.utils.data.DataLoader`.

    .. note::
      :class:`~torch.utils.data.DataLoader` by default constructs a index
      sampler that yields integral indices.  To make it work with a map-style
      dataset with non-integral indices/keys, a custom sampler must be provided.
    """
    functions: Dict[str, Callable] = {}

    def __getitem__(self, index) -> T_co:
        raise NotImplementedError

    def __add__(self, other: 'Dataset[T_co]') -> 'ConcatDataset[T_co]':
        return ConcatDataset([self, other])

    # No `def __len__(self)` default?
    # See NOTE [ Lack of Default `__len__` in Python Abstract Base Classes ]
    # in pytorch/torch/utils/data/sampler.py

    def __getattr__(self, attribute_name):
        if attribute_name in Dataset.functions:
            function = functools.partial(Dataset.functions[attribute_name], self)
            return function
        else:
            raise AttributeError

    @classmethod
    def register_function(cls, function_name, function):
        cls.functions[function_name] = function

    @classmethod
    def register_datapipe_as_function(cls, function_name, cls_to_register):
        if function_name in cls.functions:
            raise Exception("Unable to add DataPipe function name {} as it is already taken".format(function_name))

        def class_function(cls, source_dp, *args, **kwargs):
            return cls(source_dp, *args, **kwargs)
        function = functools.partial(class_function, cls_to_register)
        cls.functions[function_name] = function


class IterableDataset(Dataset[T_co], metaclass=_DataPipeMeta):
    r"""An iterable Dataset.

    All datasets that represent an iterable of data samples should subclass it.
    Such form of datasets is particularly useful when data come from a stream.

    All subclasses should overwrite :meth:`__iter__`, which would return an
    iterator of samples in this dataset.

    When a subclass is used with :class:`~torch.utils.data.DataLoader`, each
    item in the dataset will be yielded from the :class:`~torch.utils.data.DataLoader`
    iterator. When :attr:`num_workers > 0`, each worker process will have a
    different copy of the dataset object, so it is often desired to configure
    each copy independently to avoid having duplicate data returned from the
    workers. :func:`~torch.utils.data.get_worker_info`, when called in a worker
    process, returns information about the worker. It can be used in either the
    dataset's :meth:`__iter__` method or the :class:`~torch.utils.data.DataLoader` 's
    :attr:`worker_init_fn` option to modify each copy's behavior.

    Example 1: splitting workload across all workers in :meth:`__iter__`::

        >>> class MyIterableDataset(torch.utils.data.IterableDataset):
        ...     def __init__(self, start, end):
        ...         super(MyIterableDataset).__init__()
        ...         assert end > start, "this example code only works with end >= start"
        ...         self.start = start
        ...         self.end = end
        ...
        ...     def __iter__(self):
        ...         worker_info = torch.utils.data.get_worker_info()
        ...         if worker_info is None:  # single-process data loading, return the full iterator
        ...             iter_start = self.start
        ...             iter_end = self.end
        ...         else:  # in a worker process
        ...             # split workload
        ...             per_worker = int(math.ceil((self.end - self.start) / float(worker_info.num_workers)))
        ...             worker_id = worker_info.id
        ...             iter_start = self.start + worker_id * per_worker
        ...             iter_end = min(iter_start + per_worker, self.end)
        ...         return iter(range(iter_start, iter_end))
        ...
        >>> # should give same set of data as range(3, 7), i.e., [3, 4, 5, 6].
        >>> ds = MyIterableDataset(start=3, end=7)

        >>> # Single-process loading
        >>> print(list(torch.utils.data.DataLoader(ds, num_workers=0)))
        [3, 4, 5, 6]

        >>> # Mult-process loading with two worker processes
        >>> # Worker 0 fetched [3, 4].  Worker 1 fetched [5, 6].
        >>> print(list(torch.utils.data.DataLoader(ds, num_workers=2)))
        [3, 5, 4, 6]

        >>> # With even more workers
        >>> print(list(torch.utils.data.DataLoader(ds, num_workers=20)))
        [3, 4, 5, 6]

    Example 2: splitting workload across all workers using :attr:`worker_init_fn`::

        >>> class MyIterableDataset(torch.utils.data.IterableDataset):
        ...     def __init__(self, start, end):
        ...         super(MyIterableDataset).__init__()
        ...         assert end > start, "this example code only works with end >= start"
        ...         self.start = start
        ...         self.end = end
        ...
        ...     def __iter__(self):
        ...         return iter(range(self.start, self.end))
        ...
        >>> # should give same set of data as range(3, 7), i.e., [3, 4, 5, 6].
        >>> ds = MyIterableDataset(start=3, end=7)

        >>> # Single-process loading
        >>> print(list(torch.utils.data.DataLoader(ds, num_workers=0)))
        [3, 4, 5, 6]
        >>>
        >>> # Directly doing multi-process loading yields duplicate data
        >>> print(list(torch.utils.data.DataLoader(ds, num_workers=2)))
        [3, 3, 4, 4, 5, 5, 6, 6]

        >>> # Define a `worker_init_fn` that configures each dataset copy differently
        >>> def worker_init_fn(worker_id):
        ...     worker_info = torch.utils.data.get_worker_info()
        ...     dataset = worker_info.dataset  # the dataset copy in this worker process
        ...     overall_start = dataset.start
        ...     overall_end = dataset.end
        ...     # configure the dataset to only process the split workload
        ...     per_worker = int(math.ceil((overall_end - overall_start) / float(worker_info.num_workers)))
        ...     worker_id = worker_info.id
        ...     dataset.start = overall_start + worker_id * per_worker
        ...     dataset.end = min(dataset.start + per_worker, overall_end)
        ...

        >>> # Mult-process loading with the custom `worker_init_fn`
        >>> # Worker 0 fetched [3, 4].  Worker 1 fetched [5, 6].
        >>> print(list(torch.utils.data.DataLoader(ds, num_workers=2, worker_init_fn=worker_init_fn)))
        [3, 5, 4, 6]

        >>> # With even more workers
        >>> print(list(torch.utils.data.DataLoader(ds, num_workers=20, worker_init_fn=worker_init_fn)))
        [3, 4, 5, 6]
    """
    functions: Dict[str, Callable] = {}
    reduce_ex_hook : Optional[Callable] = None

    def __iter__(self) -> Iterator[T_co]:
        raise NotImplementedError

    def __add__(self, other: Dataset[T_co]):
        return ChainDataset([self, other])

    # No `def __len__(self)` default? Subclasses raise `TypeError` when needed.
    # See NOTE [ Lack of Default `__len__` in Python Abstract Base Classes ]

    def __getattr__(self, attribute_name):
        if attribute_name in IterableDataset.functions:
            function = functools.partial(IterableDataset.functions[attribute_name], self)
            return function
        else:
            raise AttributeError

<<<<<<< HEAD
    @classmethod
    def register_function(cls, function_name, function):
        IterableDataset.functions[function_name] = function

    @classmethod
    def register_datapipe_as_function(cls, function_name, cls_to_register, is_df = False):
        # print('register function', function_name)
        if function_name in IterableDataset.functions:
            raise Exception("Unable to add DataPipe function name {} as it is already taken".format(function_name))

        def class_function(cls, source_dp, *args, **kwargs):
            # this hack here instead of typing


            # print('runtime call of ', function_name)
            result_pipe = cls(source_dp, *args, **kwargs)
            if is_df or isinstance(source_dp, DFIterDataPipe) or getattr(result_pipe, '_dp_cast_to_df', False):
                if function_name != 'trace_as_dataframe' and function_name != 'batch' and function_name != 'groupby' and function_name != 'dataframes_as_tuples':
                    result_pipe = result_pipe.trace_as_dataframe()
            # else:
                # print(function_name, 'will not return DF')
            if getattr(result_pipe, '_dp_nesting_depth', None) is None: 
                # print('setting dp_depth', type(source_dp), type(result_pipe))
                # depth = getattr(source_dp, '_dp_nesting_depth', None)

                result_pipe._dp_nesting_depth = getattr(source_dp, '_dp_nesting_depth', None)
            if getattr(result_pipe, '_dp_contains_dataframe', None) is None: 
                # print('setting _dp_contains_dataframe', type(source_dp), type(result_pipe))
                # depth = getattr(source_dp, '_dp_nesting_depth', None)
                result_pipe._dp_contains_dataframe = getattr(source_dp, '_dp_contains_dataframe', None)
            return result_pipe
        function = functools.partial(class_function, cls_to_register)
        IterableDataset.functions[function_name] = function

=======
>>>>>>> 4866be34
    def __reduce_ex__(self, *args, **kwargs):
        if IterableDataset.reduce_ex_hook is not None:
            try:
                return IterableDataset.reduce_ex_hook(self)
            except NotImplementedError:
                pass
        return super().__reduce_ex__(*args, **kwargs)

    @classmethod
    def set_reduce_ex_hook(cls, hook_fn):
        if IterableDataset.reduce_ex_hook is not None and hook_fn is not None:
            raise Exception("Attempt to override existing reduce_ex_hook")
        IterableDataset.reduce_ex_hook = hook_fn

class DFIterDataPipe(IterableDataset):
    pass

class TensorDataset(Dataset[Tuple[Tensor, ...]]):
    r"""Dataset wrapping tensors.

    Each sample will be retrieved by indexing tensors along the first dimension.

    Args:
        *tensors (Tensor): tensors that have the same size of the first dimension.
    """
    tensors: Tuple[Tensor, ...]

    def __init__(self, *tensors: Tensor) -> None:
        assert all(tensors[0].size(0) == tensor.size(0) for tensor in tensors), "Size mismatch between tensors"
        self.tensors = tensors

    def __getitem__(self, index):
        return tuple(tensor[index] for tensor in self.tensors)

    def __len__(self):
        return self.tensors[0].size(0)


class ConcatDataset(Dataset[T_co]):
    r"""Dataset as a concatenation of multiple datasets.

    This class is useful to assemble different existing datasets.

    Args:
        datasets (sequence): List of datasets to be concatenated
    """
    datasets: List[Dataset[T_co]]
    cumulative_sizes: List[int]

    @staticmethod
    def cumsum(sequence):
        r, s = [], 0
        for e in sequence:
            l = len(e)
            r.append(l + s)
            s += l
        return r

    def __init__(self, datasets: Iterable[Dataset]) -> None:
        super(ConcatDataset, self).__init__()
        # Cannot verify that datasets is Sized
        assert len(datasets) > 0, 'datasets should not be an empty iterable'  # type: ignore[arg-type]
        self.datasets = list(datasets)
        for d in self.datasets:
            assert not isinstance(d, IterableDataset), "ConcatDataset does not support IterableDataset"
        self.cumulative_sizes = self.cumsum(self.datasets)

    def __len__(self):
        return self.cumulative_sizes[-1]

    def __getitem__(self, idx):
        if idx < 0:
            if -idx > len(self):
                raise ValueError("absolute value of index should not exceed dataset length")
            idx = len(self) + idx
        dataset_idx = bisect.bisect_right(self.cumulative_sizes, idx)
        if dataset_idx == 0:
            sample_idx = idx
        else:
            sample_idx = idx - self.cumulative_sizes[dataset_idx - 1]
        return self.datasets[dataset_idx][sample_idx]

    @property
    def cummulative_sizes(self):
        warnings.warn("cummulative_sizes attribute is renamed to "
                      "cumulative_sizes", DeprecationWarning, stacklevel=2)
        return self.cumulative_sizes


class ChainDataset(IterableDataset):
    r"""Dataset for chaining multiple :class:`IterableDataset` s.

    This class is useful to assemble different existing dataset streams. The
    chaining operation is done on-the-fly, so concatenating large-scale
    datasets with this class will be efficient.

    Args:
        datasets (iterable of IterableDataset): datasets to be chained together
    """
    def __init__(self, datasets: Iterable[Dataset]) -> None:
        super(ChainDataset, self).__init__()
        self.datasets = datasets

    def __iter__(self):
        for d in self.datasets:
            assert isinstance(d, IterableDataset), "ChainDataset only supports IterableDataset"
            for x in d:
                yield x

    def __len__(self):
        total = 0
        for d in self.datasets:
            assert isinstance(d, IterableDataset), "ChainDataset only supports IterableDataset"
            total += len(d)
        return total


class Subset(Dataset[T_co]):
    r"""
    Subset of a dataset at specified indices.

    Args:
        dataset (Dataset): The whole Dataset
        indices (sequence): Indices in the whole set selected for subset
    """
    dataset: Dataset[T_co]
    indices: Sequence[int]

    def __init__(self, dataset: Dataset[T_co], indices: Sequence[int]) -> None:
        self.dataset = dataset
        self.indices = indices

    def __getitem__(self, idx):
        if isinstance(idx, list):
            return self.dataset[[self.indices[i] for i in idx]]
        return self.dataset[self.indices[idx]]

    def __len__(self):
        return len(self.indices)


def random_split(dataset: Dataset[T], lengths: Sequence[int],
                 generator: Optional[Generator] = default_generator) -> List[Subset[T]]:
    r"""
    Randomly split a dataset into non-overlapping new datasets of given lengths.
    Optionally fix the generator for reproducible results, e.g.:

    >>> random_split(range(10), [3, 7], generator=torch.Generator().manual_seed(42))

    Args:
        dataset (Dataset): Dataset to be split
        lengths (sequence): lengths of splits to be produced
        generator (Generator): Generator used for the random permutation.
    """
    # Cannot verify that dataset is Sized
    if sum(lengths) != len(dataset):
        raise ValueError("Sum of input lengths does not equal the length of the input dataset!")

    indices = randperm(sum(lengths), generator=generator).tolist()
    return [Subset(dataset, indices[offset - length : offset]) for offset, length in zip(_accumulate(lengths), lengths)]<|MERGE_RESOLUTION|>--- conflicted
+++ resolved
@@ -215,7 +215,6 @@
         else:
             raise AttributeError
 
-<<<<<<< HEAD
     @classmethod
     def register_function(cls, function_name, function):
         IterableDataset.functions[function_name] = function
@@ -250,8 +249,6 @@
         function = functools.partial(class_function, cls_to_register)
         IterableDataset.functions[function_name] = function
 
-=======
->>>>>>> 4866be34
     def __reduce_ex__(self, *args, **kwargs):
         if IterableDataset.reduce_ex_hook is not None:
             try:
