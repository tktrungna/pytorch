--- conflicted
+++ resolved
@@ -272,18 +272,7 @@
         new_type = TensorType((arg_type.__args__[0], module_instance.out_channels, h_out, w_out))
         gub = get_greatest_upper_bound(new_type, curr_node_type)
         n.type = gub
-
-<<<<<<< HEAD
-        if not is_consistent(new_type, curr_node_type):
-            raise TypeError(f'Inconsistent types {new_type} and {curr_node_type}')
-        else:
-            gub = get_greatest_upper_bound(new_type, curr_node_type)
-            n.type = gub
-            return n.type
-
-=======
-        return n.type
->>>>>>> 834e90f3
+        return n.type
     else:
         raise TypeError(f'Cannot apply {module_instance} with input type { arg_type} and existing type {n.type} on {n}')
 
