--- conflicted
+++ resolved
@@ -55,13 +55,8 @@
 // NOLINTNEXTLINE(cppcoreguidelines-avoid-non-const-global-variables)
 TEST(InlineDeviceGuard, ConstructorError) {
   // NOLINTNEXTLINE(cppcoreguidelines-avoid-goto,hicpp-avoid-goto)
-<<<<<<< HEAD
-  EXPECT_ANY_THROW(InlineDeviceGuard<FakeGuardImpl<DeviceType::CUDA>>
-                   g(Device(DeviceType::HIP, 1)));
-=======
   EXPECT_ANY_THROW(InlineDeviceGuard<FakeGuardImpl<DeviceType::CUDA>> g(
       Device(DeviceType::HIP, 1)));
->>>>>>> 98fcdb80
 }
 
 // NOLINTNEXTLINE(cppcoreguidelines-avoid-non-const-global-variables)
